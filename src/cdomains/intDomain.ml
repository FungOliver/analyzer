--- conflicted
+++ resolved
@@ -655,11 +655,7 @@
     else
       narrow ik x y
 
-<<<<<<< HEAD
-  let log f annihilator ik i1 i2 =
-=======
   let log f ~annihilator ik i1 i2 =
->>>>>>> 6030f9f9
     match is_bot i1, is_bot i2 with
     | true, true -> bot_of ik
     | true, _
@@ -671,13 +667,8 @@
       | Some x, Some y -> of_bool ik (f x y)
       | _              -> top_of ik
 
-<<<<<<< HEAD
-  let logor = log (||) true
-  let logand = log (&&) false
-=======
   let logor = log (||) ~annihilator:true
   let logand = log (&&) ~annihilator:false
->>>>>>> 6030f9f9
 
   let log1 f ik i1 =
     if is_bot i1 then
