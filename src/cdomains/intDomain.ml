--- conflicted
+++ resolved
@@ -915,13 +915,8 @@
 struct
   include Printable.Std
   let name () = "integers"
-<<<<<<< HEAD
-  type t = int64 [@encoding `string] [@@deriving eq, ord, to_yojson]
-  type int_t = int64
-=======
-  type t = Ints_t.t [@@deriving eq]
+  type t = Ints_t.t [@@deriving eq, ord]
   type int_t = Ints_t.t
->>>>>>> 2e94bccb
   let top () = raise Unknown
   let bot () = raise Error
   let top_of ik = top ()
@@ -2017,7 +2012,7 @@
   type int_t = Ints_t.t
 
   (* represents congruence class of c mod m, None is bot *)
-  type t = (Ints_t.t * Ints_t.t) option
+  type t = (Ints_t.t * Ints_t.t) option [@@deriving ord]
 
   let ( *: ) = Ints_t.mul
   let (+:) = Ints_t.add
