--- conflicted
+++ resolved
@@ -1212,72 +1212,7 @@
 
   let rec ad_invariant ~vs ~offset ~lval x =
     let c_exp = Lval lval in
-<<<<<<< HEAD
     let is_opt = AD.fold (fun addr acc_opt ->
-        BatOption.bind acc_opt (fun acc ->
-            match addr with
-            | Addr.UnknownPtr ->
-              None
-            | Addr.Addr (vi, offs) when Addr.Offs.is_definite offs ->
-              let rec offs_to_offset = function
-                | `NoOffset -> NoOffset
-                | `Field (f, offs) -> Field (f, offs_to_offset offs)
-                | `Index (i, offs) ->
-                  (* Addr.Offs.is_definite implies Idx.to_int returns Some *)
-                  let i_definite = BatOption.get (IndexDomain.to_int i) in
-                  let i_exp = Cil.(kinteger64 ILongLong (IntOps.BigIntOps.to_int64 i_definite)) in
-                  Index (i_exp, offs_to_offset offs)
-              in
-              let offset = offs_to_offset offs in
-
-              let cast_to_void_ptr e =
-                Cilfacade.mkCast ~e ~newt:(TPtr (TVoid [], []))
-              in
-              let i =
-                if InvariantCil.(not (exp_contains_tmp c_exp) && exp_is_in_scope scope c_exp && not (var_is_tmp vi) && var_is_in_scope scope vi && not (var_is_heap vi)) then
-                  try
-                    let addr_exp = AddrOf (Var vi, offset) in (* AddrOf or Lval? *)
-                    let addr_exp, c_exp = if typeSig (Cilfacade.typeOf addr_exp) <> typeSig (Cilfacade.typeOf c_exp) then
-                        cast_to_void_ptr addr_exp, cast_to_void_ptr c_exp
-                      else
-                        addr_exp, c_exp
-                    in
-                    Invariant.of_exp Cil.(BinOp (Eq, c_exp, addr_exp, intType))
-                  with Cilfacade.TypeOfError _ -> Invariant.none
-                else
-                  Invariant.none
-              in
-              let i_deref =
-                (* Avoid dereferencing into functions, mutexes, ..., which are not added to the hash table *)
-                match Cilfacade.typeOfLval (Var vi, offset) with
-                | typ when not (Compound.is_immediate_type typ) ->
-                  (* Address set for a void* variable contains pointers to values of non-void type,
-                     so insert pointer cast to make invariant expression valid (no field/index on void). *)
-                  let newt = TPtr (typ, []) in
-                  let c_exp = Cilfacade.mkCast ~e:c_exp ~newt in
-                  deref_invariant ~vs vi ~offset ~lval:(Mem c_exp, NoOffset)
-                | exception Cilfacade.TypeOfError _ (* typeOffset: Index on a non-array on calloc-ed alloc variables *)
-                | _ ->
-                  Invariant.none
-              in
-
-              Some (Invariant.(i && i_deref) :: acc)
-            | Addr.NullPtr ->
-              let i =
-                let addr_exp = integer 0 in
-                if InvariantCil.(not (exp_contains_tmp c_exp) && exp_is_in_scope scope c_exp) then
-                  Invariant.of_exp Cil.(BinOp (Eq, c_exp, addr_exp, intType))
-                else
-                  Invariant.none
-              in
-              Some (i :: acc)
-            (* TODO: handle Addr.StrPtr? *)
-            | _ ->
-              None
-          )
-      ) x (Some [])
-=======
-    let i_opt = AD.fold (fun addr acc_opt ->
         let* acc = acc_opt in
         match addr with
         | Addr.UnknownPtr ->
@@ -1325,7 +1260,7 @@
               Invariant.none
           in
 
-          Some (Invariant.(acc || (i && i_deref)))
+          Some (Invariant.(i && i_deref) :: acc)
         | Addr.NullPtr ->
           let i =
             let addr_exp = integer 0 in
@@ -1334,12 +1269,11 @@
             else
               Invariant.none
           in
-          Some (Invariant.(acc || i))
+          Some (i :: acc)
         (* TODO: handle Addr.StrPtr? *)
         | _ ->
           None
-      ) x (Some (Invariant.bot ()))
->>>>>>> c3785ad5
+      ) x (Some [])
     in
     match is_opt with
     | Some [i] -> if GobConfig.get_bool "witness.invariant.exact" then i else Invariant.none
