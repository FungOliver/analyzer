--- conflicted
+++ resolved
@@ -1246,7 +1246,6 @@
                 else
                   Invariant.none
               in
-<<<<<<< HEAD
               let i_deref =
                 match Cilfacade.typeOfLval (Var vi, offset) with
                 | typ ->
@@ -1254,13 +1253,10 @@
                      so insert pointer cast to make invariant expression valid (no field/index on void). *)
                   let newt = TPtr (typ, []) in
                   let c_exp = Cilfacade.mkCast ~e:c_exp ~newt in
-                  deref_invariant ~vs ~lval vi offset (Mem c_exp, NoOffset)
+                  deref_invariant ~vs vi ~offset ~lval:(Mem c_exp, NoOffset)
                 | exception Cilfacade.TypeOfError _ -> (* typeOffset: Index on a non-array on calloc-ed alloc variables *)
                   Invariant.none
               in
-=======
-              let i_deref = deref_invariant ~vs vi ~offset ~lval:(Mem c_exp, NoOffset) in
->>>>>>> 87730530
 
               Some (Invariant.(acc || (i && i_deref)))
             | Addr.NullPtr ->
