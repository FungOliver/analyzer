open Batteries
open GoblintCil

module M = Messages


exception Unknown
exception Error

(* signature for map entries *)
module type S =
sig
  include Lattice.S
  type k = Lval.CilLval.t (* key *)
  type s (* state is defined by Impl *)
  type r (* record *)

  (* printing *)
  val string_of: t -> string
  val string_of_key: k -> string
  val string_of_record: r -> string

  (* constructing *)
  val make: k -> Node.t list -> s -> t

  (* manipulation *)
  val map: (r -> r) -> t -> t
  val filter: (r -> bool) -> t -> t
  val union: t -> t -> t
  val set_key: k -> t -> t
  val set_state: s -> t -> t
  val remove_state: s -> t -> t

  (* deconstructing *)
  val split: t -> r Set.t * r Set.t
  val map': (r -> 'a) -> t -> 'a Set.t * 'a Set.t
  val filter': (r -> bool) -> t -> r Set.t * r Set.t
  val length: t -> int * int

  (* predicates *)
  val must: (r -> bool) -> t -> bool
  val may: (r -> bool) -> t -> bool
  (* properties of records *)
  val key: r -> k
  val loc: r -> Node.t list
  val edit_loc: (Node.t list -> Node.t list) -> r -> r
  val state: r -> s
  val in_state: s -> r -> bool

  (* special variables *)
  val get_record: t -> r option
  (* val make_record: k -> location list -> s -> r *)
  val make_var: k -> t
  val from_tuple: r Set.t * r Set.t -> t

  (* aliasing *)
  val is_alias: t -> bool
  val get_alias: t -> k
  val make_alias: k -> t
end

module Value (Impl: sig
    type s (* state *) [@@deriving eq, ord, hash]
    val name: string
    val var_state: s
    val string_of_state: s -> string
  end) : S with type s = Impl.s =
struct
  type k = Lval.CilLval.t [@@deriving eq, ord, hash]
  type s = Impl.s [@@deriving eq, ord, hash]
  module R = struct
    include Printable.StdLeaf
    type t = { key: k; loc: Node.t list; state: s } [@@deriving eq, ord, hash]
    let name () = "LValMapDomainValue"

    let pretty () {key; loc; state} =
      Pretty.dprintf "{key=%a; loc=%a; state=%s}" Lval.CilLval.pretty key (Pretty.d_list ", " Node.pretty) loc (Impl.string_of_state state)

    include Printable.SimplePretty (
      struct
        type nonrec t = t
        let pretty = pretty
      end
      )
  end
  type r = R.t
  open R
  (* TODO: use SetDomain.Reverse? *)
  module Must' = SetDomain.ToppedSet (R) (struct let topname = "top" end)
  module Must = Lattice.Reverse (Must')
  module May  = SetDomain.ToppedSet (R) (struct let topname = "top" end)
  include Lattice.Prod (Must) (May)
  let name () = Impl.name

  (* converts to polymorphic sets *)
  let split (x,y) = try Must'.elements x |> Set.of_list, May.elements y |> Set.of_list with SetDomain.Unsupported _ -> Set.empty, Set.empty

  (* special variable used for indirection *)
  let alias_var = Cilfacade.create_var @@ Cil.makeVarinfo false "@alias" Cil.voidType, `NoOffset
  (* alias structure: x[0].key=alias_var, y[0].key=linked_var *)
  let is_alias (x,y) = neg Must'.is_empty x && (Must'.choose x).key=alias_var
  let get_alias (x,y) = (May.choose y).key

  (* Printing *)
  let string_of_key k = Lval.CilLval.show k
  let string_of_loc xs = String.concat ", " (List.map (CilType.Location.show % Node.location) xs)
  let string_of_record r = Impl.string_of_state r.state^" ("^string_of_loc r.loc^")"
  let string_of (x,y) =
    if is_alias (x,y) then
      "alias for "^string_of_key @@ get_alias (x,y)
    else
      let x, y = split (x,y) in
      let z = Set.diff y x in
      "{ "^String.concat ", " (List.map string_of_record (Set.elements x))^" }, "^
      "{ "^String.concat ", " (List.map string_of_record (Set.elements z))^" }"
  let show x = string_of x
  include Printable.SimpleShow (struct
      type nonrec t = t
      let show = show
    end)
  (* constructing & manipulation *)
  let make_record k l s = { key=k; loc=l; state=s }
  let make k l s = let v = make_record k l s in Must'.singleton v, May.singleton v
  let map f (x,y)  = Must'.map f x, May.map f y
  let filter p (x,y) = Must'.filter p x, May.filter p y (* retains top *)
  let union (a,b) (c,d) = Must'.union a c, May.union b d
  let set_key k v = map (fun x -> {x with key=k}) v (* changes key for all elements *)
  let set_state s v = map (fun x -> {x with state=s}) v
  let remove_state s v = filter (fun x -> x.state<>s) v

  (* deconstructing *)
  let length = split %> Tuple2.mapn Set.cardinal
  let map' f = split %> Tuple2.mapn (Set.map f)
  let filter' f = split %> Tuple2.mapn (Set.filter f)

  (* predicates *)
  let must   p (x,y) = Must'.exists p x || May.for_all p y
  let may    p (x,y) = May.exists p y

  (* properties of records *)
  let key r = r.key
  let loc r = r.loc
  let edit_loc f r = {r with loc=f r.loc}
  let state r = r.state
  let in_state s r = r.state = s

  (* special variables *)
  let get_record (x,y) = if Must'.is_empty x then None else Some (Must'.choose x)
  let make_var_record k = make_record k [] Impl.var_state
  let make_var k = Must'.singleton (make_var_record k), May.singleton (make_var_record k)
  let make_alias k = Must'.singleton (make_var_record alias_var), May.singleton (make_var_record k)
  let from_tuple (x,y) = Set.to_list x |> Must'.of_list, Set.to_list y |> May.of_list
end


module Domain (V: S) =
struct
  module K = Lval.CilLval
  module V = V
  module MD = MapDomain.MapBot (Lval.CilLval) (V)
  include MD

  (* Map functions *)
  (* find that resolves aliases *)
  let find' k m = let v = find k m in if V.is_alias v then find (V.get_alias v) m else v
  let find_option k m = if mem k m then Some(find' k m) else None
  let get_alias k m = (* target: returns Some k' if k links to k' *)
    if mem k m && V.is_alias (find k m) then Some (V.get_alias (find k m)) else None
  let get_aliased k m = (* sources: get list of keys that link to k *)
    (* iter (fun k' (x,y) -> if V.is_alias (x,y) then print_endline ("alias "^V.string_of_key k'^" -> "^V.string_of_key (Set.choose y).key)) m; *)
    (* TODO V.get_alias v=k somehow leads to Out_of_memory... *)
    filter (fun k' v -> V.is_alias v && V.string_of_key (V.get_alias v)=V.string_of_key k) m |> bindings |> List.map fst
  let get_aliases k m = (* get list of all other keys that have the same pointee *)
    match get_alias k m with
    | Some k' -> [k] (* k links to k' *)
    | None -> get_aliased k m (* k' that link to k *)
  let alias a b m = (* link a to b *)
    (* if b is already an alias, follow it... *)
    let b' = get_alias b m |? b in
    (* add an entry for key a, that points to b' *)
    add a (V.make_alias b') m
  let remove' k m = (* fixes keys that link to k before removing it *)
    if mem k m && not (V.is_alias (find k m)) then (* k might be aliased *)
      let v = find k m in
      match get_aliased k m with
      | [] -> remove k m (* nothing links to k *)
      | k'::xs -> let m = add k' v m in (* set k' to v, link xs to k', finally remove k *)
        (* List.map (fun x -> x.vname) (k'::xs) |> String.concat ", " |> print_endline; *)
        List.fold_left (fun m x -> alias x k' m) m xs |> remove k
    else remove k m (* k not in m or an alias *)
  let add' k v m =
    remove' k m (* fixes keys that might have linked to k *)
    |> add k v (* set new value *)
  let change k v m = (* if k is an alias, replace its pointee *)
    add (get_alias k m |? k) v m

  (* special variables *)
  let get_record k m = Option.bind (find_option k m) V.get_record
  let edit_record k f m =
    let v = find_option k m |? V.make_var k in
    add k (V.map f v) m
  let get_value k m = find_option k m |> Option.map_default V.split (Set.empty,Set.empty)
  let extend_value k v' m =
    let v = V.from_tuple v' in
    if mem k m then
      add k (V.union (find k m) v) m
    else
      add k v m
  let union (a,b) (c,d) = Set.union a c, Set.union b d
  let is_special_var k = String.get (V.string_of_key k) 0 = '@'
  let without_special_vars m = filter (fun k v -> not @@ is_special_var k) m

  (* functions needed for enter & combine *)
  (* only keep globals, aliases to them and special variables *)
  let only_globals m = filter (fun k v ->  (fst k).vglob || V.is_alias v && (fst (V.get_alias v)).vglob || is_special_var k) m
  (* adds all the bindings from m2 to m1 (overwrites!) *)
  let add_all m1 m2 = add_list (bindings m2) m1

  (* callstack for locations *)
  let callstack_var = Cilfacade.create_var @@ Cil.makeVarinfo false "@callstack" Cil.voidType, `NoOffset
  let callstack m = get_record callstack_var m |> Option.map_default V.loc []
  let string_of_callstack m = " [call stack: "^String.concat ", " (List.map (CilType.Location.show % Node.location) (callstack m))^"]"
  let edit_callstack f m = edit_record callstack_var (V.edit_loc f) m


  (* predicates *)
  let must k p m = mem k m && V.must p (find' k m)
  let may  k p m = mem k m && V.may  p (find' k m)
  let is_may k m = mem k m && let x,y = V.length (find' k m) in x=0 && y>0

  let filter_values p m = (* filters all values in the map and flattens result *)
    let flatten_sets = List.fold_left Set.union Set.empty in
    without_special_vars m
    |> filter (fun k v -> V.may p v && not (V.is_alias v))
    |> bindings |> List.map (fun (k,v) -> V.filter' p v)
    |> List.split |> (fun (x,y) -> flatten_sets x, flatten_sets y)
  let filter_records k p m = (* filters both sets of k *)
    if mem k m then V.filter' p (find' k m) else Set.empty, Set.empty

  let unknown k m = add' k (V.top ()) m
  let is_unknown k m = if mem k m then V.is_top (find' k m) else false

  (* printing *)
  let string_of_state k m = if not (mem k m) then "?" else V.string_of (find' k m)
  let string_of_key k = V.string_of_key k
  let string_of_keys rs = Set.map (V.string_of_key % V.key) rs |> Set.elements |> String.concat ", "
  let string_of_entry k m = string_of_key k ^ ": " ^ string_of_state k m
  let string_of_map m = List.map (fun (k,v) -> string_of_entry k m) (bindings m)

  let warn ?may:(may=false) ?loc:(loc=[Option.get !Node.current_node]) msg =
    let split_category s =
      if Str.string_partial_match (Str.regexp {|\[\([^]]*\)\]|}) s 0 then
        (Some (Str.matched_group 1 s), Str.string_after s (Str.match_end ()))
      else
        (None, s)
    in
    let rec split_categories s =
      match split_category s with
      | (Some category, s') ->
        let (categories, s'') = split_categories s' in
        (category :: categories, s'')
      | (None, s') -> ([], s')
    in
    match split_categories msg with
    | ([], msg) -> (if may then Messages.warn else Messages.error) ~loc:(Node (List.last loc)) "%s" msg
    | (category :: categories, msg) ->
      let category_of_string s = Messages.Category.from_string_list [String.lowercase_ascii s] in (* TODO: doesn't split subcategories, not used and no defined syntax even *)
      let category = category_of_string category in
      let tags = List.map (fun category -> Messages.Tag.Category (category_of_string category)) categories in
      (if may then Messages.warn else Messages.error) ~loc:(Node (List.last loc)) ~category ~tags "%s" msg

  (* getting keys from Cil Lvals *)

  let key_from_lval lval = match lval with (* TODO try to get a Lval.CilLval from Cil.Lval *)
    | Var v1, o1 -> v1, Lval.CilLval.of_ciloffs o1
    | Mem Lval(Var v1, o1), o2 -> v1, Lval.CilLval.of_ciloffs (addOffset o1 o2)
    (* | Mem exp, o1 -> failwith "not implemented yet" (* TODO use query_lv *) *)
<<<<<<< HEAD
    | _ -> Cilfacade.create_var @@ Cil.makeVarinfo false ("?"^sprint d_exp (Lval lval)) Cil.voidType, `NoOffset (* TODO *)
=======
    | _ -> Goblintutil.create_var @@ Cil.makeVarinfo false ("?"^CilType.Lval.show lval) Cil.voidType, `NoOffset (* TODO *)
>>>>>>> ae65c9f7

  let keys_from_lval lval (ask: Queries.ask) = (* use MayPointTo query to get all possible pointees of &lval *)
    (* print_query_lv ctx.ask (AddrOf lval); *)
    let query_lv (ask: Queries.ask) exp = match ask.f (Queries.MayPointTo exp) with
      | l when not (Queries.LS.is_top l) -> Queries.LS.elements l
      | _ -> []
    in
    let exp = AddrOf lval in
    let xs = query_lv ask exp in (* MayPointTo -> LValSet *)
    let pretty_key k = Pretty.text (string_of_key k) in
    Messages.debug ~category:Analyzer "MayPointTo %a = [%a]" d_exp exp (Pretty.docList ~sep:(Pretty.text ", ") pretty_key) xs;
    xs
end<|MERGE_RESOLUTION|>--- conflicted
+++ resolved
@@ -275,11 +275,7 @@
     | Var v1, o1 -> v1, Lval.CilLval.of_ciloffs o1
     | Mem Lval(Var v1, o1), o2 -> v1, Lval.CilLval.of_ciloffs (addOffset o1 o2)
     (* | Mem exp, o1 -> failwith "not implemented yet" (* TODO use query_lv *) *)
-<<<<<<< HEAD
-    | _ -> Cilfacade.create_var @@ Cil.makeVarinfo false ("?"^sprint d_exp (Lval lval)) Cil.voidType, `NoOffset (* TODO *)
-=======
-    | _ -> Goblintutil.create_var @@ Cil.makeVarinfo false ("?"^CilType.Lval.show lval) Cil.voidType, `NoOffset (* TODO *)
->>>>>>> ae65c9f7
+    | _ -> Cilfacade.create_var @@ Cil.makeVarinfo false ("?"^CilType.Lval.show lval) Cil.voidType, `NoOffset (* TODO *)
 
   let keys_from_lval lval (ask: Queries.ask) = (* use MayPointTo query to get all possible pointees of &lval *)
     (* print_query_lv ctx.ask (AddrOf lval); *)
