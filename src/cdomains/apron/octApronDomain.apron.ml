--- conflicted
+++ resolved
@@ -310,15 +310,7 @@
 
   let show (x:t) =
     Format.asprintf "%a (env: %a)" A.print x (Environment.print: Format.formatter -> Environment.t -> unit) (A.env x)
-<<<<<<< HEAD
-=======
-
   let pretty () (x:t) = text (show x)
-
-  let print_lincons l = Lincons0.print string_of_int Format.std_formatter l
-  let print_expression x = print_endline (Pretty.sprint 20 (Cil.d_exp () x))
-  let print_octagon o = print_endline (show o)
->>>>>>> 3690e97b
 
   (* Apron can not join two abstract values have different environments.
      That hapens when we do a join with dead code and for that reason we need
@@ -331,29 +323,17 @@
       y
     else if is_bot y then
       x
-<<<<<<< HEAD
-    else
-      A.join (Man.mgr) x y
-=======
     else (
       if Messages.tracing then Messages.tracel "apron" "join %a %a\n" pretty x pretty y;
       A.join (Man.mgr) x y
       (* TODO: return lifted top if different environments? and warn? *)
     )
-    in
-    ret
->>>>>>> 3690e97b
 
   let meet x y =
     if is_top x then y else
     if is_top y then x else
-<<<<<<< HEAD
       A.meet Man.mgr x y
-=======
-      A.meet Man.mgr x y in
-    (* TODO: return lifted bot if different environments? and warn? *)
-    ret
->>>>>>> 3690e97b
+      (* TODO: return lifted bot if different environments? and warn? *)
 
   let widen x y =
     if is_bot x then
@@ -361,13 +341,8 @@
     else if is_bot y then
       x (* TODO: is this right? *)
     else
-<<<<<<< HEAD
       A.widening (Man.mgr) x y
-=======
-      A.widening (Man.mgr) x y in
-    (* TODO: return lifted top if different environments? and warn? *)
-    ret
->>>>>>> 3690e97b
+      (* TODO: return lifted top if different environments? and warn? *)
 
   let narrow = meet
 
@@ -388,12 +363,7 @@
   let compare (x:t) y: int =
     (* there is no A.compare, but polymorphic compare should delegate to Abstract0 and Environment compare's implemented in Apron's C *)
     Stdlib.compare x y
-<<<<<<< HEAD
   let printXml f x = BatPrintf.fprintf f "<value>\n<map>\n<key>\nconstraints\n</key>\n<value>\n%s</value>\n<key>\nenv\n</key>\n<value>\n%s</value>\n</map>\n</value>\n" (XmlUtil.escape (Format.asprintf "%a" A.print x)) (XmlUtil.escape (Format.asprintf "%a" (Environment.print: Format.formatter -> Environment.t -> unit) (A.env x)))
-  let pretty () (x:t) = text (show x)
-=======
-  let printXml f x = BatPrintf.fprintf f "<value>\n<data>\n%s\n</data>\n</value>\n" (XmlUtil.escape (show x))
->>>>>>> 3690e97b
   let pretty_diff () (x,y) = text "pretty_diff"
 
   let typesort =
@@ -494,177 +464,14 @@
     | Const(CChr c) -> `Top (*  Octagon doesn't handle character constants as assertions *)
     | _ ->
       let result_state = (assert_inv state e false) in
-<<<<<<< HEAD
       let result_state_op = (assert_op_inv state e false) in (* TODO: why not use assert_inv with true? *)
-      if is_bot result_state then
-=======
-      let result_state_op = (assert_op_inv state e false) in
       if is_bot_env result_state then
->>>>>>> 3690e97b
         `False
       else if is_bot_env result_state_op then
         `True
       else
         `Top
 
-<<<<<<< HEAD
-=======
-  let rec get_vars_from_expr exp l =
-    match exp with
-    | Cst _-> l
-    | Var v -> l @ [v]
-    | Unop (_, e, _, _) -> l @ (get_vars_from_expr e [])
-    | Binop (_, e, _, _, _) -> l @ (get_vars_from_expr e [])
-
-  let vars_from_expr_in_env env exp =
-    let l = List.map (fun v -> Environment.mem_var env v) (get_vars_from_expr exp []) in
-    not (List.mem false l)
-
-  (* Converts CIL expressions to Apron expressions of level 1 *)
-  let cil_exp_to_apron_texpr1 env lhost =
-    (* ignore (Pretty.printf "exptotexpr1 '%a'\n" d_plainexp x); *)
-      Texpr1.of_expr env lhost
-
-  let is_chosen (v:string) =
-    let oct_vars =  List.map Json.jsonString (GobConfig.get_list "ana.octapron.vars") in
-    if List.length oct_vars == 0 then
-      true
-    else
-      (* let () = print_endline (String.concat ", " oct_vars) in *)
-      List.mem ("\""^v^"\"") oct_vars
-
-  let get_vars d =
-    let xs, ys = Environment.vars (A.env d) in
-    assert (Array.length ys = 0); (* shouldn't ever contain floats *)
-    List.of_enum (Array.enum xs)
-
-  let var_in_env (v:string) d =
-    if (is_chosen v) then
-      let existing_vars_int = get_vars d in
-      let existing_var_names_int = List.map (fun v -> Var.to_string v) existing_vars_int in
-      List.mem v existing_var_names_int
-    else
-      false
-
-  let assign_var_eq_with d v v' =
-    if var_in_env v d then
-      A.assign_texpr_with Man.mgr d (Var.of_string v)
-        (Texpr1.of_expr (A.env d) (Var (Var.of_string v'))) None
-
-  let substitute_var_eq_with d v v' =
-    if var_in_env v d then
-      A.substitute_texpr_with Man.mgr d (Var.of_string v)
-        (Texpr1.of_expr (A.env d) (Var (Var.of_string v'))) None
-
-  let assign_var_with d v e =
-    (* ignore (Pretty.printf "assign_var_with %a %s %a\n" pretty d v d_plainexp e); *)
-    if var_in_env v d then
-      begin try
-          let exp = Cil.constFold false e in
-          let env = A.env d in
-          let conversion_res = cil_exp_to_cil_lhost exp in
-          let can_do = vars_from_expr_in_env env conversion_res in
-          if can_do then
-            A.assign_texpr_with Man.mgr d (Var.of_string v)
-              (cil_exp_to_apron_texpr1 env conversion_res) None
-        with Invalid_CilExpToLhost ->
-          A.forget_array_with Man.mgr d [|Var.of_string v|] false
-          (* | Manager.Error q -> *)
-          (* ignore (Pretty.printf "Manager.Error: %s\n" q.msg); *)
-          (* ignore (Pretty.printf "Manager.Error: assign_var_with _ %s %a\n" v d_plainexp e); *)
-          (* raise (Manager.Error q) *)
-      end
-
-  let assign_var d v e =
-    if is_chosen v then
-      let newd = A.copy Man.mgr d in
-      assign_var_with newd v e;
-      newd
-    else
-      d
-
-  let forget_all_with d xs =
-    let xs = List.filter (fun elem -> var_in_env elem d) xs in
-    A.forget_array_with Man.mgr d (Array.of_enum (List.enum (List.map Var.of_string xs))) false
-
-  let forget_all d xs =
-    let newd = A.copy Man.mgr d in
-    forget_all_with newd xs;
-    newd
-
-  let substitute_var_with d v e =
-    (* ignore (Pretty.printf "substitute_var_with %a %s %a\n" pretty d v d_plainexp e); *)
-    begin try
-        let exp = Cil.constFold false e in
-        let env = A.env d in
-        let conversion_res = cil_exp_to_cil_lhost exp in
-        let can_do = vars_from_expr_in_env env conversion_res in
-        if can_do then
-          A.substitute_texpr_with Man.mgr d (Var.of_string v)
-            (cil_exp_to_apron_texpr1 env conversion_res) None
-      with Invalid_CilExpToLhost ->
-        A.forget_array_with Man.mgr d [|Var.of_string v|] false
-        (* | Manager.Error q ->
-           ignore (Pretty.printf "Manager.Error: %s\n" q.msg);
-           ignore (Pretty.printf "Manager.Error: assign_var_with _ %s %a\n" v d_plainexp e);
-           raise (Manager.Error q) *)
-    end
-
-  let add_vars_with newd newis =
-    (* TODO: why is this necessary? *)
-    let rec remove_duplicates list =
-      match list with
-      | [] -> []
-      | head::tail -> head::(remove_duplicates (List.filter (fun x -> x <> head) tail)) in
-    let oldis = get_vars newd in
-    let environment = (A.env newd) in
-    let newis = remove_duplicates newis in
-    (* why is this not done by remove_duplicates already? *)
-    let cis = List.filter (fun x -> not (List.mem x oldis) && (not (Environment.mem_var environment x))) (List.map Var.of_string newis) in (* TODO: why is the mem_var check necessary? *)
-    let cis = Array.of_enum (List.enum cis) in
-    let newenv = Environment.add environment cis [||] in
-    A.change_environment_with Man.mgr newd newenv false
-
-  let add_vars d vars =
-    let newd = A.copy Man.mgr d in
-    add_vars_with newd vars;
-    newd
-
-  let rec print_list_string l = match l with
-    | [] -> print_endline "This is the end of the string list!"
-    | head::body ->
-    begin
-    print_endline head;
-    print_list_string body
-    end
-
-  let rec list_length l = match l with
-    | [] -> 0
-    | head::body -> (list_length body) + 1
-
-  let remove_all_but_with d xs =
-      let is' = get_vars d in
-      let vs = List.filter (fun x -> not (List.mem (Var.to_string x) xs)) is' in
-      let env = Environment.remove (A.env d) (Array.of_enum (List.enum vs)) in
-      A.change_environment_with Man.mgr d env false
-
-  let remove_all_with d xs =
-    if list_length xs > 0 then
-      (* let vars = List.filter (fun v -> isIntegralType v.vtype) xs in *)
-      let vars = Array.of_enum (List.enum (List.map (fun v -> Var.of_string v) xs)) in
-      let existing_vars_int = get_vars d in
-      let vars_filtered = List.filter (fun elem -> List.mem_cmp Var.compare elem existing_vars_int) (Array.to_list vars) in
-      let env = Environment.remove (A.env d) (Array.of_list vars_filtered) in
-      A.change_environment_with Man.mgr d env false
-
-  let remove_all d vars =
-    let newd = A.copy Man.mgr d in
-    forget_all_with newd vars;
-    newd
-
-  let copy = A.copy Man.mgr
-
->>>>>>> 3690e97b
   let get_int_interval_for_cil_exp d cil_exp =
     let get_int_for_apron_scalar (scalar: Scalar.t) =
       match scalar with
@@ -711,7 +518,6 @@
       end
 
 
-<<<<<<< HEAD
   let assign_var_handling_underflow_overflow oct v e =
     match v.vtype with
     | TInt (ikind, _)->
@@ -726,30 +532,9 @@
         if check_max <> `True || check_min <> `True then
           if GobConfig.get_bool "ana.octapron.no_signed_overflow" then
             new_oct
-=======
-    let assign_var_handling_underflow_overflow oct v e =
-      (match v.vtype with
-        | TInt (ikind, _)->
-          let signed = Cil.isSigned ikind in
-          let new_oct = assign_var oct v.vname e in
-          let lower_limit, upper_limit = IntDomain.Size.range_big_int ikind in
-          let check_max =
-            check_assert (BinOp (Le, Lval (Cil.var @@ v), (Cil.kintegerCilint ikind (Cilint.cilint_of_big_int upper_limit)), intType)) new_oct in
-          let check_min =
-            check_assert (BinOp (Ge, Lval (Cil.var @@ v), (Cil.kintegerCilint ikind (Cilint.cilint_of_big_int lower_limit)), intType)) new_oct in
-          if signed then
-            if check_max <> `True || check_min <> `True then
-              if GobConfig.get_bool "ana.octapron.no_signed_overflow" then
-                new_oct
-              else
-                (* Signed overflows are undefined behavior, so octagon goes to top if it might have happened. *)
-                top_env (A.env oct)
-            else
-              new_oct
->>>>>>> 3690e97b
           else
             (* Signed overflows are undefined behavior, so octagon goes to top if it might have happened. *)
-            topE (A.env oct)
+            top_env (A.env oct)
         else
           new_oct
       else if check_max <> `True || check_min <> `True then
