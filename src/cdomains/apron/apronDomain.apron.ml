--- conflicted
+++ resolved
@@ -217,13 +217,8 @@
     (* recurse without env argument *)
     let rec texpr1_expr_of_cil_exp = function
       | Lval (Var v, NoOffset) when Tracked.varinfo_tracked v ->
-<<<<<<< HEAD
-        if not v.vglob then
+        if not v.vglob || Arg.allow_global then
           let var = V.local v in
-=======
-        if not v.vglob || Arg.allow_global then
-          let var = Var.of_string v.vname in
->>>>>>> 1f5b83fb
           if Environment.mem_var env var then
             Var var
           else
@@ -682,7 +677,7 @@
 
   let varinfo_tracked vi =
     (* no vglob check here, because globals are allowed in apron, but just have to be handled separately *)
-    type_tracked vi.vtype && not vi.vaddrof
+    type_tracked vi.vtype
 end
 
 module DWithOps (Man: Manager) (D: SLattice with type t = Man.mt A.t) =
@@ -690,19 +685,6 @@
   include D
   module Bounds = Bounds (Man)
 
-<<<<<<< HEAD
-  module Tracked =
-  struct
-    let type_tracked typ =
-      isIntegralType typ
-
-    let varinfo_tracked vi =
-      (* no vglob check here, because globals are allowed in apron, but just have to be handled separately *)
-      type_tracked vi.vtype
-  end
-
-=======
->>>>>>> 1f5b83fb
   include AOps (Tracked) (Man)
 
   include Tracked
