open GoblintCil
open Pretty

module GU = Goblintutil

type ('a, 'b) offs = [
  | `NoOffset
  | `Field of 'a * ('a,'b) offs
  | `Index of 'b * ('a,'b) offs
] [@@deriving eq, ord, hash]


(** Subinterface of IntDomain.Z which is sufficient for Printable (but not Lattice) Offset. *)
module type IdxPrintable =
sig
  include Printable.S
  val equal_to: IntOps.BigIntOps.t -> t -> [`Eq | `Neq | `Top]
  val to_int: t -> IntOps.BigIntOps.t option
end

module Offset (Idx: IdxPrintable) =
struct
  type t = (fieldinfo, Idx.t) offs
  include Printable.Std

  let name () = "offset"

  let is_first_field x = match x.fcomp.cfields with
    | [] -> false
    | f :: _ -> CilType.Fieldinfo.equal f x

  let rec cmp_zero_offset : t -> [`MustZero | `MustNonzero | `MayZero] = function
    | `NoOffset -> `MustZero
    | `Index (x, o) -> (match cmp_zero_offset o, Idx.equal_to (IntOps.BigIntOps.zero) x with
      | `MustNonzero, _
      | _, `Neq -> `MustNonzero
      | `MustZero, `Eq -> `MustZero
      | _, _ -> `MayZero)
    | `Field (x, o) ->
      if is_first_field x then cmp_zero_offset o else `MustNonzero

  let rec equal x y =
    match x, y with
    | `NoOffset , `NoOffset -> true
    | `NoOffset, x
    | x, `NoOffset -> cmp_zero_offset x = `MustZero (* cannot derive due to this special case, special cases not used for AddressDomain any more due to splitting *)
    | `Field (f1,o1), `Field (f2,o2) when CilType.Fieldinfo.equal f1 f2 -> equal o1 o2
    | `Index (i1,o1), `Index (i2,o2) when Idx.equal i1 i2 -> equal o1 o2
    | _ -> false

  let rec show = function
    | `NoOffset -> ""
    | `Index (x,o) -> "[" ^ (Idx.show x) ^ "]" ^ (show o)
    | `Field (x,o) -> "." ^ (x.fname) ^ (show o)

  include Printable.SimpleShow (
    struct
      type nonrec t = t
      let show = show
    end
    )

  let pretty_diff () (x,y) =
    dprintf "%s: %a not leq %a" (name ()) pretty x pretty y

  let rec hash = function (* special cases not used for AddressDomain any more due to splitting *)
    | `NoOffset -> 1
    | `Field (f,o) when not (is_first_field f) -> Hashtbl.hash f.fname * hash o + 13
    | `Field (_,o) (* zero offsets need to yield the same hash as `NoOffset! *)
    | `Index (_,o) -> hash o (* index might become top during fp -> might be zero offset *)
  let name () = "Offset"

  let from_offset x = x

  let rec is_definite = function
    | `NoOffset -> true
    | `Field (f,o) -> is_definite o
    | `Index (i,o) ->  Idx.to_int i <> None && is_definite o

  (* append offset o2 to o1 *)
  (* TODO: unused *)
  let rec add_offset o1 o2 =
    match o1 with
    | `NoOffset -> o2
    | `Field (f1,o1) -> `Field (f1,add_offset o1 o2)
    | `Index (i1,o1) -> `Index (i1,add_offset o1 o2)

  let rec compare o1 o2 = match o1, o2 with
    | `NoOffset, `NoOffset -> 0
    | `NoOffset, x
    | x, `NoOffset when cmp_zero_offset x = `MustZero -> 0 (* cannot derive due to this special case, special cases not used for AddressDomain any more due to splitting *)
    | `Field (f1,o1), `Field (f2,o2) ->
      let c = CilType.Fieldinfo.compare f1 f2 in
      if c=0 then compare o1 o2 else c
    | `Index (i1,o1), `Index (i2,o2) ->
      let c = Idx.compare i1 i2 in
      if c=0 then compare o1 o2 else c
    | `NoOffset, _ -> -1
    | _, `NoOffset -> 1
    | `Field _, `Index _ -> -1
    | `Index _, `Field _ ->  1

  let rec to_cil_offset (x:t) =
    match x with
    | `NoOffset -> NoOffset
    | `Field(f,o) -> Field(f, to_cil_offset o)
    | `Index(i,o) -> NoOffset (* array domain can not deal with this -> leads to being handeled as access to unknown part *)
end

module OffsetLat (Idx: IntDomain.Z) =
struct
  include Offset (Idx)

  let rec leq x y =
    match x, y with
    | `NoOffset, `NoOffset -> true
    | `NoOffset, x -> cmp_zero_offset x <> `MustNonzero (* special case not used for AddressDomain any more due to splitting *)
    | x, `NoOffset -> cmp_zero_offset x = `MustZero (* special case not used for AddressDomain any more due to splitting *)
    | `Index (i1,o1), `Index (i2,o2) when Idx.leq i1 i2 -> leq o1 o2
    | `Field (f1,o1), `Field (f2,o2) when CilType.Fieldinfo.equal f1 f2 -> leq o1 o2
    | _ -> false

  let rec merge cop x y =
    let op = match cop with `Join -> Idx.join | `Meet -> Idx.meet | `Widen -> Idx.widen | `Narrow -> Idx.narrow in
    match x, y with
    | `NoOffset, `NoOffset -> `NoOffset
    | `NoOffset, x
    | x, `NoOffset -> (match cop, cmp_zero_offset x with (* special cases not used for AddressDomain any more due to splitting *)
      | (`Join | `Widen), (`MustZero | `MayZero) -> x
      | (`Meet | `Narrow), (`MustZero | `MayZero) -> `NoOffset
      | _ -> raise Lattice.Uncomparable)
    | `Field (x1,y1), `Field (x2,y2) when CilType.Fieldinfo.equal x1 x2 -> `Field (x1, merge cop y1 y2)
    | `Index (x1,y1), `Index (x2,y2) -> `Index (op x1 x2, merge cop y1 y2)
    | _ -> raise Lattice.Uncomparable (* special case not used for AddressDomain any more due to splitting *)

  let join x y = merge `Join x y
  let meet x y = merge `Meet x y
  let widen x y = merge `Widen x y
  let narrow x y = merge `Narrow x y

  let rec drop_ints = function
    | `Index (x, o) -> `Index (Idx.top (), drop_ints o)
    | `Field (x, o) -> `Field (x, drop_ints o)
    | `NoOffset -> `NoOffset
end

module OffsetLatWithSemanticEqual (Idx: IntDomain.Z) =
struct
  include OffsetLat (Idx)

  let ikind () = Cilfacade.ptrdiff_ikind ()

  let offset_to_index_offset typ offs =
    let idx_of_int x =
      Idx.of_int (ikind ()) (Z.of_int x)
    in
    let rec offset_to_index_offset ?typ offs = match offs with
      | `NoOffset -> idx_of_int 0
      | `Field (field, o) ->
        let field_as_offset = Field (field, NoOffset) in
        let bits_offset, _size = GoblintCil.bitsOffset (TComp (field.fcomp, [])) field_as_offset  in
        let bits_offset = idx_of_int bits_offset in
        let remaining_offset = offset_to_index_offset ~typ:field.ftype o in
        Idx.add bits_offset remaining_offset
      | `Index (x, o) ->
        match Option.map unrollType typ with
        | Some TArray(item_typ, _, _) ->
          let item_size_in_bits = bitsSizeOf item_typ in
          let item_size_in_bits = idx_of_int item_size_in_bits in
          let bits_offset = Idx.mul item_size_in_bits x in
          let remaining_offset = offset_to_index_offset ~typ:item_typ o in
          Idx.add bits_offset remaining_offset
        | _ -> Idx.top ()
    in
    offset_to_index_offset ~typ offs

  let semantic_equal ~xtyp ~xoffs ~ytyp ~yoffs =
    let x_index = offset_to_index_offset xtyp xoffs in
    let y_index = offset_to_index_offset ytyp yoffs in
    Idx.to_bool (Idx.eq x_index y_index)

end

module type S =
sig
  type field
  type idx
  include Printable.S

  val null_ptr: unit -> t
  val str_ptr: unit -> t
  val is_null: t -> bool
  val get_location: t -> location

  val from_var: varinfo -> t
  (** Creates an address from variable. *)

  val from_var_offset: (varinfo * (field,idx) offs) -> t
  (** Creates an address from a variable and offset. *)

  val to_var_offset: t -> (varinfo * (field,idx) offs) list
  (** Get the offset *)

  val to_var: t -> varinfo list
  (** Strips the varinfo out of the address representation. *)

  val to_var_may: t -> varinfo list
  val to_var_must: t -> varinfo list
  (** Strips the varinfo out of the address representation. *)

  val get_type: t -> typ
  (** Finds the type of the address location. *)
end

module PreNormal (Offset: Printable.S) =
struct
  type t =
    | Addr of CilType.Varinfo.t * Offset.t (** Pointer to offset of a variable. *)
    | NullPtr (** NULL pointer. *)
    | UnknownPtr (** Unknown pointer. Could point to globals, heap and escaped variables. *)
    | StrPtr of string option (** String literal pointer. [StrPtr None] abstracts any string pointer *)
  [@@deriving eq, ord, hash] (* TODO: StrPtr equal problematic if the same literal appears more than once *)

  let hash x = match x with
    | StrPtr _ ->
      if GobConfig.get_bool "ana.base.limit-string-addresses" then
        13859
      else
        hash x
    | _ -> hash x

<<<<<<< HEAD
  let show_str_ptr = function
    | Some s -> "\"" ^ s ^ "\""
    | None -> "(unknown string)"

  let show_unknown_ptr = "?"

  let show_null_ptr = "NULL"
end

module Normal (Idx: IdxPrintable) =
struct
  type field = fieldinfo
  type idx = Idx.t
  module Offs = Offset (Idx)
  include PreNormal (Offs)

  include Printable.Std
=======
  include Printable.StdLeaf
>>>>>>> f46ffc68
  let name () = "Normal Lvals"

  type group = Basetype.Variables.group
  let show_group = Basetype.Variables.show_group
  let to_group = function
    | Addr (x,_) -> Basetype.Variables.to_group x
    | _ -> Some Basetype.Variables.Local

  let from_var x = Addr (x, `NoOffset)
  let from_var_offset (x, o) = Addr (x, o)

  let to_var = function
    | Addr (x,_) -> Some x
    | _          -> None
  let to_var_may = function
    | Addr (x,_) -> Some x
    | _          -> None
  let to_var_must = function
    | Addr (x,`NoOffset) -> Some x
    | _                  -> None
  let to_var_offset = function
    | Addr (x, o) -> Some (x, o)
    | _      -> None

  (* strings *)
  let from_string x = StrPtr (Some x)
  let to_string = function
    | StrPtr (Some x) -> Some x
    | _        -> None

  let rec short_offs = function
    | `NoOffset -> ""
    | `Field (fld, o) -> "." ^ fld.fname ^ short_offs o
    | `Index (v, o) -> "[" ^ Idx.show v ^ "]" ^ short_offs o

  let short_addr (x, o) =
    if RichVarinfo.BiVarinfoMap.Collection.mem_varinfo x then
      let description = RichVarinfo.BiVarinfoMap.Collection.describe_varinfo x in
      "(" ^ x.vname ^ ", " ^ description ^ ")" ^ short_offs o
    else x.vname ^ short_offs o

  let show = function
    | Addr (x, o)-> short_addr (x, o)
    | StrPtr s -> show_str_ptr s
    | UnknownPtr -> show_unknown_ptr
    | NullPtr    -> show_null_ptr

  include Printable.SimpleShow (
    struct
      type nonrec t = t
      let show = show
    end
    )


  (* exception if the offset can't be followed completely *)
  exception Type_offset of typ * string
  (* tries to follow o in t *)
  let rec type_offset t o = match unrollType t, o with (* resolves TNamed *)
    | t, `NoOffset -> t
    | TArray (t,_,_), `Index (i,o)
    | TPtr (t,_), `Index (i,o) -> type_offset t o
    | TComp (ci,_), `Field (f,o) ->
      let fi = try getCompField ci f.fname
        with Not_found ->
          let s = sprint ~width:max_int @@ dprintf "Addr.type_offset: field %s not found in type %a" f.fname d_plaintype t in
          raise (Type_offset (t, s))
      in type_offset fi.ftype o
    | TComp _, `Index (_,o) -> type_offset t o (* this happens (hmmer, perlbench). safe? *)
    | t,o ->
      let s = sprint ~width:max_int @@ dprintf "Addr.type_offset: could not follow offset in type. type: %a, offset: %s" d_plaintype t (short_offs o) in
      raise (Type_offset (t, s))

  let get_type_addr (v,o) = try type_offset v.vtype o with Type_offset (t,_) -> t

  let get_type = function
    | Addr (x, o) -> get_type_addr (x, o)
    | StrPtr _ -> charPtrType (* TODO Cil.charConstPtrType? *)
    | NullPtr  -> voidType
    | UnknownPtr -> voidPtrType

  let is_zero_offset x = Offs.cmp_zero_offset x = `MustZero

  (* TODO: seems to be unused *)
  let to_exp (f:idx -> exp) x =
    let rec to_cil c =
      match c with
      | `NoOffset -> NoOffset
      | `Field (fld, ofs) -> Field (fld  , to_cil ofs)
      | `Index (idx, ofs) -> Index (f idx, to_cil ofs)
    in
    match x with
    | Addr (v,o) -> AddrOf (Var v, to_cil o)
    | StrPtr (Some x) -> mkString x
    | StrPtr None -> raise (Lattice.Unsupported "Cannot express unknown string pointer as expression.")
    | NullPtr -> integer 0
    | UnknownPtr -> raise Lattice.TopValue
  let rec add_offsets x y = match x with
    | `NoOffset    -> y
    | `Index (i,x) -> `Index (i, add_offsets x y)
    | `Field (f,x) -> `Field (f, add_offsets x y)
  (* TODO: unused *)
  let add_offset x o = match x with
    | Addr (v, u) -> Addr (v, add_offsets u o)
    | x -> x
  let rec remove_offset = function
    | `NoOffset -> `NoOffset
    | `Index (_,`NoOffset) | `Field (_,`NoOffset) -> `NoOffset
    | `Index (i,o) -> `Index (i, remove_offset o)
    | `Field (f,o) -> `Field (f, remove_offset o)

  let arbitrary () = QCheck.always UnknownPtr (* S TODO: non-unknown *)
end

(** Lvalue lattice.

    Actually a disjoint union of lattices without top or bottom.
    Lvalues are grouped as follows:

    - Each {!Addr}, modulo precise index expressions in offset, is a sublattice with ordering induced by {!Offset}.
    - {!NullPtr} is a singleton sublattice.
    - {!UnknownPtr} is a singleton sublattice.
    - If [ana.base.limit-string-addresses] is enabled, then all {!StrPtr} are together in one sublattice with flat ordering. If [ana.base.limit-string-addresses] is disabled, then each {!StrPtr} is a singleton sublattice. *)
module NormalLat (Idx: IntDomain.Z) =
struct
  include Normal (Idx)
  module Offs = OffsetLatWithSemanticEqual (Idx)

  (** Semantic equal. [Some true] if definitely equal,  [Some false] if definitely not equal, [None] otherwise *)
  let semantic_equal x y = match x, y with
    | Addr (x, xoffs), Addr (y, yoffs) ->
      if CilType.Varinfo.equal x y then
        let xtyp = x.vtype in
        let ytyp = y.vtype in
        Offs.semantic_equal ~xtyp ~xoffs ~ytyp ~yoffs
      else
        Some false
    | StrPtr None, StrPtr _
    | StrPtr _, StrPtr None -> Some true
    | StrPtr (Some a), StrPtr (Some b) -> if a = b then None else Some false
    | NullPtr, NullPtr -> Some true
    | UnknownPtr, UnknownPtr
    | UnknownPtr, Addr _
    | Addr _, UnknownPtr
    | UnknownPtr, StrPtr _
    | StrPtr _, UnknownPtr -> None
    | _, _ -> Some false

  let is_definite = function
    | NullPtr -> true
    | Addr (v,o) when Offs.is_definite o -> true
    | _ -> false

  let leq x y = match x, y with
    | StrPtr _, StrPtr None -> true
    | StrPtr a, StrPtr b   -> a = b
    | Addr (x,o), Addr (y,u) -> CilType.Varinfo.equal x y && Offs.leq o u
    | _                      -> x = y

  let drop_ints = function
    | Addr (x, o) -> Addr (x, Offs.drop_ints o)
    | x -> x

  let join_string_ptr x y = match x, y with
    | None, _
    | _, None -> None
    | Some a, Some b when a = b -> Some a
    | Some a, Some b (* when a <> b *) ->
      if GobConfig.get_bool "ana.base.limit-string-addresses" then
        None
      else
        raise Lattice.Uncomparable

  let meet_string_ptr x y = match x, y with
    | None, a
    | a, None -> a
    | Some a, Some b when a = b -> Some a
    | Some a, Some b (* when a <> b *) ->
      if GobConfig.get_bool "ana.base.limit-string-addresses" then
        raise Lattice.BotValue
      else
        raise Lattice.Uncomparable

  let merge cop x y =
    match x, y with
    | UnknownPtr, UnknownPtr -> UnknownPtr
    | NullPtr   , NullPtr -> NullPtr
    | StrPtr a, StrPtr b ->
      StrPtr
        begin match cop with
          |`Join | `Widen -> join_string_ptr a b
          |`Meet | `Narrow -> meet_string_ptr a b
        end
    | Addr (x,o), Addr (y,u) when CilType.Varinfo.equal x y -> Addr (x, Offs.merge cop o u)
    | _ -> raise Lattice.Uncomparable

  let join = merge `Join
  let widen = merge `Widen
  let meet = merge `Meet
  let narrow = merge `Narrow

  include Lattice.NoBotTop

  let pretty_diff () (x,y) = dprintf "%s: %a not leq %a" (name ()) pretty x pretty y
end

(** Lvalue lattice with sublattice representatives for {!DisjointDomain}. *)
module BaseAddrRepr (Idx: IntDomain.Z) =
struct
  include NormalLat (Idx)

  module R: DisjointDomain.Representative with type elt = t =
  struct
    type elt = t

    module AnyOffset = Printable.Unit
    module Address = PreNormal (AnyOffset)

    include Printable.Std
    include Address

    let name () = "BaseAddrRepr.R"

    let show = function
      | Addr (v, ()) -> "&" ^ CilType.Varinfo.show v
      | StrPtr s -> show_str_ptr s
      | NullPtr -> show_null_ptr
      | UnknownPtr -> show_unknown_ptr

    include Printable.SimpleShow (
      struct
        type nonrec t = t
        let show = show
      end
      )

    let of_elt (x: elt): t = match x with
      | Addr (v, o) -> Addr (v, ())
      | StrPtr _ when GobConfig.get_bool "ana.base.limit-string-addresses" -> StrPtr None (* all strings together if limited *)
      | StrPtr x -> StrPtr x (* everything else is kept separate, including strings if not limited *)
      | NullPtr -> NullPtr
      | UnknownPtr -> UnknownPtr
  end
end

(** Lvalue lattice with sublattice representatives for {!DisjointDomain}. *)
module NormalLatRepr (Idx: IntDomain.Z) =
struct
  include NormalLat (Idx)

  module UnitIdxDomain =
  struct
    include Lattice.Unit
    let equal_to _ _ = `Top
    let to_int _ = None
  end
  (** Representatives for lvalue sublattices as defined by {!NormalLat}. *)
  module R: DisjointDomain.Representative with type elt = t =
  struct
    type elt = t

    (* Offset module for representative without abstract values for index offsets, i.e. with unit index offsets.
       Reason: The offset in the representative (used for buckets) should not depend on the integer domains,
       since different integer domains may be active at different program points. *)
    include Normal (UnitIdxDomain)

    let rec of_elt_offset: (fieldinfo, Idx.t) offs -> (fieldinfo, UnitIdxDomain.t) offs =
      function
      | `NoOffset -> `NoOffset
      | `Field (f,o) -> `Field (f, of_elt_offset o)
      | `Index (_,o) -> `Index (UnitIdxDomain.top (), of_elt_offset o) (* all indices to same bucket *)

    let of_elt (x: elt): t = match x with
      | Addr (v, o) -> Addr (v, of_elt_offset o) (* addrs grouped by var and part of offset *)
      | StrPtr _ when GobConfig.get_bool "ana.base.limit-string-addresses" -> StrPtr None (* all strings together if limited *)
      | StrPtr x -> StrPtr x (* everything else is kept separate, including strings if not limited *)
      | NullPtr -> NullPtr
      | UnknownPtr -> UnknownPtr
  end
end

module Fields =
struct
  module F = CilType.Fieldinfo
  module I = Basetype.CilExp
  module FI = Printable.Either (F) (I)
  include Printable.Liszt (FI)

  let rec show x = match x with
    | [] -> ""
    | (`Left x :: xs) -> "." ^ F.show x ^ show xs
    | (`Right x :: xs) -> "[" ^ I.show x ^ "]" ^ show xs

  include Printable.SimpleShow (
    struct
      type nonrec t = t
      let show = show
    end
    )

  let rec printInnerXml f = function
    | [] -> ()
    | (`Left x :: xs) ->
      BatPrintf.fprintf f ".%s%a" (F.show x) printInnerXml xs
    | (`Right x :: xs) ->
      BatPrintf.fprintf f "[%s]%a" (I.show x) printInnerXml xs

  let printXml f x = BatPrintf.fprintf f "<value>\n<data>\n%a\n</data>\n</value>\n" printInnerXml x

  let rec listify ofs: t =
    match ofs with
    | NoOffset -> []
    | Field (x,ofs) -> `Left x :: listify ofs
    | Index (i,ofs) -> `Right i :: listify ofs

  let rec to_offs' (ofs:t) = match ofs with
    | (`Left x::xs) -> `Field (x, to_offs' xs)
    | (`Right x::xs) -> `Index (x, to_offs' xs)
    | [] -> `NoOffset

  let rec kill v (fds: t): t = match fds with
    | (`Right x::xs) when I.occurs v x -> []
    | (x::xs) -> x :: kill v xs
    | [] -> []

  let replace x exp ofs =
    let f o = match o with
      | `Right e -> `Right (I.replace x exp e)
      | x -> x
    in
    List.map f ofs

  let top () = []
  let is_top x = x = []
  let bot () = failwith "Bottom offset list!"
  let is_bot x = false

  let rec leq x y =
    match x,y with
    | _, [] -> true
    | x::xs, y::ys when FI.equal x y -> leq xs ys
    | _ -> false

  let rec meet x y =
    match x,y with
    | [], x | x, [] -> x
    | x::xs, y::ys when FI.equal x y -> x :: meet xs ys
    | _ -> failwith "Arguments do not meet"

  let narrow = meet

  let rec join x y =
    match x,y with
    | x::xs, y::ys when FI.equal x y -> x :: join xs ys
    | _ -> []

  let widen = join

  let rec collapse x y =
    match x,y with
    | [], x | x, [] -> true
    | x :: xs, y :: ys when FI.equal x y -> collapse xs ys
    | `Left x::xs, `Left y::ys -> false
    | `Right x::xs, `Right y::ys -> true
    | _ -> failwith "Type mismatch!"

  (* TODO: use the type information to do this properly. Currently, this assumes
   * there are no nested arrays, so all indexing is eliminated. *)
  let rec real_region (fd:t) typ: bool =
    match fd with
    | [] -> true
    | `Left _ :: xs -> real_region xs typ
    | `Right i :: _ -> false

  let pretty_diff () ((x:t),(y:t)): Pretty.doc =
    Pretty.dprintf "%a not leq %a" pretty x pretty y
end


module CilLval =
struct
  include Printable.StdLeaf
  type t = CilType.Varinfo.t * (CilType.Fieldinfo.t, Basetype.CilExp.t) offs [@@deriving eq, ord, hash]

  let name () = "simplified lval"

  let class_tag (v,o) =
    match v with
    | _ when v.vglob -> `Global
    | _ when v.vdecl.line = -1 -> `Temp
    | _ when Cilfacade.is_varinfo_formal v -> `Parameter
    | _ -> `Local

  let rec short_offs (o: (fieldinfo, exp) offs) a =
    match o with
    | `NoOffset -> a
    | `Field (f,o) -> short_offs o (a^"."^f.fname)
    | `Index (e,o) when CilType.Exp.equal e MyCFG.unknown_exp -> short_offs o (a^"[?]")
    | `Index (e,o) -> short_offs o (a^"["^CilType.Exp.show e^"]")

  let rec of_ciloffs x =
    match x with
    | NoOffset    -> `NoOffset
    | Index (i,o) -> `Index (i, of_ciloffs o)
    | Field (f,o) -> `Field (f, of_ciloffs o)

  let rec to_ciloffs x =
    match x with
    | `NoOffset    -> NoOffset
    | `Index (i,o) -> Index (i, to_ciloffs o)
    | `Field (f,o) -> Field (f, to_ciloffs o)

  let to_lval (v,o) = Var v, to_ciloffs o
  let to_exp (v,o) = Lval (Var v, to_ciloffs o)

  let rec has_index_offs =
    function
    | `NoOffset    -> false
    | `Index _     -> true
    | `Field (_,o) -> has_index_offs o
  let has_index (v,o) = has_index_offs o

  let show (v,o) = short_offs o v.vname
  include Printable.SimpleShow (
    struct
      type nonrec t = t
      let show = show
    end
    )
end<|MERGE_RESOLUTION|>--- conflicted
+++ resolved
@@ -21,7 +21,7 @@
 module Offset (Idx: IdxPrintable) =
 struct
   type t = (fieldinfo, Idx.t) offs
-  include Printable.Std
+  include Printable.StdLeaf
 
   let name () = "offset"
 
@@ -229,7 +229,8 @@
         hash x
     | _ -> hash x
 
-<<<<<<< HEAD
+  let relift x = x
+
   let show_str_ptr = function
     | Some s -> "\"" ^ s ^ "\""
     | None -> "(unknown string)"
@@ -246,10 +247,7 @@
   module Offs = Offset (Idx)
   include PreNormal (Offs)
 
-  include Printable.Std
-=======
   include Printable.StdLeaf
->>>>>>> f46ffc68
   let name () = "Normal Lvals"
 
   type group = Basetype.Variables.group
