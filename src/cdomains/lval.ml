--- conflicted
+++ resolved
@@ -15,11 +15,7 @@
 sig
   include Printable.S
   val equal_to: IntOps.BigIntOps.t -> t -> [`Eq | `Neq | `Top]
-<<<<<<< HEAD
-  val is_int: t -> bool
-=======
   val to_int: t -> IntOps.BigIntOps.t option
->>>>>>> fdedebad
 end
 
 module OffsetPrintable (Idx: IdxDomain) =
@@ -182,10 +178,7 @@
   type field = fieldinfo
   type idx = Idx.t
   module Offs = OffsetPrintable (Idx)
-<<<<<<< HEAD
-=======
       
->>>>>>> fdedebad
   type t =
     | Addr of CilType.Varinfo.t * Offs.t (** Pointer to offset of a variable. *)
     | NullPtr (** NULL pointer. *)
