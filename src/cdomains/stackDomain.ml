--- conflicted
+++ resolved
@@ -1,10 +1,5 @@
-<<<<<<< HEAD
 (** Call stack domains. *)
 
-module GU = Goblintutil
-
-=======
->>>>>>> d1328f75
 module type S =
 sig
   include Lattice.S
