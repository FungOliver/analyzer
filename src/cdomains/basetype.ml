<<<<<<< HEAD
(** Printables and domains for some common types. *)

module GU = Goblintutil
=======
>>>>>>> d1328f75
open GoblintCil


module Variables =
struct
  include CilType.Varinfo
  let trace_enabled = true
  let show x =
    if RichVarinfo.BiVarinfoMap.Collection.mem_varinfo x then
      let description = RichVarinfo.BiVarinfoMap.Collection.describe_varinfo x in
      "(" ^ x.vname ^ ", " ^ description ^ ")"
    else x.vname
  let pretty () x = Pretty.text (show x)
  type group = Global | Local | Parameter | Temp [@@deriving show { with_path = false }]
  let (%) = Batteries.(%)
  let to_group = Option.some % function
    | x when x.vglob -> Global
    | x when x.vdecl.line = -1 -> Temp
    | x when Cilfacade.is_varinfo_formal x -> Parameter
    | _ -> Local
  let name () = "variables"
  let printXml f x = BatPrintf.fprintf f "<value>\n<data>\n%s\n</data>\n</value>\n" (XmlUtil.escape (show x))

  let arbitrary () = MyCheck.Arbitrary.varinfo
end

module RawStrings: Printable.S with type t = string =
struct
  include Printable.StdLeaf
  open Pretty
  type t = string [@@deriving eq, ord, hash, to_yojson]
  let show x = "\"" ^ x ^ "\""
  let pretty () x = text (show x)
  let name () = "raw strings"
  let printXml f x = BatPrintf.fprintf f "<value>\n<data>\n%s\n</data>\n</value>\n" (XmlUtil.escape (show x))
end

module Strings: Lattice.S with type t = [`Bot | `Lifted of string | `Top] =
  Lattice.Flat (RawStrings) (struct
    let top_name = "?"
    let bot_name = "-"
  end)

module RawBools: Printable.S with type t = bool =
struct
  include Printable.StdLeaf
  open Pretty
  type t = bool [@@deriving eq, ord, hash, to_yojson]
  let show (x:t) =  if x then "true" else "false"
  let pretty () x = text (show x)
  let name () = "raw bools"
  let printXml f x = BatPrintf.fprintf f "<value>\n<data>\n%s\n</data>\n</value>\n" (show x)
end

module Bools: Lattice.S with type t = [`Bot | `Lifted of bool | `Top] =
  Lattice.Flat (RawBools) (struct
    let top_name = "?"
    let bot_name = "-"
  end)

module CilExp =
struct
  include Printable.Std (* for Groupable *)
  include CilType.Exp

  let name () = "expressions"

  let rec occurs x e =
    let occurs_lv (v,offs) =
      let rec occurs_offs offs = match offs with
        | Index (e,offs) -> occurs x e || occurs_offs offs
        | Field (_,offs) -> occurs_offs offs
        | NoOffset -> false
      in
      (match v with
       | Var y -> Variables.equal x y
       | Mem e -> occurs x e) || occurs_offs offs
    in
    match e with
    | Lval l -> occurs_lv l
    | AddrOf l -> occurs_lv l
    | StartOf l -> occurs_lv l
    | UnOp (_,e,_)
    | Real e
    | Imag e
    | SizeOfE e
    | AlignOfE e -> occurs x e
    | BinOp (_,e1,e2,_) -> occurs x e1 || occurs x e2
    | CastE (_,e) -> occurs x e
    | Question (b, t, f, _) -> occurs x b || occurs x t || occurs x f
    | Const _
    | SizeOf _
    | SizeOfStr _
    | AlignOf _
    | AddrOfLabel _ -> false

  let replace (x:varinfo) (exp: exp) (e:exp): exp =
    let rec replace_lv (v,offs): lval =
      let rec replace_offs offs = match offs with
        | Index (e,offs) -> Index (replace_rv e, replace_offs offs)
        | Field (f,offs) -> Field (f, replace_offs offs)
        | NoOffset -> NoOffset
      in
      (match v with
       | Mem e -> Mem (replace_rv e)
       | x -> x), replace_offs offs
    and replace_rv e =
      match e with
      | Lval (Var y, NoOffset) when Variables.equal x y -> exp
      | Lval l -> Lval (replace_lv l)
      | AddrOf l -> Lval (replace_lv l) (* TODO: should be AddrOf? *)
      | StartOf l -> StartOf (replace_lv l)
      | UnOp (op,e,t) -> UnOp (op, replace_rv e, t)
      | BinOp (op,e1,e2,t) -> BinOp (op, replace_rv e1, replace_rv e2, t)
      | CastE (t,e) -> CastE(t, replace_rv e)
      | Real e -> Real (replace_rv e)
      | Imag e -> Imag (replace_rv e)
      | SizeOfE e -> SizeOfE (replace_rv e)
      | AlignOfE e -> AlignOfE (replace_rv e)
      | Question (b, t, f, typ) -> Question (replace_rv b, replace_rv t, replace_rv f, typ)
      | Const _
      | SizeOf _
      | SizeOfStr _
      | AlignOf _
      | AddrOfLabel _ -> e
    in
    constFold true (replace_rv e)

  (* get a list of varinfo in the expression *)
  let rec get_vars e = match e with
    | Const _
    | SizeOf _
    | SizeOfE _
    | AlignOfE _
    | AddrOfLabel _
    | SizeOfStr _
    | AlignOf _
    | Question _
    | AddrOf _
    | StartOf _ -> [] (* TODO: return not empty, some may contain vars! *)
    | UnOp (_, e, _ )
    | CastE (_, e)
    | Real e
    | Imag e -> get_vars e
    | BinOp (_, e1, e2, _) -> (get_vars e1)@(get_vars e2)
    | Lval (Var v, _) -> [v]
    | Lval (Mem e',_) -> (get_vars e')
end

module CilStmt: Printable.S with type t = stmt =
struct
  include CilType.Stmt
  let show x = "<stmt>"
  let pretty = Cilfacade.stmt_pretty_short

  let name () = "expressions"
  let printXml f x = BatPrintf.fprintf f "<value>\n<data>\n%s\n</data>\n</value>\n" (XmlUtil.escape (show x))
end

module CilField =
struct
  include Printable.Std (* for default MapDomain.Groupable *)
  include CilType.Fieldinfo
end<|MERGE_RESOLUTION|>--- conflicted
+++ resolved
@@ -1,9 +1,5 @@
-<<<<<<< HEAD
 (** Printables and domains for some common types. *)
 
-module GU = Goblintutil
-=======
->>>>>>> d1328f75
 open GoblintCil
 
 
