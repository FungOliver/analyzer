--- conflicted
+++ resolved
@@ -209,40 +209,6 @@
 
   include_dirs := custom_include_dirs @ !include_dirs;
 
-<<<<<<< HEAD
-=======
-  (* reverse the files again *)
-  cFileNames := List.rev !cFileNames;
-
-  (* If the first file given is a Makefile, we use it to combine files *)
-  if !cFileNames <> [] then (
-    let firstFile = List.first !cFileNames in
-    if Filename.basename firstFile = "Makefile" then (
-      let makefile = firstFile in
-      let path = Filename.dirname makefile in
-      (* make sure the Makefile exists or try to generate it *)
-      if not (Sys.file_exists makefile) then (
-        print_endline ("Given " ^ makefile ^ " does not exist!");
-        let configure = Filename.concat path "configure" in
-        if Sys.file_exists configure then (
-          print_endline ("Trying to run " ^ configure ^ " to generate Makefile");
-          let exit_code, output = MakefileUtil.exec_command ~path "./configure" in
-          print_endline (configure ^ MakefileUtil.string_of_process_status exit_code ^ ". Output: " ^ output);
-          if not (Sys.file_exists makefile) then failwith ("Running " ^ configure ^ " did not generate a Makefile - abort!")
-        ) else failwith ("Could neither find given " ^ makefile ^ " nor " ^ configure ^ " - abort!")
-      );
-      let _ = MakefileUtil.run_cilly path in
-      let file = MakefileUtil.(find_file_by_suffix path comb_suffix) in
-      cFileNames := file :: (List.drop 1 !cFileNames);
-    );
-  );
-
-  cFileNames := find_custom_include "stdlib.c" :: !cFileNames;
-
-  if get_bool "ana.sv-comp.functions" then
-    cFileNames := find_custom_include "sv-comp.c" :: !cFileNames;
-
->>>>>>> 77048c02
   (* If we analyze a kernel module, some special includes are needed. *)
   if get_bool "kernel" then (
     let kernel_roots = [
@@ -306,9 +272,7 @@
 
   let extra_arg_files = ref [] in
 
-  (* possibly add our lib.c to the files *)
-  if get_bool "custom_libc" then
-    extra_arg_files := find_custom_include "lib.c" :: !extra_arg_files;
+  extra_arg_files := find_custom_include "stdlib.c" :: !extra_arg_files;
 
   if get_bool "ana.sv-comp.functions" then
     extra_arg_files := find_custom_include "sv-comp.c" :: !extra_arg_files;
