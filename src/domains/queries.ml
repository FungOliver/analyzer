(** Structures for the querying subsystem. *)

open GoblintCil

module GU = Goblintutil
module ID =
struct
  module I = IntDomain.IntDomTuple
  include Lattice.Lift (I) (Printable.DefaultNames)

  let lift op x = `Lifted (op x)
  let unlift op x = match x with
    | `Lifted x -> op x
    | _ -> failwith "Queries.ID.unlift"
  let unlift_opt op x = match x with
    | `Lifted x -> op x
    | _ -> None
  let unlift_is op x = match x with
    | `Lifted x -> op x
    | _ -> false

  let bot_of = lift I.bot_of
  let top_of = lift I.top_of

  let of_int ik = lift (I.of_int ik)
  let of_bool ik = lift (I.of_bool ik)
  let of_interval ik = lift (I.of_interval ik)
  let of_excl_list ik = lift (I.of_excl_list ik)
  let of_congruence ik = lift (I.of_congruence ik)
  let starting ik = lift (I.starting ik)
  let ending ik = lift (I.ending ik)

  let to_int x = unlift_opt I.to_int x
  let to_bool x = unlift_opt I.to_bool x

  let is_bot_ikind = function
    | `Bot -> false
    | `Lifted x -> I.is_bot x
    | `Top -> false
end
module LS = SetDomain.ToppedSet (Lval.CilLval) (struct let topname = "All" end)
module TS = SetDomain.ToppedSet (CilType.Typ) (struct let topname = "All" end)
module ES = SetDomain.Reverse (SetDomain.ToppedSet (CilType.Exp) (struct let topname = "All" end))

module VI = Lattice.Flat (Basetype.Variables) (struct
  let top_name = "Unknown line"
  let bot_name = "Unreachable line"
end)

type iterprevvar = int -> (MyCFG.node * Obj.t * int) -> MyARG.inline_edge -> unit
type itervar = int -> unit
let compare_itervar _ _ = 0
let compare_iterprevvar _ _ = 0

module SD = Basetype.Strings

module MayBool = BoolDomain.MayBool
module MustBool = BoolDomain.MustBool

module Unit = Lattice.Unit

(* Helper definitions for deriving complex parts of Any.compare below. *)
type maybepublic = {global: CilType.Varinfo.t; write: bool} [@@deriving ord, hash]
type maybepublicwithout = {global: CilType.Varinfo.t; write: bool; without_mutex: PreValueDomain.Addr.t} [@@deriving ord, hash]
type mustbeprotectedby = {mutex: PreValueDomain.Addr.t; global: CilType.Varinfo.t; write: bool} [@@deriving ord, hash]
type mustprotectedvars = {mutex: PreValueDomain.Addr.t; write: bool} [@@deriving ord, hash]
type memory_access = {exp: CilType.Exp.t; var_opt: CilType.Varinfo.t option; kind: AccessKind.t} [@@deriving ord, hash]
type access =
  | Memory of memory_access (** Memory location access (race). *)
  | Point (** Program point and state access (MHP), independent of memory location. *)
[@@deriving ord, hash] (* TODO: fix ppx_deriving_hash on variant with inline record *)
type invariant_context = Invariant.context = {
  path: int option;
  lvals: CilLval.Set.t;
}
[@@deriving ord, hash]


(** GADT for queries with specific result type. *)
type _ t =
  | EqualSet: exp -> ES.t t
  | MayPointTo: exp -> LS.t t
  | ReachableFrom: exp -> LS.t t
  | ReachableUkTypes: exp -> TS.t t
  | Regions: exp -> LS.t t
  | MayEscape: varinfo -> MayBool.t t
  | MayBePublic: maybepublic -> MayBool.t t (* old behavior with write=false *)
  | MayBePublicWithout: maybepublicwithout -> MayBool.t t
  | MustBeProtectedBy: mustbeprotectedby -> MustBool.t t
  | MustLockset: LS.t t
  | MustBeAtomic: MustBool.t t
  | MustBeSingleThreaded: MustBool.t t
  | MustBeUniqueThread: MustBool.t t
  | CurrentThreadId: ThreadIdDomain.ThreadLifted.t t
  | MayBeThreadReturn: MayBool.t t
  | EvalFunvar: exp -> LS.t t
  | EvalInt: exp -> ID.t t
  | EvalStr: exp -> SD.t t
  | EvalLength: exp -> ID.t t (* length of an array or string *)
  | BlobSize: exp -> ID.t t (* size of a dynamically allocated `Blob pointed to by exp *)
  | CondVars: exp -> ES.t t
  | PartAccess: access -> Obj.t t (** Only queried by access and deadlock analysis. [Obj.t] represents [MCPAccess.A.t], needed to break dependency cycle. *)
  | IterPrevVars: iterprevvar -> Unit.t t
  | IterVars: itervar -> Unit.t t
  | HeapVar: VI.t t
  | IsHeapVar: varinfo -> MayBool.t t (* TODO: is may or must? *)
  | IsMultiple: varinfo -> MustBool.t t (* Is no other copy of this local variable reachable via pointers? *)
  | EvalThread: exp -> ConcDomain.ThreadSet.t t
  | CreatedThreads: ConcDomain.ThreadSet.t t
  | MustJoinedThreads: ConcDomain.MustThreadSet.t t
  | MustProtectedVars: mustprotectedvars -> LS.t t
  | Invariant: invariant_context -> Invariant.t t
  | InvariantGlobal: Obj.t -> Invariant.t t (** Argument must be of corresponding [Spec.V.t]. *)
  | WarnGlobal: Obj.t -> Unit.t t (** Argument must be of corresponding [Spec.V.t]. *)
  | IterSysVars: VarQuery.t * Obj.t VarQuery.f -> Unit.t t (** [iter_vars] for [Constraints.FromSpec]. [Obj.t] represents [Spec.V.t]. *)
  | MayAccessed: AccessDomain.EventSet.t t

type 'a result = 'a

(** Container for explicitly polymorphic [ctx.ask] function out of [ctx].
    To be used when passing entire [ctx] around seems inappropriate.
    Use [Analyses.ask_of_ctx] to convert [ctx] to [ask]. *)
(* Must be in a singleton record due to second-order polymorphism.
   See https://ocaml.org/manual/polymorphism.html#s%3Ahigher-rank-poly. *)
type ask = { f: 'a. 'a t -> 'a result }

(* Result cannot implement Lattice.S because the function types are different due to GADT. *)
module Result =
struct
  let lattice (type a) (q: a t): (module Lattice.S with type t = a) =
    match q with
    (* Cannot group these GADTs... *)
    | EqualSet _ -> (module ES)
    | CondVars _ -> (module ES)
    | MayPointTo _ -> (module LS)
    | ReachableFrom _ -> (module LS)
    | Regions _ -> (module LS)
    | MustLockset -> (module LS)
    | EvalFunvar _ -> (module LS)
    | ReachableUkTypes _ -> (module TS)
    | MayEscape _ -> (module MayBool)
    | MayBePublic _ -> (module MayBool)
    | MayBePublicWithout _ -> (module MayBool)
    | MayBeThreadReturn -> (module MayBool)
    | IsHeapVar _ -> (module MayBool)
    | MustBeProtectedBy _ -> (module MustBool)
    | MustBeAtomic -> (module MustBool)
    | MustBeSingleThreaded -> (module MustBool)
    | MustBeUniqueThread -> (module MustBool)
    | EvalInt _ -> (module ID)
    | EvalLength _ -> (module ID)
    | BlobSize _ -> (module ID)
    | CurrentThreadId -> (module ThreadIdDomain.ThreadLifted)
    | HeapVar -> (module VI)
    | EvalStr _ -> (module SD)
    | IterPrevVars _ -> (module Unit)
    | IterVars _ -> (module Unit)
    | PartAccess _ -> Obj.magic (module Unit: Lattice.S) (* Never used, MCP handles PartAccess specially. Must still return module (instead of failwith) here, but the module is never used. *)
    | IsMultiple _ -> (module MustBool) (* see https://github.com/goblint/analyzer/pull/310#discussion_r700056687 on why this needs to be MustBool *)
    | EvalThread _ -> (module ConcDomain.ThreadSet)
    | CreatedThreads ->  (module ConcDomain.ThreadSet)
    | MustJoinedThreads -> (module ConcDomain.MustThreadSet)
    | MustProtectedVars _ -> (module LS)
    | Invariant _ -> (module Invariant)
    | InvariantGlobal _ -> (module Invariant)
    | WarnGlobal _ -> (module Unit)
    | IterSysVars _ -> (module Unit)
    | MayAccessed -> (module AccessDomain.EventSet)

  (** Get bottom result for query. *)
  let bot (type a) (q: a t): a result =
    let module Result = (val lattice q) in
    Result.bot ()

  (** Get top result for query. *)
  let top (type a) (q: a t): a result =
    (* let module Result = (val lattice q) in
    Result.top () *)
    (* [lattice] and [top] manually inlined to avoid first-class module
       for every unsupported [query] implementation.
       See benchmarks at: https://github.com/goblint/analyzer/pull/221#issuecomment-842351621. *)
    match q with
    (* Cannot group these GADTs... *)
    | EqualSet _ -> ES.top ()
    | CondVars _ -> ES.top ()
    | MayPointTo _ -> LS.top ()
    | ReachableFrom _ -> LS.top ()
    | Regions _ -> LS.top ()
    | MustLockset -> LS.top ()
    | EvalFunvar _ -> LS.top ()
    | ReachableUkTypes _ -> TS.top ()
    | MayEscape _ -> MayBool.top ()
    | MayBePublic _ -> MayBool.top ()
    | MayBePublicWithout _ -> MayBool.top ()
    | MayBeThreadReturn -> MayBool.top ()
    | IsHeapVar _ -> MayBool.top ()
    | MustBeProtectedBy _ -> MustBool.top ()
    | MustBeAtomic -> MustBool.top ()
    | MustBeSingleThreaded -> MustBool.top ()
    | MustBeUniqueThread -> MustBool.top ()
    | EvalInt _ -> ID.top ()
    | EvalLength _ -> ID.top ()
    | BlobSize _ -> ID.top ()
    | CurrentThreadId -> ThreadIdDomain.ThreadLifted.top ()
    | HeapVar -> VI.top ()
    | EvalStr _ -> SD.top ()
    | IterPrevVars _ -> Unit.top ()
    | IterVars _ -> Unit.top ()
    | PartAccess _ -> failwith "Queries.Result.top: PartAccess" (* Never used, MCP handles PartAccess specially. *)
    | IsMultiple _ -> MustBool.top ()
    | EvalThread _ -> ConcDomain.ThreadSet.top ()
    | CreatedThreads -> ConcDomain.ThreadSet.top ()
    | MustJoinedThreads -> ConcDomain.MustThreadSet.top ()
    | MustProtectedVars _ -> LS.top ()
    | Invariant _ -> Invariant.top ()
    | InvariantGlobal _ -> Invariant.top ()
    | WarnGlobal _ -> Unit.top ()
    | IterSysVars _ -> Unit.top ()
    | MayAccessed -> AccessDomain.EventSet.top ()
end

(* The type any_query can't be directly defined in Any as t,
   because it also refers to the t from the outer scope. *)
type any_query = Any: 'a t -> any_query

module Any =
struct
  type t = any_query

  (* deriving ord doesn't work for GADTs (t and any_query) so this must be done manually... *)
  let order = function
    | Any (EqualSet _) -> 0
    | Any (MayPointTo _) -> 1
    | Any (ReachableFrom _) -> 2
    | Any (ReachableUkTypes _) -> 3
    | Any (Regions _) -> 4
    | Any (MayEscape _) -> 5
    | Any (MayBePublic _) -> 7
    | Any (MayBePublicWithout _) -> 8
    | Any (MustBeProtectedBy _) -> 9
    | Any MustLockset -> 10
    | Any MustBeAtomic -> 11
    | Any MustBeSingleThreaded -> 12
    | Any MustBeUniqueThread -> 13
    | Any CurrentThreadId -> 14
    | Any MayBeThreadReturn -> 15
    | Any (EvalFunvar _) -> 16
    | Any (EvalInt _) -> 17
    | Any (EvalStr _) -> 18
    | Any (EvalLength _) -> 19
    | Any (BlobSize _) -> 20
    | Any (CondVars _) -> 22
    | Any (PartAccess _) -> 23
    | Any (IterPrevVars _) -> 24
    | Any (IterVars _) -> 25
    | Any HeapVar -> 29
    | Any (IsHeapVar _) -> 30
    | Any (IsMultiple _) -> 31
    | Any (EvalThread _) -> 32
    | Any CreatedThreads -> 33
    | Any MustJoinedThreads -> 34
    | Any (WarnGlobal _) -> 35
    | Any (Invariant _) -> 36
    | Any (IterSysVars _) -> 37
    | Any (InvariantGlobal _) -> 38
<<<<<<< HEAD
    | Any MayAccessed -> 39
=======
    | Any (MustProtectedVars _) -> 39
>>>>>>> 8537fcfb

  let compare a b =
    let r = Stdlib.compare (order a) (order b) in
    if r <> 0 then
      r
    else
      match a, b with
      | Any (EqualSet e1), Any (EqualSet e2) -> CilType.Exp.compare e1 e2
      | Any (MayPointTo e1), Any (MayPointTo e2) -> CilType.Exp.compare e1 e2
      | Any (ReachableFrom e1), Any (ReachableFrom e2) -> CilType.Exp.compare e1 e2
      | Any (ReachableUkTypes e1), Any (ReachableUkTypes e2) -> CilType.Exp.compare e1 e2
      | Any (Regions e1), Any (Regions e2) -> CilType.Exp.compare e1 e2
      | Any (MayEscape vi1), Any (MayEscape vi2) -> CilType.Varinfo.compare vi1 vi2
      | Any (MayBePublic x1), Any (MayBePublic x2) -> compare_maybepublic x1 x2
      | Any (MayBePublicWithout x1), Any (MayBePublicWithout x2) -> compare_maybepublicwithout x1 x2
      | Any (MustBeProtectedBy x1), Any (MustBeProtectedBy x2) -> compare_mustbeprotectedby x1 x2
      | Any (EvalFunvar e1), Any (EvalFunvar e2) -> CilType.Exp.compare e1 e2
      | Any (EvalInt e1), Any (EvalInt e2) -> CilType.Exp.compare e1 e2
      | Any (EvalStr e1), Any (EvalStr e2) -> CilType.Exp.compare e1 e2
      | Any (EvalLength e1), Any (EvalLength e2) -> CilType.Exp.compare e1 e2
      | Any (BlobSize e1), Any (BlobSize e2) -> CilType.Exp.compare e1 e2
      | Any (CondVars e1), Any (CondVars e2) -> CilType.Exp.compare e1 e2
      | Any (PartAccess p1), Any (PartAccess p2) -> compare_access p1 p2
      | Any (IterPrevVars ip1), Any (IterPrevVars ip2) -> compare_iterprevvar ip1 ip2
      | Any (IterVars i1), Any (IterVars i2) -> compare_itervar i1 i2
      | Any (IsHeapVar v1), Any (IsHeapVar v2) -> CilType.Varinfo.compare v1 v2
      | Any (IsMultiple v1), Any (IsMultiple v2) -> CilType.Varinfo.compare v1 v2
      | Any (EvalThread e1), Any (EvalThread e2) -> CilType.Exp.compare e1 e2
      | Any (WarnGlobal vi1), Any (WarnGlobal vi2) -> compare (Hashtbl.hash vi1) (Hashtbl.hash vi2)
      | Any (Invariant i1), Any (Invariant i2) -> compare_invariant_context i1 i2
      | Any (InvariantGlobal vi1), Any (InvariantGlobal vi2) -> compare (Hashtbl.hash vi1) (Hashtbl.hash vi2)
      | Any (IterSysVars (vq1, vf1)), Any (IterSysVars (vq2, vf2)) -> VarQuery.compare vq1 vq2 (* not comparing fs *)
      | Any (MustProtectedVars m1), Any (MustProtectedVars m2) -> compare_mustprotectedvars m1 m2
      (* only argumentless queries should remain *)
      | _, _ -> Stdlib.compare (order a) (order b)

  let equal x y = compare x y = 0

  let hash_arg = function
    | Any (EqualSet e) -> CilType.Exp.hash e
    | Any (MayPointTo e) -> CilType.Exp.hash e
    | Any (ReachableFrom e) -> CilType.Exp.hash e
    | Any (ReachableUkTypes e) -> CilType.Exp.hash e
    | Any (Regions e) -> CilType.Exp.hash e
    | Any (MayEscape vi) -> CilType.Varinfo.hash vi
    | Any (MayBePublic x) -> hash_maybepublic x
    | Any (MayBePublicWithout x) -> hash_maybepublicwithout x
    | Any (MustBeProtectedBy x) -> hash_mustbeprotectedby x
    | Any (EvalFunvar e) -> CilType.Exp.hash e
    | Any (EvalInt e) -> CilType.Exp.hash e
    | Any (EvalStr e) -> CilType.Exp.hash e
    | Any (EvalLength e) -> CilType.Exp.hash e
    | Any (BlobSize e) -> CilType.Exp.hash e
    | Any (CondVars e) -> CilType.Exp.hash e
    | Any (PartAccess p) -> hash_access p
    | Any (IterPrevVars i) -> 0
    | Any (IterVars i) -> 0
    | Any (IsHeapVar v) -> CilType.Varinfo.hash v
    | Any (IsMultiple v) -> CilType.Varinfo.hash v
    | Any (EvalThread e) -> CilType.Exp.hash e
    | Any (WarnGlobal vi) -> Hashtbl.hash vi
    | Any (Invariant i) -> hash_invariant_context i
    | Any (InvariantGlobal vi) -> Hashtbl.hash vi
    | Any (MustProtectedVars m) -> hash_mustprotectedvars m
    (* only argumentless queries should remain *)
    | _ -> 0

  let hash x = 31 * order x + hash_arg x

  let pretty () = function
    | Any (EqualSet e) -> Pretty.dprintf "EqualSet %a" CilType.Exp.pretty e
    | Any (MayPointTo e) -> Pretty.dprintf "MayPointTo %a" CilType.Exp.pretty e
    | Any (ReachableFrom e) -> Pretty.dprintf "ReachableFrom %a" CilType.Exp.pretty e
    | Any (ReachableUkTypes e) -> Pretty.dprintf "ReachableUkTypes %a" CilType.Exp.pretty e
    | Any (Regions e) -> Pretty.dprintf "Regions %a" CilType.Exp.pretty e
    | Any (MayEscape vi) -> Pretty.dprintf "MayEscape %a" CilType.Varinfo.pretty vi
    | Any (MayBePublic x) -> Pretty.dprintf "MayBePublic _"
    | Any (MayBePublicWithout x) -> Pretty.dprintf "MayBePublicWithout _"
    | Any (MustBeProtectedBy x) -> Pretty.dprintf "MustBeProtectedBy _"
    | Any MustLockset -> Pretty.dprintf "MustLockset"
    | Any MustBeAtomic -> Pretty.dprintf "MustBeAtomic"
    | Any MustBeSingleThreaded -> Pretty.dprintf "MustBeSingleThreaded"
    | Any MustBeUniqueThread -> Pretty.dprintf "MustBeUniqueThread"
    | Any CurrentThreadId -> Pretty.dprintf "CurrentThreadId"
    | Any MayBeThreadReturn -> Pretty.dprintf "MayBeThreadReturn"
    | Any (EvalFunvar e) -> Pretty.dprintf "EvalFunvar %a" CilType.Exp.pretty e
    | Any (EvalInt e) -> Pretty.dprintf "EvalInt %a" CilType.Exp.pretty e
    | Any (EvalStr e) -> Pretty.dprintf "EvalStr %a" CilType.Exp.pretty e
    | Any (EvalLength e) -> Pretty.dprintf "EvalLength %a" CilType.Exp.pretty e
    | Any (BlobSize e) -> Pretty.dprintf "BlobSize %a" CilType.Exp.pretty e
    | Any (CondVars e) -> Pretty.dprintf "CondVars %a" CilType.Exp.pretty e
    | Any (PartAccess p) -> Pretty.dprintf "PartAccess _"
    | Any (IterPrevVars i) -> Pretty.dprintf "IterPrevVars _"
    | Any (IterVars i) -> Pretty.dprintf "IterVars _"
    | Any HeapVar -> Pretty.dprintf "HeapVar"
    | Any (IsHeapVar v) -> Pretty.dprintf "IsHeapVar %a" CilType.Varinfo.pretty v
    | Any (IsMultiple v) -> Pretty.dprintf "IsMultiple %a" CilType.Varinfo.pretty v
    | Any (EvalThread e) -> Pretty.dprintf "EvalThread %a" CilType.Exp.pretty e
    | Any CreatedThreads -> Pretty.dprintf "CreatedThreads"
    | Any MustJoinedThreads -> Pretty.dprintf "MustJoinedThreads"
    | Any (Invariant i) -> Pretty.dprintf "Invariant _"
    | Any (WarnGlobal vi) -> Pretty.dprintf "WarnGlobal _"
    | Any (IterSysVars _) -> Pretty.dprintf "IterSysVars _"
    | Any (InvariantGlobal i) -> Pretty.dprintf "InvariantGlobal _"
    | Any MayAccessed -> Pretty.dprintf "MayAccessed"
end


let eval_int_binop (module Bool: Lattice.S with type t = bool) binop (ask: ask) e1 e2: Bool.t =
  let e = Cilfacade.makeBinOp binop e1 e2 in
  let i = ask.f (EvalInt e) in
  if ID.is_bot i || ID.is_bot_ikind i then
    Bool.top () (* base returns bot for non-int results, consider unknown *)
  else
    match ID.to_bool i with
    | Some b -> b
    | None -> Bool.top ()

(** Backwards-compatibility for former [MustBeEqual] query. *)
let must_be_equal = eval_int_binop (module MustBool) Eq

(** Backwards-compatibility for former [MayBeEqual] query. *)
let may_be_equal = eval_int_binop (module MayBool) Eq

(** Backwards-compatibility for former [MayBeLess] query. *)
let may_be_less = eval_int_binop (module MayBool) Lt


module Set = BatSet.Make (Any)
module Hashtbl = BatHashtbl.Make (Any)<|MERGE_RESOLUTION|>--- conflicted
+++ resolved
@@ -263,11 +263,8 @@
     | Any (Invariant _) -> 36
     | Any (IterSysVars _) -> 37
     | Any (InvariantGlobal _) -> 38
-<<<<<<< HEAD
-    | Any MayAccessed -> 39
-=======
     | Any (MustProtectedVars _) -> 39
->>>>>>> 8537fcfb
+    | Any MayAccessed -> 40
 
   let compare a b =
     let r = Stdlib.compare (order a) (order b) in
@@ -368,6 +365,7 @@
     | Any (EvalThread e) -> Pretty.dprintf "EvalThread %a" CilType.Exp.pretty e
     | Any CreatedThreads -> Pretty.dprintf "CreatedThreads"
     | Any MustJoinedThreads -> Pretty.dprintf "MustJoinedThreads"
+    | Any (MustProtectedVars m) -> Pretty.dprintf "MustProtectedVars _"
     | Any (Invariant i) -> Pretty.dprintf "Invariant _"
     | Any (WarnGlobal vi) -> Pretty.dprintf "WarnGlobal _"
     | Any (IterSysVars _) -> Pretty.dprintf "IterSysVars _"
