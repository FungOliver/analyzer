(** Structures for the querying subsystem. *)

open Deriving.Cil

module GU = Goblintutil
module ID = IntDomain.Flattened
module LS = SetDomain.ToppedSet (Lval.CilLval) (struct let topname = "All" end)
module TS = SetDomain.ToppedSet (Basetype.CilType) (struct let topname = "All" end)
module ES = SetDomain.Reverse (SetDomain.ToppedSet (Exp.Exp) (struct let topname = "All" end))

module VI = Lattice.Flat (Basetype.Variables) (struct
  let top_name = "Unknown line"
  let bot_name = "Unreachable line"
end)

module PartAccessResult = Access.PartAccessResult

type iterprevvar = int -> (MyCFG.node * Obj.t * int) -> MyARG.inline_edge -> unit
type itervar = int -> unit

module SD = Basetype.Strings

module MayBool = BoolDomain.MayBool
module MustBool = BoolDomain.MustBool

module Unit = Lattice.Unit

(** GADT for queries with specific result type. *)
type _ t =
  | EqualSet: exp -> ES.t t
  | MayPointTo: exp -> LS.t t
  | ReachableFrom: exp -> LS.t t
  | ReachableUkTypes: exp -> TS.t t
  | Regions: exp -> LS.t t
  | MayEscape: varinfo -> MayBool.t t
  | Priority: string -> ID.t t
  | MayBePublic: {global: varinfo; write: bool} -> MayBool.t t (* old behavior with write=false *)
  | MayBePublicWithout: {global: varinfo; write: bool; without_mutex: PreValueDomain.Addr.t} -> MayBool.t t
  | MustBeProtectedBy: {mutex: PreValueDomain.Addr.t; global: varinfo; write: bool} -> MustBool.t t
  | CurrentLockset: LS.t t
  | MustBeAtomic: MustBool.t t
  | MustBeSingleThreaded: MustBool.t t
  | MustBeUniqueThread: MustBool.t t
  | CurrentThreadId: VI.t t
  | MayBeThreadReturn: MayBool.t t
  | EvalFunvar: exp -> LS.t t
  | EvalInt: exp -> ID.t t
  | EvalStr: exp -> SD.t t
  | EvalLength: exp -> ID.t t (* length of an array or string *)
  | BlobSize: exp -> ID.t t (* size of a dynamically allocated `Blob pointed to by exp *)
  | PrintFullState: Unit.t t
  | CondVars: exp -> ES.t t
  | PartAccess: {exp: exp; var_opt: varinfo option; write: bool} -> PartAccessResult.t t
  | IterPrevVars: iterprevvar -> Unit.t t
  | IterVars: itervar -> Unit.t t
  | MustBeEqual: exp * exp -> MustBool.t t (* are two expression known to must-equal ? *)
  | MayBeEqual: exp * exp -> MayBool.t t (* may two expressions be equal? *)
  | MayBeLess: exp * exp -> MayBool.t t (* may exp1 < exp2 ? *)
  | HeapVar: VI.t t
  | IsHeapVar: varinfo -> MayBool.t t (* TODO: is may or must? *)

type 'a result = 'a

(** Container for explicitly polymorphic [ctx.ask] function out of [ctx].
    To be used when passing entire [ctx] around seems inappropriate.
    Use [Analyses.ask_of_ctx] to convert [ctx] to [ask]. *)
(* Must be in a singleton record due to second-order polymorphism.
   See https://ocaml.org/releases/4.12/htmlman/polymorphism.html#s%3Ahigher-rank-poly. *)
type ask = { f: 'a. 'a t -> 'a result }

(* Result cannot implement Lattice.S because the function types are different due to GADT. *)
module Result =
struct
<<<<<<< HEAD
  include Printable.Std
  type t = result [@@deriving eq, ord, to_yojson]

  let name () = "query result domain"

  let bot () = `Bot
  let is_bot x = x = `Bot
  let bot_name = "Bottom"
  let top () = `Top
  let is_top x = x = `Top
  let top_name = "Unknown"

  let hash (x:t) =
    match x with
    | `Int n -> ID.hash n
    | `LvalSet n -> LS.hash n
    | `ExprSet n -> ES.hash n
    | `ExpTriples n -> PS.hash n
    | `TypeSet n -> TS.hash n
    | `Varinfo n -> VI.hash n
    | `PartAccessResult n -> PartAccessResult.hash n
    (* `MustBool and `MayBool should work by the following *)
    | _ -> Hashtbl.hash x

  let pretty () state =
    match state with
    | `Int n ->  ID.pretty () n
    | `Str s ->  text s
    | `LvalSet n ->  LS.pretty () n
    | `ExprSet n ->  ES.pretty () n
    | `ExpTriples n ->  PS.pretty () n
    | `TypeSet n -> TS.pretty () n
    | `Varinfo n -> VI.pretty () n
    | `MustBool n -> text (string_of_bool n)
    | `MayBool n -> text (string_of_bool n)
    | `PartAccessResult n -> PartAccessResult.pretty () n
    | `Bot -> text bot_name
    | `Top -> text top_name

  let show state =
    match state with
    | `Int n ->  ID.show n
    | `Str s ->  s
    | `LvalSet n ->  LS.show n
    | `ExprSet n ->  ES.show n
    | `ExpTriples n ->  PS.show n
    | `TypeSet n -> TS.show n
    | `Varinfo n -> VI.show n
    | `MustBool n -> string_of_bool n
    | `MayBool n -> string_of_bool n
    | `PartAccessResult n -> PartAccessResult.show n
    | `Bot -> bot_name
    | `Top -> top_name

  let pretty_diff () (x,y) = dprintf "%s: %a not leq %a" (name ()) pretty x pretty y

  let leq x y =
    match (x,y) with
    | (_, `Top) -> true
    | (`Top, _) -> false
    | (`Bot, _) -> true
    | (_, `Bot) -> false
    | (`Int x, `Int y) -> ID.leq x y
    | (`LvalSet x, `LvalSet y) -> LS.leq x y
    | (`ExprSet x, `ExprSet y) -> ES.leq x y
    | (`ExpTriples x, `ExpTriples y) -> PS.leq x y
    | (`TypeSet x, `TypeSet y) -> TS.leq x y
    | (`Varinfo x, `Varinfo y) -> VI.leq x y
    (* TODO: should these be more like IntDomain.Booleans? *)
    | (`MustBool x, `MustBool y) -> x == y || x
    | (`MayBool x, `MayBool y) -> x == y || y
    | (`PartAccessResult x, `PartAccessResult y) -> PartAccessResult.leq x y
    | _ -> false

  let join x y =
    try match (x,y) with
      | (`Top, _)
      | (_, `Top) -> `Top
      | (`Bot, x)
      | (x, `Bot) -> x
      | (`Int x, `Int y) -> `Int (ID.join x y)
      | (`LvalSet x, `LvalSet y) -> `LvalSet (LS.join x y)
      | (`ExprSet x, `ExprSet y) -> `ExprSet (ES.join x y)
      | (`ExpTriples x, `ExpTriples y) -> `ExpTriples (PS.join x y)
      | (`TypeSet x, `TypeSet y) -> `TypeSet (TS.join x y)
      | (`Varinfo x, `Varinfo y) -> `Varinfo (VI.join x y)
      | (`MustBool x, `MustBool y) -> `MustBool (x && y)
      | (`MayBool x, `MayBool y) -> `MayBool (x || y)
      | (`PartAccessResult x, `PartAccessResult y) -> `PartAccessResult (PartAccessResult.join x y)
      | _ -> `Top
    with IntDomain.Unknown -> `Top

  let meet x y =
    try match (x,y) with
      | (`Bot, _)
      | (_, `Bot) -> `Bot
      | (`Top, x)
      | (x, `Top) -> x
      | (`Int x, `Int y) -> `Int (ID.meet x y)
      | (`LvalSet x, `LvalSet y) -> `LvalSet (LS.meet x y)
      | (`ExprSet x, `ExprSet y) -> `ExprSet (ES.meet x y)
      | (`ExpTriples x, `ExpTriples y) -> `ExpTriples (PS.meet x y)
      | (`TypeSet x, `TypeSet y) -> `TypeSet (TS.meet x y)
      | (`Varinfo x, `Varinfo y) -> `Varinfo (VI.meet x y)
      | (`MustBool x, `MustBool y) -> `MustBool (x || y)
      | (`MayBool x, `MayBool y) -> `MayBool (x && y)
      | (`PartAccessResult x, `PartAccessResult y) -> `PartAccessResult (PartAccessResult.meet x y)
      | _ -> `Bot
    with IntDomain.Error -> `Bot

  let widen x y =
    try match (x,y) with
      | (`Top, _)
      | (_, `Top) -> `Top
      | (`Bot, x)
      | (x, `Bot) -> x
      | (`Int x, `Int y) -> `Int (ID.widen x y)
      | (`LvalSet x, `LvalSet y) -> `LvalSet (LS.widen x y)
      | (`ExprSet x, `ExprSet y) -> `ExprSet (ES.widen x y)
      | (`ExpTriples x, `ExpTriples y) -> `ExpTriples (PS.widen x y)
      | (`TypeSet x, `TypeSet y) -> `TypeSet (TS.widen x y)
      | (`Varinfo x, `Varinfo y) -> `Varinfo (VI.widen x y)
      | (`MustBool x, `MustBool y) -> `MustBool (x && y)
      | (`MayBool x, `MayBool y) -> `MustBool (x || y)
      | (`PartAccessResult x, `PartAccessResult y) -> `PartAccessResult (PartAccessResult.widen x y)
      | _ -> `Top
    with IntDomain.Unknown -> `Top

  let narrow x y =
    match (x,y) with
    | (`Int x, `Int y) -> `Int (ID.narrow x y)
    | (`LvalSet x, `LvalSet y) -> `LvalSet (LS.narrow x y)
    | (`ExprSet x, `ExprSet y) -> `ExprSet (ES.narrow x y)
    | (`ExpTriples x, `ExpTriples y) -> `ExpTriples (PS.narrow x y)
    | (`TypeSet x, `TypeSet y) -> `TypeSet (TS.narrow x y)
    | (`Varinfo x, `Varinfo y) -> `Varinfo (VI.narrow x y)
    | (`MustBool x, `MustBool y) -> `MustBool (x || y)
    | (`MayBool x, `MayBool y) -> `MayBool (x && y)
    | (`PartAccessResult x, `PartAccessResult y) -> `PartAccessResult (PartAccessResult.narrow x y)
    | (x,_) -> x

  let printXml f x = BatPrintf.fprintf f "<value>\n<data>%s\n</data>\n</value>\n" (XmlUtil.escape (show x))
=======
  let lattice (type a) (q: a t): (module Lattice.S with type t = a) =
    match q with
    (* Cannot group these GADTs... *)
    | EqualSet _ -> (module ES)
    | CondVars _ -> (module ES)
    | MayPointTo _ -> (module LS)
    | ReachableFrom _ -> (module LS)
    | Regions _ -> (module LS)
    | CurrentLockset -> (module LS)
    | EvalFunvar _ -> (module LS)
    | ReachableUkTypes _ -> (module TS)
    | MayEscape _ -> (module MayBool)
    | MayBePublic _ -> (module MayBool)
    | MayBePublicWithout _ -> (module MayBool)
    | MayBeThreadReturn -> (module MayBool)
    | MayBeEqual _ -> (module MayBool)
    | MayBeLess _ -> (module MayBool)
    | IsHeapVar _ -> (module MayBool)
    | MustBeProtectedBy _ -> (module MustBool)
    | MustBeAtomic -> (module MustBool)
    | MustBeSingleThreaded -> (module MustBool)
    | MustBeUniqueThread -> (module MustBool)
    | MustBeEqual _ -> (module MustBool)
    | Priority _ -> (module ID)
    | EvalInt _ -> (module ID)
    | EvalLength _ -> (module ID)
    | BlobSize _ -> (module ID)
    | CurrentThreadId -> (module VI)
    | HeapVar -> (module VI)
    | EvalStr _ -> (module SD)
    | PrintFullState -> (module Unit)
    | IterPrevVars _ -> (module Unit)
    | IterVars _ -> (module Unit)
    | PartAccess _ -> (module PartAccessResult)

  (** Get bottom result for query. *)
  let bot (type a) (q: a t): a result =
    let module Result = (val lattice q) in
    Result.bot ()

  (** Get top result for query. *)
  let top (type a) (q: a t): a result =
    (* let module Result = (val lattice q) in
    Result.top () *)
    (* [lattice] and [top] manually inlined to avoid first-class module
       for every unsupported [query] implementation.
       See benchmarks at: https://github.com/goblint/analyzer/pull/221#issuecomment-842351621. *)
    match q with
    (* Cannot group these GADTs... *)
    | EqualSet _ -> ES.top ()
    | CondVars _ -> ES.top ()
    | MayPointTo _ -> LS.top ()
    | ReachableFrom _ -> LS.top ()
    | Regions _ -> LS.top ()
    | CurrentLockset -> LS.top ()
    | EvalFunvar _ -> LS.top ()
    | ReachableUkTypes _ -> TS.top ()
    | MayEscape _ -> MayBool.top ()
    | MayBePublic _ -> MayBool.top ()
    | MayBePublicWithout _ -> MayBool.top ()
    | MayBeThreadReturn -> MayBool.top ()
    | MayBeEqual _ -> MayBool.top ()
    | MayBeLess _ -> MayBool.top ()
    | IsHeapVar _ -> MayBool.top ()
    | MustBeProtectedBy _ -> MustBool.top ()
    | MustBeAtomic -> MustBool.top ()
    | MustBeSingleThreaded -> MustBool.top ()
    | MustBeUniqueThread -> MustBool.top ()
    | MustBeEqual _ -> MustBool.top ()
    | Priority _ -> ID.top ()
    | EvalInt _ -> ID.top ()
    | EvalLength _ -> ID.top ()
    | BlobSize _ -> ID.top ()
    | CurrentThreadId -> VI.top ()
    | HeapVar -> VI.top ()
    | EvalStr _ -> SD.top ()
    | PrintFullState -> Unit.top ()
    | IterPrevVars _ -> Unit.top ()
    | IterVars _ -> Unit.top ()
    | PartAccess _ -> PartAccessResult.top ()
>>>>>>> 8a741073
end<|MERGE_RESOLUTION|>--- conflicted
+++ resolved
@@ -71,150 +71,6 @@
 (* Result cannot implement Lattice.S because the function types are different due to GADT. *)
 module Result =
 struct
-<<<<<<< HEAD
-  include Printable.Std
-  type t = result [@@deriving eq, ord, to_yojson]
-
-  let name () = "query result domain"
-
-  let bot () = `Bot
-  let is_bot x = x = `Bot
-  let bot_name = "Bottom"
-  let top () = `Top
-  let is_top x = x = `Top
-  let top_name = "Unknown"
-
-  let hash (x:t) =
-    match x with
-    | `Int n -> ID.hash n
-    | `LvalSet n -> LS.hash n
-    | `ExprSet n -> ES.hash n
-    | `ExpTriples n -> PS.hash n
-    | `TypeSet n -> TS.hash n
-    | `Varinfo n -> VI.hash n
-    | `PartAccessResult n -> PartAccessResult.hash n
-    (* `MustBool and `MayBool should work by the following *)
-    | _ -> Hashtbl.hash x
-
-  let pretty () state =
-    match state with
-    | `Int n ->  ID.pretty () n
-    | `Str s ->  text s
-    | `LvalSet n ->  LS.pretty () n
-    | `ExprSet n ->  ES.pretty () n
-    | `ExpTriples n ->  PS.pretty () n
-    | `TypeSet n -> TS.pretty () n
-    | `Varinfo n -> VI.pretty () n
-    | `MustBool n -> text (string_of_bool n)
-    | `MayBool n -> text (string_of_bool n)
-    | `PartAccessResult n -> PartAccessResult.pretty () n
-    | `Bot -> text bot_name
-    | `Top -> text top_name
-
-  let show state =
-    match state with
-    | `Int n ->  ID.show n
-    | `Str s ->  s
-    | `LvalSet n ->  LS.show n
-    | `ExprSet n ->  ES.show n
-    | `ExpTriples n ->  PS.show n
-    | `TypeSet n -> TS.show n
-    | `Varinfo n -> VI.show n
-    | `MustBool n -> string_of_bool n
-    | `MayBool n -> string_of_bool n
-    | `PartAccessResult n -> PartAccessResult.show n
-    | `Bot -> bot_name
-    | `Top -> top_name
-
-  let pretty_diff () (x,y) = dprintf "%s: %a not leq %a" (name ()) pretty x pretty y
-
-  let leq x y =
-    match (x,y) with
-    | (_, `Top) -> true
-    | (`Top, _) -> false
-    | (`Bot, _) -> true
-    | (_, `Bot) -> false
-    | (`Int x, `Int y) -> ID.leq x y
-    | (`LvalSet x, `LvalSet y) -> LS.leq x y
-    | (`ExprSet x, `ExprSet y) -> ES.leq x y
-    | (`ExpTriples x, `ExpTriples y) -> PS.leq x y
-    | (`TypeSet x, `TypeSet y) -> TS.leq x y
-    | (`Varinfo x, `Varinfo y) -> VI.leq x y
-    (* TODO: should these be more like IntDomain.Booleans? *)
-    | (`MustBool x, `MustBool y) -> x == y || x
-    | (`MayBool x, `MayBool y) -> x == y || y
-    | (`PartAccessResult x, `PartAccessResult y) -> PartAccessResult.leq x y
-    | _ -> false
-
-  let join x y =
-    try match (x,y) with
-      | (`Top, _)
-      | (_, `Top) -> `Top
-      | (`Bot, x)
-      | (x, `Bot) -> x
-      | (`Int x, `Int y) -> `Int (ID.join x y)
-      | (`LvalSet x, `LvalSet y) -> `LvalSet (LS.join x y)
-      | (`ExprSet x, `ExprSet y) -> `ExprSet (ES.join x y)
-      | (`ExpTriples x, `ExpTriples y) -> `ExpTriples (PS.join x y)
-      | (`TypeSet x, `TypeSet y) -> `TypeSet (TS.join x y)
-      | (`Varinfo x, `Varinfo y) -> `Varinfo (VI.join x y)
-      | (`MustBool x, `MustBool y) -> `MustBool (x && y)
-      | (`MayBool x, `MayBool y) -> `MayBool (x || y)
-      | (`PartAccessResult x, `PartAccessResult y) -> `PartAccessResult (PartAccessResult.join x y)
-      | _ -> `Top
-    with IntDomain.Unknown -> `Top
-
-  let meet x y =
-    try match (x,y) with
-      | (`Bot, _)
-      | (_, `Bot) -> `Bot
-      | (`Top, x)
-      | (x, `Top) -> x
-      | (`Int x, `Int y) -> `Int (ID.meet x y)
-      | (`LvalSet x, `LvalSet y) -> `LvalSet (LS.meet x y)
-      | (`ExprSet x, `ExprSet y) -> `ExprSet (ES.meet x y)
-      | (`ExpTriples x, `ExpTriples y) -> `ExpTriples (PS.meet x y)
-      | (`TypeSet x, `TypeSet y) -> `TypeSet (TS.meet x y)
-      | (`Varinfo x, `Varinfo y) -> `Varinfo (VI.meet x y)
-      | (`MustBool x, `MustBool y) -> `MustBool (x || y)
-      | (`MayBool x, `MayBool y) -> `MayBool (x && y)
-      | (`PartAccessResult x, `PartAccessResult y) -> `PartAccessResult (PartAccessResult.meet x y)
-      | _ -> `Bot
-    with IntDomain.Error -> `Bot
-
-  let widen x y =
-    try match (x,y) with
-      | (`Top, _)
-      | (_, `Top) -> `Top
-      | (`Bot, x)
-      | (x, `Bot) -> x
-      | (`Int x, `Int y) -> `Int (ID.widen x y)
-      | (`LvalSet x, `LvalSet y) -> `LvalSet (LS.widen x y)
-      | (`ExprSet x, `ExprSet y) -> `ExprSet (ES.widen x y)
-      | (`ExpTriples x, `ExpTriples y) -> `ExpTriples (PS.widen x y)
-      | (`TypeSet x, `TypeSet y) -> `TypeSet (TS.widen x y)
-      | (`Varinfo x, `Varinfo y) -> `Varinfo (VI.widen x y)
-      | (`MustBool x, `MustBool y) -> `MustBool (x && y)
-      | (`MayBool x, `MayBool y) -> `MustBool (x || y)
-      | (`PartAccessResult x, `PartAccessResult y) -> `PartAccessResult (PartAccessResult.widen x y)
-      | _ -> `Top
-    with IntDomain.Unknown -> `Top
-
-  let narrow x y =
-    match (x,y) with
-    | (`Int x, `Int y) -> `Int (ID.narrow x y)
-    | (`LvalSet x, `LvalSet y) -> `LvalSet (LS.narrow x y)
-    | (`ExprSet x, `ExprSet y) -> `ExprSet (ES.narrow x y)
-    | (`ExpTriples x, `ExpTriples y) -> `ExpTriples (PS.narrow x y)
-    | (`TypeSet x, `TypeSet y) -> `TypeSet (TS.narrow x y)
-    | (`Varinfo x, `Varinfo y) -> `Varinfo (VI.narrow x y)
-    | (`MustBool x, `MustBool y) -> `MustBool (x || y)
-    | (`MayBool x, `MayBool y) -> `MayBool (x && y)
-    | (`PartAccessResult x, `PartAccessResult y) -> `PartAccessResult (PartAccessResult.narrow x y)
-    | (x,_) -> x
-
-  let printXml f x = BatPrintf.fprintf f "<value>\n<data>%s\n</data>\n</value>\n" (XmlUtil.escape (show x))
-=======
   let lattice (type a) (q: a t): (module Lattice.S with type t = a) =
     match q with
     (* Cannot group these GADTs... *)
@@ -295,5 +151,4 @@
     | IterPrevVars _ -> Unit.top ()
     | IterVars _ -> Unit.top ()
     | PartAccess _ -> PartAccessResult.top ()
->>>>>>> 8a741073
 end