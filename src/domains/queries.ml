--- conflicted
+++ resolved
@@ -298,14 +298,6 @@
     | Any (MustProtectedVars _) -> 39
     | Any MayAccessed -> 40
     | Any MayBeTainted -> 41
-<<<<<<< HEAD
-    | Any (EvalJumpBuf _) -> 42
-    | Any ActiveJumpBuf -> 43
-    | Any ValidLongJmp -> 44
-    | Any (MayBeModifiedSinceSetjmp _) -> 45
-
-  let compare a b =
-=======
     | Any (PathQuery _) -> 42
     | Any DYojson -> 43
     | Any (EvalValueYojson _) -> 44
@@ -313,10 +305,8 @@
     | Any ActiveJumpBuf -> 46
     | Any ValidLongJmp -> 47
     | Any (MayBeModifiedSinceSetjmp _) -> 48
-    | Any MayBeInVLAScope -> 49
 
   let rec compare a b =
->>>>>>> be360d1c
     let r = Stdlib.compare (order a) (order b) in
     if r <> 0 then
       r
