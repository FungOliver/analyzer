--- conflicted
+++ resolved
@@ -74,6 +74,7 @@
 struct
   include Printable.StdLeaf
   type t = [`Var of CilType.Varinfo.t | `Type of CilType.Typ.t] * Offset.Unit.t [@@deriving eq, ord, hash]
+  (* TODO: use typsig for `Type? *)
 
   let name () = "memo"
 
@@ -238,13 +239,8 @@
     struct_inv os c
   | (`Type _, _) ->
     (* ignore (printf "  * type is NOT a struct\n"); *)
-<<<<<<< HEAD
     let t = Memo.type_of memo in
-    let incl = TH.find_all typeIncl t in
-=======
-    let t = type_from_type_offset ty in
     let incl = TSH.find_all typeIncl (typeSig t) in
->>>>>>> 8ac30e92
     (* 2 test(s) failed: ["06/16 type_rc", "06/21 mult_accs_rc"] *)
     List.iter (fun fi -> struct_inv (`Field (fi,`NoOffset)) fi.fcomp) incl;
     let vars = TSH.find_all typeVar (typeSig t) in
