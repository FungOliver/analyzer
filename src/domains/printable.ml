--- conflicted
+++ resolved
@@ -24,12 +24,11 @@
   (* This is for debugging *)
   val name: unit -> string
   val to_yojson : t -> json
-<<<<<<< HEAD
-  val arbitrary: unit -> t QCheck.arbitrary
-=======
 
   val invariant: Invariant.context -> t -> Invariant.t
   val tag: t -> int (** Unique ID, given by HConsed, for context identification in witness *)
+
+  val arbitrary: unit -> t QCheck.arbitrary
 end
 
 module type HC = (* HashCons *)
@@ -45,7 +44,6 @@
 module HC (X: S) = struct
   include X
   let relift x = x
->>>>>>> ac093ba6
 end
 
 module Std =
@@ -57,13 +55,10 @@
   let class_name _ = "None"
   let name () = "std"
   let trace_enabled = false
-<<<<<<< HEAD
-  let arbitrary () = failwith "no arbitrary"
-=======
 
   let invariant _ _ = Invariant.none
   let tag _ = failwith "Std: no tag"
->>>>>>> ac093ba6
+  let arbitrary () = failwith "no arbitrary"
 end
 
 module Blank =
@@ -138,11 +133,7 @@
 (* HAS SIDE-EFFECTS ---- PLEASE INSTANCIATE ONLY ONCE!!! *)
 module HConsed (Base:S) =
 struct
-<<<<<<< HEAD
-  include Std (* for property-based testing *)
-=======
   include Std (* for default invariant, tag, ... *)
->>>>>>> ac093ba6
 
   module HC = BatHashcons.MakeTable (Base)
   let htable = HC.create 100000
@@ -166,10 +157,7 @@
   let isSimple = lift_f Base.isSimple
   let pretty_diff () (x,y) = Base.pretty_diff () (x.BatHashcons.obj,y.BatHashcons.obj)
   let printXml f x = Base.printXml f x.BatHashcons.obj
-<<<<<<< HEAD
-
-  let arbitrary () = QCheck.map ~rev:unlift lift (Base.arbitrary ())
-=======
+
   let invariant c = lift_f (Base.invariant c)
   let equal_debug x y = (* This debug version checks if we call hashcons enough to have up-to-date tags. Comment out the equal below to use this. This will be even slower than with hashcons disabled! *)
     if x.BatHashcons.tag = y.BatHashcons.tag then ( (* x.BatHashcons.obj == y.BatHashcons.obj || *)
@@ -185,7 +173,7 @@
     )
   let equal x y = x.BatHashcons.tag = y.BatHashcons.tag
   (* let equal = equal_debug *)
->>>>>>> ac093ba6
+  let arbitrary () = QCheck.map ~rev:unlift lift (Base.arbitrary ())
 end
 
 module Lift (Base: S) (N: LiftingNames) =
@@ -252,7 +240,10 @@
     | `Top      -> BatPrintf.fprintf f "<value>\n<data>\n%s\n</data>\n</value>\n" (Goblintutil.escape N.top_name)
     | `Lifted x -> Base.printXml f x
 
-<<<<<<< HEAD
+  let invariant c = function
+    | `Lifted x -> Base.invariant c x
+    | `Top | `Bot -> Invariant.none
+
   let arbitrary () =
     let open QCheck.Iter in
     let shrink = function
@@ -265,11 +256,6 @@
       1, QCheck.always `Bot;
       1, QCheck.always `Top
     ] (* S TODO: decide frequencies *)
-=======
-  let invariant c = function
-    | `Lifted x -> Base.invariant c x
-    | `Top | `Bot -> Invariant.none
->>>>>>> ac093ba6
 end
 
 module Either (Base1: S) (Base2: S) =
@@ -482,11 +468,8 @@
     else
       Base1.pretty_diff () (x1,y1)
 
-<<<<<<< HEAD
+  let invariant c (x, y) = Invariant.(Base1.invariant c x && Base2.invariant c y)
   let arbitrary () = QCheck.pair (Base1.arbitrary ()) (Base2.arbitrary ())
-=======
-  let invariant c (x, y) = Invariant.(Base1.invariant c x && Base2.invariant c y)
->>>>>>> ac093ba6
 end
 
 module Prod = ProdConf (struct let expand_fst = true let expand_snd = true end)
@@ -541,11 +524,8 @@
   let name () = Base1.name () ^ " * " ^ Base2.name () ^ " * " ^ Base3.name ()
   let pretty_diff () (x,y) = dprintf "%s: %a not leq %a" (name ()) pretty x pretty y
 
-<<<<<<< HEAD
+  let invariant c (x, y, z) = Invariant.(Base1.invariant c x && Base2.invariant c y && Base3.invariant c z)
   let arbitrary () = QCheck.triple (Base1.arbitrary ()) (Base2.arbitrary ()) (Base3.arbitrary ())
-=======
-  let invariant c (x, y, z) = Invariant.(Base1.invariant c x && Base2.invariant c y && Base3.invariant c z)
->>>>>>> ac093ba6
 end
 
 module Liszt (Base: S) =
