module INV = IntDomain.Interval32
module B = Basetype
module BV = B.Variables
module OPT = BatOption
open OctagonDomain

let min_int = INV.top () |> INV.minimal |> BatOption.get
let max_int = INV.top () |> INV.maximal |> BatOption.get

let cast varinfo inv =
  let get_ikind varinfo =
    match varinfo.Cil.vtype with
    | Cil.TInt (ikind, _) -> Some ikind
    | _ -> None
  in
  match get_ikind varinfo with
  | Some ikind -> inv
  | None -> inv

module MatrixCache = struct
  module L = (Lattice.Prod (Lattice.Fake(BV)) (IntDomain.Booleans))
  include Hashtbl.Make (Lattice.Prod (L) (L))
end

module Liszt (B: Lattice.S) =
struct
  include Lattice.Liszt (B)


  let rec map2 keep f x y =
    let concat elt ls = if keep then elt::ls else ls in
    match x, y with
    | [], [] -> []
    | hd::tl, [] | [], hd::tl ->
      concat hd (map2 keep f [] tl)
    | xh :: xs, yh :: ys when (B.compare xh yh) = 0 ->
      let res = f xh yh in
      if B.is_top res then
        (map2 keep f xs ys)
      else
        res :: (map2 keep f xs ys)
    | xh :: xs, yh :: ys ->
      if B.compare xh yh < 0 then
        concat xh (map2 keep f xs y)
      else
        concat yh (map2 keep f x ys)

  (* on meets we want to preserve the value of one octagon if *)
  (* the other octagon does not have a value at that position *)
  (* on joins we don't *)
  let meet a b = map2 true B.meet a b
  let join a b = map2 false B.join a b
  let narrow a b = map2 true B.narrow a b
  let widen a b = map2 false B.widen a b

  let rec filter f x =
    match x with
    | [] -> []
    | hd :: tl ->
      if f x then 
        hd :: (filter f tl) 
      else
        filter f tl

  let rec leq x y =
    match x, y with
    | _, [] -> true (* x has additional constraints (x leq y for all other constraints) => x leq y  *)
    | [], _ -> false (* y has additional constraints (x leq y for all other constraints) => not (x leq y) *)
    | x :: xs, y :: ys
      when (B.compare x y) = 0 -> (* Compare zero here if constraints are about the same var and sign *)
      B.leq x y && leq xs ys
    | _ :: xs, y ->
      leq xs y
end

module ConstraintType = struct
  type side = Upper | Lower | UpperAndLower
  
  let opposite s =
    if s = Upper then
      Lower 
    else if s = Lower then 
      Upper
    else
      s

  let plus = true
  let minus = false
end

module CT = ConstraintType

module type S =
sig
  include Lattice.S
  type key
  val set_constraint  : key * (bool * key) option * CT.side * int64 -> t -> t
  val adjust          : key -> int64 -> t -> t
  val erase           : key -> t -> t
  val projection      : key -> (bool * key) option -> t -> INV.t
  val strong_closure  : t -> t
  val map_to_matrix   : t -> elt array array * (BV.t, int) Hashtbl.t
  val matrix_to_map   : elt array array -> (BV.t, int) Hashtbl.t -> t
  val get_relation    : Deriving.Cil.varinfo -> Deriving.Cil.varinfo -> t -> OctagonDomain.INV.t option * OctagonDomain.INV.t option * bool
  val keep_only       : Deriving.Cil.varinfo list -> t -> t
  (* TODO: Currently last bool indicates if it was neccessary to switch the order of vars and therefore multiplying diff by -1 in consumers may be neccessary. *)
  (* This is ugly and needs to be fixed *)
end


module E = struct
  module F = Lattice.Fake(BV)
  include Lattice.Prod3 (IntDomain.Booleans) (F) (INV)

<<<<<<< HEAD
  let compare (lsign, lvar, _) (rsign, rvar, _) =
    let cmp = BV.compare lvar rvar in
    if cmp <> 0 then
      cmp 
    else
      -(compare lsign rsign)
=======
 let compare (lsign, lvar, _) (rsign, rvar, _) =
    let cmp = F.compare lvar rvar in
    if cmp <> 0 then cmp else
      -(IntDomain.Booleans.compare lsign rsign)
>>>>>>> 962a62b5

  let leq (lsign, lvar, linv) (rsign, rvar, rinv) =
    lsign = rsign && BV.equal lvar rvar && INV.leq linv rinv

  let is_top (_, _, inv) = INV.is_top inv
end


module VD = Lattice.Prod (INV) (Liszt(E))
module MapOctagon : S
  with type key = BV.t
= struct
  include MapDomain.MapTop (BV) (VD)

  let print_oct oct =
    Prelude.Ana.sprint pretty oct

  let rec set_constraint_list (sign, v, side, value) ls =   (* Idea: Not set constraints that are [MinInt,MaxInt] those don't mean shit *)
    let inv =
      if side = CT.Upper then 
        INV.ending value
      else if side = CT.Lower then
        INV.starting value
      else
        INV.of_interval (value, value)
    in
    (* let inv = cast v inv in *) (* this does nothing, why do we have it? *)
    let construct_inv old_inv =
      if side = CT.UpperAndLower then
        INV.of_interval(value, value)
      else
        let old_inv = if INV.is_bot old_inv then INV.top () else old_inv in
        let old_lower = INV.minimal old_inv |> OPT.get in
        let old_upper = INV.maximal old_inv |> OPT.get in
        if side = CT.Upper then 
          let res = INV.of_interval (old_lower, min old_upper value) in    (* When both setting lower and upper after each other                                                *)
          if INV.is_bot res then                                           (* from e.g. [1,3] to [5,6] the result would be [5,3] i.e. bot after setting the lower boundary only *)
            INV.ending value
          else
            res
        else 
          let res = INV.of_interval (max old_lower value, old_upper) in
          if INV.is_bot res then
            INV.starting value
          else
            res
    in
    match ls with
    | ((sign2, v2, inv2) as x) :: xs ->
      let cmp = E.compare (sign, v, value) x in
      if cmp = 0 then
        begin
          let inv = construct_inv inv2 in
          if INV.is_top inv then
            xs
          else
            (sign, v, inv) :: xs
        end
      else if cmp < 0 then 
        if INV.is_top inv then 
          ls (* no prexisting constraint on these two vars -> adding top is pointless *)
        else
          (sign, v, inv) :: ls
      else 
        x :: (set_constraint_list (sign, v, side, value) xs)
    | [] -> 
      if INV.is_top inv then
        [] (* no prexisting constraint on these two vars -> adding top is pointless *)
      else
        [(sign, v, inv)]

  let add_var var oct =
    if mem var oct then
      oct
    else 
      add var (INV.top(), []) oct

  let rec delete_constraint (sign, v) ls =
    match ls with
    | ((sign2, v2, _) as x) :: xs ->
      let cmp = E.compare (sign,v, INV.top ()) x in
      if cmp = 0 then
        xs
      else if cmp < 0 then
        ls
      else
        x :: (delete_constraint (sign, v) xs)
    | [] -> []

  (* return sum, diff constraint for this variable *)
  let find_constraints var ls =
    let rec find_constraints first ls =
      match ls with
      | (sign, v, inv) :: xs ->
        let cmp = BV.compare var v in
        if cmp = 0 then
          if sign = ConstraintType.plus then
            find_constraints (Some inv) xs
          else 
            first, (Some inv)
        else if cmp > 0 then
          find_constraints first xs
        else
          first, None
      | [] -> first, None
    in
    find_constraints None ls

  let find x oct =
    try
      find x oct
    with Lattice.Unsupported _ ->
      raise Not_found

  let rec get_relation i j oct =
    if BV.compare i j = 1 then
      begin
        let sum,diff,_ = get_relation j i oct in
        sum,diff,true
      end
    else try
        let _, l = find i oct in
        let summ, diff = find_constraints j l in
        summ,diff, false
      with Not_found ->
        None, None, false

  let get_interval i oct =
    try
      let (inv, _) = find i oct in
      Some inv
    with Not_found ->
      None

  let print_inv = function
    | None -> print_endline "None"
    | Some i -> print_endline (INV.short 0 i)

  let rec set_constraint const oct =
    match const with
    | var, None, side, value ->
      let oct = add_var var oct in
      let old_inv, consts = find var oct in
      let old_inv = if INV.is_bot old_inv then INV.top () else old_inv in (* TODO: why would it be \bot? *)
      let new_inv =
        if side = CT.Upper then
          let res = INV.of_interval (OPT.get (INV.minimal old_inv), value) in
          if INV.is_bot res then
            INV.ending value
          else
            res
        else if side = CT.Lower then
          let res = INV.of_interval (value, OPT.get (INV.maximal old_inv)) in
          if INV.is_bot res then
            INV.starting value
          else
            res
        else
          INV.of_interval(value, value)
      in
      add var (cast var new_inv, consts) oct
    | var1, Some (sign, var2), side, value ->
      let cmp = (BV.compare var1 var2) in
      if cmp = 0 then 
        Lattice.unsupported "Can't set constraint between variable and itself"
      else if cmp > 0 then
        let side, value =
          if sign = CT.plus then 
            side, value
          else 
            CT.opposite side, Int64.neg value
        in
        set_constraint (var2, Some (sign, var1), side, value) oct
      else begin
        let oct = add_var var1 (add_var var2 oct) in
        let (const, consts) = find var1 oct in
        let consts = set_constraint_list (sign, var2, side, value) consts in
        add var1 (const, consts) oct
      end

  let myadd inv c =                                 (* this looks like it is the same as INV.add inv (INV.of_int c)  ? *)
    let lower = INV.minimal inv |> OPT.get in
    let upper = INV.maximal inv |> OPT.get in
    let lower = max (Int64.add lower c) min_int in
    let upper = min (Int64.add upper c) max_int in
    INV.of_interval (lower, upper)

  (* deals with incrementing var by constant `value` *)
  let adjust var value oct =
    try
      let const, consts = find var oct in
      let const = myadd const value in
      let consts = List.map
          (fun (sign, var2, old_val) ->
             sign, var2, (myadd old_val value)) consts in
      let oct = add var (const, consts) oct in

      map (fun (a, consts) ->
          (a, List.map (fun (sign, var2, old_val) ->
              if (BV.compare var var2) <> 0 then 
                sign, var2, old_val
              else if sign = ConstraintType.plus then 
                sign, var2, (myadd old_val value)
              else 
                sign, var2, (myadd old_val (Int64.neg value))
             )
              consts)
        ) oct
    with Not_found ->
      oct

  let erase var oct =
    let oct = remove var oct in
    map (fun (a, consts) ->
        (a, List.fold_right (fun a b ->
             let (_, var2, _) = a in
             if (BV.compare var var2) = 0
             then b
             else a :: b
           ) consts [])
      ) oct

  let rec projection var1 var2 oct =
    (* TODO: swap var1 var2 if var1 > var2 *)
    match var2 with
    | None ->
      (try
         let (inv, _) = find var1 oct in
         inv
       with Not_found ->
         INV.top ())
    | Some (sign, var2) ->
      let cmp = (BV.compare var1 var2) in
      if cmp < 0 then
        try
          let (_, consts) = find var1 oct in
          let first, second = find_constraints var2 consts in
          let candidate = if sign = CT.plus then first else second in
          match candidate with
          | Some inv -> inv
          | None -> INV.top ()
        with Not_found ->
          INV.top ()
      else if cmp > 0 then
        if sign = CT.plus then
          projection var2 (Some (true, var1)) oct
        else
          INV.neg (projection var2 (Some (false, var1)) oct)
      else
        Lattice.unsupported "wrong arguments (projection should not be called with var1=var2(?) )"

  let upper = function                          (* this looks like it is the same as BatOption.map INV.maximal *)
    | None -> None
    | Some inv -> INV.maximal inv

  let lower = function                          (* this looks like it is the same as BatOption.map INV.maximal *)
    | None -> None
    | Some inv -> INV.minimal inv

  let neg = function
    | None -> None
    | Some i -> Some (Int64.neg i)

  let cache = ref (MatrixCache.create 0)

  let matrix_get (i, i_inv) (j, j_inv) oct =
    let key = ((i, i_inv), (j, j_inv)) in
    if MatrixCache.mem !cache key
    then MatrixCache.find !cache key
    else
      let rec matrix_get (i, i_inv) (j, j_inv) oct =
        let cmp = BV.compare i j in
        if cmp <> 0
        then
          if cmp > 0 then
            let sumConst, difConst, _ = get_relation j i oct in
            match i_inv, j_inv with
            | true, false -> upper sumConst
            | false, true -> OPT.map Int64.neg (lower sumConst)
            | false, false -> upper difConst
            | true, true -> OPT.map Int64.neg (lower difConst)
          else if i_inv <> j_inv then 
            matrix_get (j, i_inv) (i, j_inv) oct
          else 
            matrix_get (j, not i_inv) (i, not j_inv) oct
        else
          let const = get_interval i oct in
          match i_inv, j_inv with
          | false, true -> OPT.map (Int64.mul (Int64.neg (Int64.of_int 2))) (lower const)
          | true, false -> OPT.map (Int64.mul (Int64.of_int 2)) (upper const)
          | _ -> Some (Int64.zero)
      in
      let res = OPT.bind
          (matrix_get (i, i_inv) (j, j_inv) oct)
          (fun a ->
             let a = min max_int a |> max min_int in
             if a = max_int || a = min_int then None
             else Some a
          )
      in
      MatrixCache.add !cache key res;
      res


  let rec matrix_set (i, i_inv) (j, j_inv) value oct =
    let key = ((i, i_inv), (j, j_inv)) in
    MatrixCache.add !cache key (Some value);
    if BV.compare i j <> 0 then
      (let i, j = j, i in
       let i_inv, j_inv =
         if i_inv = j_inv
         then (not i_inv, not j_inv)
         else i_inv, j_inv
       in
       MatrixCache.add !cache ((i, i_inv), (j, j_inv)) (Some value));
    let cmp = BV.compare i j in
    if cmp <> 0
    then
      if cmp > 0
      then
        match i_inv, j_inv with
        | true, false ->
          set_constraint (j, Some (CT.plus, i), CT.Upper, value) oct
        | false, true ->
          set_constraint (j, Some (CT.plus, i), CT.Lower, Int64.neg value) oct
        | false, false ->
          set_constraint (j, Some (CT.minus, i), CT.Upper, value) oct
        | true, true ->
          set_constraint (j, Some (CT.minus, i), CT.Lower, Int64.neg value) oct
      else if i_inv <> j_inv
      then matrix_set (j, i_inv) (i, j_inv) value oct
      else matrix_set (j, not i_inv) (i, not j_inv) value oct
    else
    if not i_inv && j_inv
    then
      set_constraint (i, None, CT.Lower, Int64.neg(Int64.div value (Int64.of_int 2))) oct
    else if i_inv && not j_inv
    then
      set_constraint (i, None, CT.Upper, Int64.div value (Int64.of_int 2)) oct
    else Lattice.unsupported "error"


  let strong_closure_map oct =
    let vars = fold (fun key _ keys -> key::keys) oct []
               |> List.rev
    in

    let var_amount = List.length vars in
    cache := MatrixCache.create (var_amount * var_amount * 4);

    let add a b =
      match a, b with
      | Some a, Some b -> Some (Int64.add a b)
      | _ -> None
    in

    let min a b =
      match a, b with
      | Some a, Some b -> Some (min a b)
      | Some a, None | None, Some a -> Some a
      | _ -> None
    in

    let signs = [(false, false);
                 (true, false);
                 (false, true);
                 (true, true)]
    in

    let strong_closure_s oct =
      List.fold_left (fun oct i ->
          List.fold_left (fun oct j ->
              if BV.compare i j > 0 then
                List.fold_left (fun oct (i_sign, j_sign) ->
                    let old_val = matrix_get (i, i_sign) (j, j_sign) oct in
                    let first = (matrix_get (i, i_sign) (i, i_sign <> true) oct) in
                    let second = (matrix_get (j, j_sign <> true) (j, j_sign) oct) in
                    let new_val = add first second in
                    let new_val = OPT.map
                        (fun x -> Int64.div x (Int64.of_int 2))
                        new_val
                    in
                    let new_val = min old_val new_val in
                    if new_val <> old_val &&
                       not (old_val = None &&
                            not ((OPT.get new_val)
                                 < max_int))
                    then
                      match new_val with
                      | Some new_val ->
                        matrix_set (i, i_sign) (j, j_sign) new_val oct
                      | None -> oct
                    else oct
                  ) oct signs
              else oct
            ) oct vars
        ) oct vars
    in

    List.fold_left (fun oct k ->
        let oct = List.fold_left (fun oct i ->
            List.fold_left (fun oct j ->
                let cmp = BV.compare i j in
                if cmp < 0
                then oct
                else
                  List.fold_left (fun oct (i_sign, j_sign) ->
                      if cmp = 0 && i_sign = j_sign then oct else
                        let old_val = matrix_get (i, i_sign) (j, j_sign) oct in
                        let a = add (matrix_get (i, i_sign) (k, false) oct)
                            (matrix_get (k, false) (j, j_sign) oct) in
                        let b = add (matrix_get (i, i_sign) (k, true) oct)
                            (matrix_get (k, true) (j, j_sign) oct) in
                        let c = add (matrix_get (i, i_sign) (k, false) oct)
                            (add (matrix_get (k, false) (k, true) oct)
                               (matrix_get (k, true) (j, j_sign) oct)) in
                        let d = add (matrix_get (i, i_sign) (k, true) oct)
                            (add (matrix_get (k, true) (k, false) oct)
                               (matrix_get (k, false) (j, j_sign) oct)) in
                        let new_val = List.fold_left min old_val [a; b; c; d] in
                        if new_val <> old_val &&
                           not (old_val = None &&
                                not ((OPT.get new_val)
                                     < max_int))
                        then begin
                          let oct =
                            match new_val with
                            | Some new_val ->
                              matrix_set (i, i_sign) (j, j_sign) new_val oct
                            | None -> oct
                          in oct
                        end
                        else oct
                    ) oct signs
              ) oct vars
          ) oct vars
        in
        let oct = strong_closure_s oct in
        oct
      ) oct vars

  let inv_index i = i lxor 1

  let map_to_matrix oct =
    let vars : (BV.t, int) Hashtbl.t = Hashtbl.create 0 in
    let () = iter (fun var _ -> Hashtbl.add vars var (Hashtbl.length vars)) oct in

    let matrix =
      let size = (Hashtbl.length vars) * 2 in
      Array.make_matrix size size Infinity
    in
    let add_constraints var (const, consts) =
      let set i j v = Array.set (Array.get matrix i) j (Val (Int64.to_float v)) in
      let index1 = (Hashtbl.find vars var) * 2 in
      set index1 index1 Int64.zero;
      set (inv_index index1) (inv_index index1) Int64.zero;
      let upper = OPT.default max_int (INV.maximal const) in 
      let lower = OPT.default min_int (INV.minimal const) in
      let two = Int64.of_int 2 in
      set (inv_index index1) index1 (Int64.mul upper two);
      set index1 (inv_index index1) (Int64.neg (Int64.mul lower two));

      let add_constraints (sign, var2, const) =
        let index2 = try (Hashtbl.find vars var2) * 2 
          with Not_found ->
          raise (Invalid_argument ("Not found var:" ^ var2.vname ^ "@" ^ var2.vdecl.file ^ ":" ^ (string_of_int var2.vdecl.line)))
        in
        let upper = OPT.default max_int (INV.maximal const) in
        let lower = OPT.default min_int (INV.minimal const) in
        if not (Int64.compare lower min_int = 0)
        then if sign = CT.plus
          then (set index1 (inv_index index2) (Int64.neg lower);
                set index2 (inv_index index1) (Int64.neg lower))
          else (set (inv_index index2) (inv_index index1) (Int64.neg lower);
                set index1 index2 (Int64.neg lower));
        if not (Int64.compare upper max_int = 0)
        then if sign = CT.plus
          then (set (inv_index index1) index2 upper;
                set (inv_index index2) index1 upper)
          else (set index2 index1 upper;
                set (inv_index index1) (inv_index index2) upper)
      in
      List.iter add_constraints consts
    in

    iter add_constraints oct;
    matrix, vars

  let matrix_to_map matrix vars =
    let inv_vars = Hashtbl.create (Hashtbl.length vars) in
    Hashtbl.iter (fun var index -> Hashtbl.add inv_vars (index * 2) var) vars;
    let get i j = Array.get (Array.get matrix i) j in
    let unpack_interval lower upper =
      match lower, upper with
      | Val l, Val u ->
        let l' = max (Int64.neg (Int64.div (Int64.of_float l) (Int64.of_int 2))) min_int in (* ok to do this here, only called from closure and closure does not cause over/underflows for vars -> is that true (?!) *)
        let u' =  min (Int64.div (Int64.of_float u) (Int64.of_int 2)) max_int in
        INV.of_interval(l', u') 
      | _ -> INV.top ()
    in
    let unpack_constraints lower upper =
      match lower, upper with
      | Val l, Val u -> (* only if both upper and lower boundaries have defintive values, if one of them is Infinity there is no guarantee that no wraparound occured *)
        let l' = Int64.neg (Int64.of_float l) in
        let u' = Int64.of_float u in
        INV.of_interval(l', u')   (* By creating an interval here, wraparounds (min < min_int or max > max_int) are handled properly *)
      | _ -> INV.top ()
    in
    let rec matrix_iter i j oct =
      if i >= Array.length matrix then 
        oct
      else if j >= Array.length matrix then 
        matrix_iter (i + 2) 0 oct
      else
        let var1 = Hashtbl.find inv_vars i in
        let var2 = Hashtbl.find inv_vars j in
        if i = j then
          let inv = unpack_interval (get i (inv_index i)) (get (inv_index i) i) in
          let upper = BatOption.default max_int (INV.maximal inv) in
          let lower = BatOption.default min_int (INV.minimal inv) in
          let oct = set_constraint (var1, None, CT.Upper, upper) oct in
          let oct = set_constraint (var1, None, CT.Lower, lower) oct in
          matrix_iter i (j + 2) oct
        else if i < j then
          let oct =
            let inv = unpack_constraints (get i (inv_index j)) (get (inv_index i) j) in
            let lower = BatOption.default min_int (INV.minimal inv) in
            let upper = BatOption.default max_int (INV.maximal inv) in
            set_constraint (var1, Some(CT.plus, var2), CT.Upper, upper)
              (set_constraint (var1, Some(CT.plus, var2), CT.Lower, lower) oct)
          in
          let oct =
            let inv = unpack_constraints (get i j) (get (inv_index i) (inv_index j)) in
            let lower = BatOption.default min_int (INV.minimal inv) in
            let upper = BatOption.default max_int (INV.maximal inv) in
            set_constraint (var1, Some(CT.minus, var2), CT.Upper, upper)
              (set_constraint (var1, Some(CT.minus, var2), CT.Lower, lower) oct)
          in
          matrix_iter i (j + 2) oct
        else
          matrix_iter i (j + 2) oct
    in
    matrix_iter 0 0 (top ())

  let use_matrix_closure = true

  let remove_empty = filter (fun var (const, consts) ->
      not (INV.is_top const) || not ((List.length consts) = 0))

  let strong_closure oct =
    if use_matrix_closure then
      let matrix, vars = map_to_matrix oct in
      let closed = ArrayOctagon.strong_closure matrix in
      matrix_to_map closed vars
    else
      strong_closure_map oct

  (* Remove all information except those concerning variables in vars *)
  let keep_only vars oct =
    let oct_keys_filtered = filter (fun k _ -> List.mem k vars) oct in
    let filter_constraints (inv, consts) = (inv, List.filter (fun (_,v,_) -> List.mem v vars) consts) in
    map filter_constraints oct_keys_filtered

  let widen a b = widen a (strong_closure b) (* strong closure must not(!) be called for the result (https://arxiv.org/pdf/cs/0703084.pdf)  *)
  
  let narrow a b =
    (* Some constraints may involve a variable that is not there in the result. These need to be removed *)
    let remove_invalid_constraints a = map (fun (k, (l:E.t list)) -> (k, List.filter (fun (_, v, _) -> mem v a) l)) in 
    map2 VD.narrow a b |> remove_invalid_constraints a |> strong_closure
  
  let meet a b = meet a b |> strong_closure
  let join a b = join a b                       (* a strong closure is useless here if the arguments are strongly closed *)

  let leq a b =
    if !Goblintutil.in_verifying_stage then
      leq a b || leq (strong_closure a) b 
    else
      leq a b 
end

module MapOctagonBot : S
  with type key = BV.t = struct
  include Lattice.LiftBot (MapOctagon)

  type key = MapOctagon.key

  let ignore_bot f = function
    | `Bot -> `Bot
    | `Lifted x -> lift @@ f x

  let set_constraint const =
    ignore_bot (MapOctagon.set_constraint const)

  let adjust key value =
    ignore_bot (MapOctagon.adjust key value)

  let erase key =
    ignore_bot (MapOctagon.erase key)

  let strong_closure =
    ignore_bot MapOctagon.strong_closure

  let map_to_matrix = function
    | `Bot -> Array.make_matrix 0 0 Infinity, Hashtbl.create 0
    | `Lifted x -> MapOctagon.map_to_matrix x

  let matrix_to_map m v = `Lifted (MapOctagon.matrix_to_map m v)

  let projection key key2 = function
    | `Bot -> INV.top ()
    | `Lifted x -> MapOctagon.projection key key2 x

  let rec get_relation i j oct =
    match oct with
    | `Bot -> None, None, false
    | `Lifted x -> MapOctagon.get_relation i j x
  
  let keep_only vars = 
    ignore_bot (MapOctagon.keep_only vars)
end<|MERGE_RESOLUTION|>--- conflicted
+++ resolved
@@ -57,8 +57,8 @@
     match x with
     | [] -> []
     | hd :: tl ->
-      if f x then 
-        hd :: (filter f tl) 
+      if f x then
+        hd :: (filter f tl)
       else
         filter f tl
 
@@ -75,11 +75,11 @@
 
 module ConstraintType = struct
   type side = Upper | Lower | UpperAndLower
-  
+
   let opposite s =
     if s = Upper then
-      Lower 
-    else if s = Lower then 
+      Lower
+    else if s = Lower then
       Upper
     else
       s
@@ -112,19 +112,12 @@
   module F = Lattice.Fake(BV)
   include Lattice.Prod3 (IntDomain.Booleans) (F) (INV)
 
-<<<<<<< HEAD
   let compare (lsign, lvar, _) (rsign, rvar, _) =
     let cmp = BV.compare lvar rvar in
     if cmp <> 0 then
-      cmp 
+      cmp
     else
-      -(compare lsign rsign)
-=======
- let compare (lsign, lvar, _) (rsign, rvar, _) =
-    let cmp = F.compare lvar rvar in
-    if cmp <> 0 then cmp else
       -(IntDomain.Booleans.compare lsign rsign)
->>>>>>> 962a62b5
 
   let leq (lsign, lvar, linv) (rsign, rvar, rinv) =
     lsign = rsign && BV.equal lvar rvar && INV.leq linv rinv
@@ -144,7 +137,7 @@
 
   let rec set_constraint_list (sign, v, side, value) ls =   (* Idea: Not set constraints that are [MinInt,MaxInt] those don't mean shit *)
     let inv =
-      if side = CT.Upper then 
+      if side = CT.Upper then
         INV.ending value
       else if side = CT.Lower then
         INV.starting value
@@ -159,13 +152,13 @@
         let old_inv = if INV.is_bot old_inv then INV.top () else old_inv in
         let old_lower = INV.minimal old_inv |> OPT.get in
         let old_upper = INV.maximal old_inv |> OPT.get in
-        if side = CT.Upper then 
+        if side = CT.Upper then
           let res = INV.of_interval (old_lower, min old_upper value) in    (* When both setting lower and upper after each other                                                *)
           if INV.is_bot res then                                           (* from e.g. [1,3] to [5,6] the result would be [5,3] i.e. bot after setting the lower boundary only *)
             INV.ending value
           else
             res
-        else 
+        else
           let res = INV.of_interval (max old_lower value, old_upper) in
           if INV.is_bot res then
             INV.starting value
@@ -183,14 +176,14 @@
           else
             (sign, v, inv) :: xs
         end
-      else if cmp < 0 then 
-        if INV.is_top inv then 
+      else if cmp < 0 then
+        if INV.is_top inv then
           ls (* no prexisting constraint on these two vars -> adding top is pointless *)
         else
           (sign, v, inv) :: ls
-      else 
+      else
         x :: (set_constraint_list (sign, v, side, value) xs)
-    | [] -> 
+    | [] ->
       if INV.is_top inv then
         [] (* no prexisting constraint on these two vars -> adding top is pointless *)
       else
@@ -199,7 +192,7 @@
   let add_var var oct =
     if mem var oct then
       oct
-    else 
+    else
       add var (INV.top(), []) oct
 
   let rec delete_constraint (sign, v) ls =
@@ -223,7 +216,7 @@
         if cmp = 0 then
           if sign = ConstraintType.plus then
             find_constraints (Some inv) xs
-          else 
+          else
             first, (Some inv)
         else if cmp > 0 then
           find_constraints first xs
@@ -288,13 +281,13 @@
       add var (cast var new_inv, consts) oct
     | var1, Some (sign, var2), side, value ->
       let cmp = (BV.compare var1 var2) in
-      if cmp = 0 then 
+      if cmp = 0 then
         Lattice.unsupported "Can't set constraint between variable and itself"
       else if cmp > 0 then
         let side, value =
-          if sign = CT.plus then 
+          if sign = CT.plus then
             side, value
-          else 
+          else
             CT.opposite side, Int64.neg value
         in
         set_constraint (var2, Some (sign, var1), side, value) oct
@@ -324,11 +317,11 @@
 
       map (fun (a, consts) ->
           (a, List.map (fun (sign, var2, old_val) ->
-              if (BV.compare var var2) <> 0 then 
+              if (BV.compare var var2) <> 0 then
                 sign, var2, old_val
-              else if sign = ConstraintType.plus then 
+              else if sign = ConstraintType.plus then
                 sign, var2, (myadd old_val value)
-              else 
+              else
                 sign, var2, (myadd old_val (Int64.neg value))
              )
               consts)
@@ -406,9 +399,9 @@
             | false, true -> OPT.map Int64.neg (lower sumConst)
             | false, false -> upper difConst
             | true, true -> OPT.map Int64.neg (lower difConst)
-          else if i_inv <> j_inv then 
+          else if i_inv <> j_inv then
             matrix_get (j, i_inv) (i, j_inv) oct
-          else 
+          else
             matrix_get (j, not i_inv) (i, not j_inv) oct
         else
           let const = get_interval i oct in
@@ -581,14 +574,14 @@
       let index1 = (Hashtbl.find vars var) * 2 in
       set index1 index1 Int64.zero;
       set (inv_index index1) (inv_index index1) Int64.zero;
-      let upper = OPT.default max_int (INV.maximal const) in 
+      let upper = OPT.default max_int (INV.maximal const) in
       let lower = OPT.default min_int (INV.minimal const) in
       let two = Int64.of_int 2 in
       set (inv_index index1) index1 (Int64.mul upper two);
       set index1 (inv_index index1) (Int64.neg (Int64.mul lower two));
 
       let add_constraints (sign, var2, const) =
-        let index2 = try (Hashtbl.find vars var2) * 2 
+        let index2 = try (Hashtbl.find vars var2) * 2
           with Not_found ->
           raise (Invalid_argument ("Not found var:" ^ var2.vname ^ "@" ^ var2.vdecl.file ^ ":" ^ (string_of_int var2.vdecl.line)))
         in
@@ -622,7 +615,7 @@
       | Val l, Val u ->
         let l' = max (Int64.neg (Int64.div (Int64.of_float l) (Int64.of_int 2))) min_int in (* ok to do this here, only called from closure and closure does not cause over/underflows for vars -> is that true (?!) *)
         let u' =  min (Int64.div (Int64.of_float u) (Int64.of_int 2)) max_int in
-        INV.of_interval(l', u') 
+        INV.of_interval(l', u')
       | _ -> INV.top ()
     in
     let unpack_constraints lower upper =
@@ -634,9 +627,9 @@
       | _ -> INV.top ()
     in
     let rec matrix_iter i j oct =
-      if i >= Array.length matrix then 
+      if i >= Array.length matrix then
         oct
-      else if j >= Array.length matrix then 
+      else if j >= Array.length matrix then
         matrix_iter (i + 2) 0 oct
       else
         let var1 = Hashtbl.find inv_vars i in
@@ -689,20 +682,20 @@
     map filter_constraints oct_keys_filtered
 
   let widen a b = widen a (strong_closure b) (* strong closure must not(!) be called for the result (https://arxiv.org/pdf/cs/0703084.pdf)  *)
-  
+
   let narrow a b =
     (* Some constraints may involve a variable that is not there in the result. These need to be removed *)
-    let remove_invalid_constraints a = map (fun (k, (l:E.t list)) -> (k, List.filter (fun (_, v, _) -> mem v a) l)) in 
+    let remove_invalid_constraints a = map (fun (k, (l:E.t list)) -> (k, List.filter (fun (_, v, _) -> mem v a) l)) in
     map2 VD.narrow a b |> remove_invalid_constraints a |> strong_closure
-  
+
   let meet a b = meet a b |> strong_closure
   let join a b = join a b                       (* a strong closure is useless here if the arguments are strongly closed *)
 
   let leq a b =
     if !Goblintutil.in_verifying_stage then
-      leq a b || leq (strong_closure a) b 
+      leq a b || leq (strong_closure a) b
     else
-      leq a b 
+      leq a b
 end
 
 module MapOctagonBot : S
@@ -741,7 +734,7 @@
     match oct with
     | `Bot -> None, None, false
     | `Lifted x -> MapOctagon.get_relation i j x
-  
-  let keep_only vars = 
+
+  let keep_only vars =
     ignore_bot (MapOctagon.keep_only vars)
 end