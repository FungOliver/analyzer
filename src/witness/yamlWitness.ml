--- conflicted
+++ resolved
@@ -149,9 +149,6 @@
 
     let nh = join_contexts lh in
 
-<<<<<<< HEAD
-    let entries = NH.fold (fun n local acc ->
-=======
     let ask_local_node (n: Node.t) local =
       (* build a ctx for using the query system *)
       let rec ctx =
@@ -173,8 +170,7 @@
       Spec.query ctx
     in
 
-    let yaml_entries = NH.fold (fun n local acc ->
->>>>>>> 07f5b323
+    let entries = NH.fold (fun n local acc ->
         let loc = Node.location n in
         match n with
         | Statement _ when not loc.synthetic && WitnessInvariant.is_invariant_node n ->
@@ -201,16 +197,12 @@
         let loc = Node.location n in
         match n with
         | Statement _ when not loc.synthetic && WitnessInvariant.is_invariant_node n ->
-          let context: Invariant.context = {
-            scope=Node.find_fundec n;
-            i = -1;
-            lval=None;
-            offset=Cil.NoOffset;
-            deref_invariant=(fun _ _ _ -> Invariant.none) (* TODO: should throw instead? *)
-          }
-          in
-          begin match Spec.C.invariant context c, Spec.D.invariant context local with
-            | Some c_inv, Some inv ->
+          let fundec = Node.find_fundec n in
+          let pre_node = Node.FunctionEntry fundec in
+          let pre_local = LHT.find lh (pre_node, c) in
+          let query = Queries.Invariant Invariant.default_context in
+          begin match ask_local_node pre_node pre_local query, ask_local_node n local query with
+            | `Lifted c_inv, `Lifted inv ->
               let loc = Node.location n in
               (* TODO: group by precondition *)
               let c_inv = InvariantCil.exp_replace_original_name c_inv in (* cannot be split *)
