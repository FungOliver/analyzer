--- conflicted
+++ resolved
@@ -52,67 +52,51 @@
 (* If some CFGs of the two functions to be compared are provided, a fine-grained CFG comparison is done that also determines which
  * nodes of the function changed. If on the other hand no CFGs are provided, the "old" AST comparison on the CIL.file is
  * used for functions. Then no information is collected regarding which parts/nodes of the function changed. *)
-<<<<<<< HEAD
-let eqF (old: Cil.fundec) (current: Cil.fundec) (cfgs : (cfg * (cfg * cfg)) option) =
+let eqF (old: Cil.fundec) (current: Cil.fundec) (cfgs : (cfg * (cfg * cfg)) option) (global_rename_mapping: method_rename_assumptions) =
   if should_reanalyze current then
     ForceReanalyze current, None
   else
-    let unchangedHeader = eq_varinfo old.svar current.svar && GobList.equal eq_varinfo old.sformals current.sformals in
+    (* let unchangedHeader = eq_varinfo old.svar current.svar && GobList.equal eq_varinfo old.sformals current.sformals in *)
+    let emptyRenameMapping = (StringMap.empty, VarinfoMap.empty) in
+
+    (* Compares the two varinfo lists, returning as a first element, if the size of the two lists are equal,
+    * and as a second a rename_mapping, holding the rename assumptions *)
+    let rec rename_mapping_aware_compare (alocals: varinfo list) (blocals: varinfo list) (rename_mapping: string StringMap.t) = match alocals, blocals with
+      | [], [] -> true, rename_mapping
+      | origLocal :: als, nowLocal :: bls ->
+        let new_mapping = StringMap.add origLocal.vname nowLocal.vname rename_mapping in
+
+        (*TODO: maybe optimize this with eq_varinfo*)
+        rename_mapping_aware_compare als bls new_mapping
+      | _, _ -> false, rename_mapping
+    in
+
+    let unchangedHeader, headerRenameMapping = match cfgs with
+      | None -> (
+          let headerSizeEqual, headerRenameMapping = rename_mapping_aware_compare old.sformals current.sformals (StringMap.empty) in
+          let actHeaderRenameMapping = (headerRenameMapping, global_rename_mapping) in
+          eq_varinfo old.svar current.svar actHeaderRenameMapping && GobList.equal (eq_varinfo2 actHeaderRenameMapping) old.sformals current.sformals, headerRenameMapping
+        )
+      | Some _ -> (
+          eq_varinfo old.svar current.svar emptyRenameMapping && GobList.equal (eq_varinfo2 emptyRenameMapping) old.sformals current.sformals, StringMap.empty
+        )
+    in
     if not unchangedHeader then ChangedFunHeader current, None
     else
-      let sameLocals = GobList.equal eq_varinfo old.slocals current.slocals in
+      (* Here the local variables are checked to be equal *)
+      (*flag: when running on cfg, true iff the locals are identical; on ast: if the size of the locals stayed the same*)
+      let sameLocals, local_rename =
+        match cfgs with
+        | None -> rename_mapping_aware_compare old.slocals current.slocals headerRenameMapping
+        | Some _ -> GobList.equal (eq_varinfo2 emptyRenameMapping) old.slocals current.slocals, StringMap.empty
+      in
+      let rename_mapping: rename_mapping = (local_rename, global_rename_mapping) in
+
       if not sameLocals then
         (Changed, None)
       else
         match cfgs with
-        | None -> unchanged_to_change_status (eq_block (old.sbody, old) (current.sbody, current)), None
-=======
-let eqF (a: Cil.fundec) (b: Cil.fundec) (cfgs : (cfg * (cfg * cfg)) option) (global_rename_mapping: method_rename_assumptions) =
-  let emptyRenameMapping = (StringMap.empty, VarinfoMap.empty) in
-
-  (* Compares the two varinfo lists, returning as a first element, if the size of the two lists are equal,
-   * and as a second a rename_mapping, holding the rename assumptions *)
-  let rec rename_mapping_aware_compare (alocals: varinfo list) (blocals: varinfo list) (rename_mapping: string StringMap.t) = match alocals, blocals with
-    | [], [] -> true, rename_mapping
-    | origLocal :: als, nowLocal :: bls ->
-      let new_mapping = StringMap.add origLocal.vname nowLocal.vname rename_mapping in
-
-      (*TODO: maybe optimize this with eq_varinfo*)
-      rename_mapping_aware_compare als bls new_mapping
-    | _, _ -> false, rename_mapping
-  in
-
-  let unchangedHeader, headerRenameMapping = match cfgs with
-    | None -> (
-        let headerSizeEqual, headerRenameMapping = rename_mapping_aware_compare a.sformals b.sformals (StringMap.empty) in
-        let actHeaderRenameMapping = (headerRenameMapping, global_rename_mapping) in
-        eq_varinfo a.svar b.svar actHeaderRenameMapping && GobList.equal (eq_varinfo2 actHeaderRenameMapping) a.sformals b.sformals, headerRenameMapping
-      )
-    | Some _ -> (
-        eq_varinfo a.svar b.svar emptyRenameMapping && GobList.equal (eq_varinfo2 emptyRenameMapping) a.sformals b.sformals, StringMap.empty
-      )
-  in
-
-  let identical, diffOpt =
-    if should_reanalyze a then
-      false, None
-    else
-      (* Here the local variables are checked to be equal *)
-      (*flag: when running on cfg, true iff the locals are identical; on ast: if the size of the locals stayed the same*)
-      let flag, local_rename =
-        match cfgs with
-        | None -> rename_mapping_aware_compare a.slocals b.slocals headerRenameMapping
-        | Some _ -> GobList.equal (eq_varinfo2 emptyRenameMapping) a.slocals b.slocals, StringMap.empty
-      in
-      let rename_mapping: rename_mapping = (local_rename, global_rename_mapping) in
-
-      let sameDef = unchangedHeader && flag in
-      if not sameDef then
-        (false, None)
-      else
-        match cfgs with
-        | None -> eq_block (a.sbody, a) (b.sbody, b) rename_mapping, None
->>>>>>> b6e4544d
+        | None -> unchanged_to_change_status (eq_block (old.sbody, old) (current.sbody, current) rename_mapping), None
         | Some (cfgOld, (cfgNew, cfgNewBack)) ->
           let module CfgOld : MyCFG.CfgForward = struct let next = cfgOld end in
           let module CfgNew : MyCFG.CfgBidir = struct let prev = cfgNewBack let next = cfgNew end in
@@ -120,19 +104,11 @@
           if diffNodes1 = [] then (Changed, None)
           else (Changed, Some {unchangedNodes = matches; primObsoleteNodes = diffNodes1})
 
-<<<<<<< HEAD
-let eq_glob (old: global) (current: global) (cfgs : (cfg * (cfg * cfg)) option) = match old, current with
-  | GFun (f,_), GFun (g,_) -> eqF f g cfgs
-  | GVar (x, init_x, _), GVar (y, init_y, _) -> unchanged_to_change_status (eq_varinfo x y), None (* ignore the init_info - a changed init of a global will lead to a different start state *)
-  | GVarDecl (x, _), GVarDecl (y, _) -> unchanged_to_change_status (eq_varinfo x y), None
+let eq_glob (old: global) (current: global) (cfgs : (cfg * (cfg * cfg)) option) (global_rename_mapping: method_rename_assumptions) = match old, current with
+  | GFun (f,_), GFun (g,_) -> eqF f g cfgs global_rename_mapping
+  | GVar (x, init_x, _), GVar (y, init_y, _) -> unchanged_to_change_status (eq_varinfo x y (StringMap.empty, VarinfoMap.empty)), None (* ignore the init_info - a changed init of a global will lead to a different start state *)
+  | GVarDecl (x, _), GVarDecl (y, _) -> unchanged_to_change_status (eq_varinfo x y (StringMap.empty, VarinfoMap.empty)), None
   | _ -> ignore @@ Pretty.printf "Not comparable: %a and %a\n" Cil.d_global old Cil.d_global current; Changed, None
-=======
-let eq_glob (a: global) (b: global) (cfgs : (cfg * (cfg * cfg)) option) (global_rename_mapping: method_rename_assumptions) = match a, b with
-  | GFun (f,_), GFun (g,_) -> eqF f g cfgs global_rename_mapping
-  | GVar (x, init_x, _), GVar (y, init_y, _) -> eq_varinfo x y (StringMap.empty, VarinfoMap.empty), false, None (* ignore the init_info - a changed init of a global will lead to a different start state *)
-  | GVarDecl (x, _), GVarDecl (y, _) -> eq_varinfo x y (StringMap.empty, VarinfoMap.empty), false, None
-  | _ -> ignore @@ Pretty.printf "Not comparable: %a and %a\n" Cil.d_global a Cil.d_global b; false, false, None
->>>>>>> b6e4544d
 
 let compareCilFiles ?(eq=eq_glob) (oldAST: file) (newAST: file) =
   let cfgs = if GobConfig.get_string "incremental.compare" = "cfg"
@@ -174,7 +150,7 @@
     with
       Not_found -> map
   in
-  
+
   let changes = empty_change_info () in
   global_typ_acc := [];
   let findChanges map global global_rename_mapping =
@@ -182,8 +158,7 @@
       let ident = identifier_of_global global in
       let old_global = GlobalMap.find ident map in
       (* Do a (recursive) equal comparison ignoring location information *)
-<<<<<<< HEAD
-      let change_status, diff = eq old_global global cfgs in
+      let change_status, diff = eq old_global global cfgs global_rename_mapping in
       let append_to_changed ~unchangedHeader =
         changes.changed <- {current = global; old = old_global; unchangedHeader; diff} :: changes.changed
       in
@@ -195,12 +170,6 @@
       | ForceReanalyze f ->
         changes.exclude_from_rel_destab <- VarinfoSet.add f.svar changes.exclude_from_rel_destab;
         append_to_changed ~unchangedHeader:false;
-=======
-      let identical, unchangedHeader, diff = eq old_global global cfgs global_rename_mapping in
-      if identical
-      then changes.unchanged <- {current = global; old = old_global} :: changes.unchanged
-      else changes.changed <- {current = global; old = old_global; unchangedHeader; diff} :: changes.changed
->>>>>>> b6e4544d
     with Not_found -> () (* Global was no variable or function, it does not belong into the map *)
   in
   let checkExists map global =
