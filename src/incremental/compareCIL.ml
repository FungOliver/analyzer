open Cil
open MyCFG
include CompareAST
include CompareCFG

type nodes_diff = {
  unchangedNodes: (node * node) list;
  primObsoleteNodes: node list; (** primary obsolete nodes -> all obsolete nodes are reachable from these *)
}

type changed_global = {
  old: global;
  current: global;
  unchangedHeader: bool;
  diff: nodes_diff option
}

module VarinfoSet = Set.Make(CilType.Varinfo)

type change_info = {
  mutable changed: changed_global list;
  mutable unchanged: global list;
  mutable removed: global list;
  mutable added: global list;
  mutable exclude_from_rel_destab: VarinfoSet.t;
  (** Set of functions that are to be force-reanalyzed.
      These functions are additionally included in the [changed] field, among the other changed globals. *)
}

let empty_change_info () : change_info =
  {added = []; removed = []; changed = []; unchanged = []; exclude_from_rel_destab = VarinfoSet.empty}

(* 'ChangedFunHeader' is used for functions whose varinfo or formal parameters changed. 'Changed' is used only for
 * changed functions whose header is unchanged and changed non-function globals *)
type change_status = Unchanged | Changed | ChangedFunHeader of Cil.fundec | ForceReanalyze of Cil.fundec

(** Given a boolean that indicates whether the code object is identical to the previous version, returns the corresponding [change_status]*)
let unchanged_to_change_status = function
  | true -> Unchanged
  | false -> Changed

let should_reanalyze (fdec: Cil.fundec) =
  List.mem fdec.svar.vname (GobConfig.get_string_list "incremental.force-reanalyze.funs")

(* If some CFGs of the two functions to be compared are provided, a fine-grained CFG comparison is done that also determines which
 * nodes of the function changed. If on the other hand no CFGs are provided, the "old" AST comparison on the CIL.file is
 * used for functions. Then no information is collected regarding which parts/nodes of the function changed. *)
<<<<<<< HEAD
let eqF (old: Cil.fundec) (current: Cil.fundec) (cfgs : (cfg * cfg) option) =
  if should_reanalyze current then
    ForceReanalyze current, None
  else
    let unchangedHeader = eq_varinfo old.svar current.svar && GobList.equal eq_varinfo old.sformals current.sformals in
    if not unchangedHeader then ChangedFunHeader current, None
=======
let eqF (a: Cil.fundec) (b: Cil.fundec) (cfgs : (cfg * (cfg * cfg)) option) =
  let unchangedHeader = eq_varinfo a.svar b.svar && GobList.equal eq_varinfo a.sformals b.sformals in
  let identical, diffOpt =
    if should_reanalyze a then
      false, None
>>>>>>> e4f90eed
    else
      let sameLocals = GobList.equal eq_varinfo old.slocals current.slocals in
      if not sameLocals then
        (Changed, None)
      else
        match cfgs with
<<<<<<< HEAD
        | None -> unchanged_to_change_status (eq_block (old.sbody, old) (current.sbody, current)), None
        | Some (cfgOld, cfgNew) ->
          let module CfgOld : MyCFG.CfgForward = struct let next = cfgOld end in
          let module CfgNew : MyCFG.CfgForward = struct let next = cfgNew end in
          let matches, diffNodes1, diffNodes2 = compareFun (module CfgOld) (module CfgNew) old current in
          if diffNodes1 = [] && diffNodes2 = [] then (Changed, None)
          else (Changed, Some {unchangedNodes = matches; primObsoleteNodes = diffNodes1; primNewNodes = diffNodes2})

let eq_glob (old: global) (current: global) (cfgs : (cfg * cfg) option) = match old, current with
=======
        | None -> eq_block (a.sbody, a) (b.sbody, b), None
        | Some (cfgOld, (cfgNew, cfgNewBack)) ->
          let module CfgOld : MyCFG.CfgForward = struct let next = cfgOld end in
          let module CfgNew : MyCFG.CfgBidir = struct let prev = cfgNewBack let next = cfgNew end in
          let matches, diffNodes1 = compareFun (module CfgOld) (module CfgNew) a b in
          if diffNodes1 = [] then (true, None)
          else (false, Some {unchangedNodes = matches; primObsoleteNodes = diffNodes1})
  in
  identical, unchangedHeader, diffOpt

let eq_glob (a: global) (b: global) (cfgs : (cfg * (cfg * cfg)) option) = match a, b with
>>>>>>> e4f90eed
  | GFun (f,_), GFun (g,_) -> eqF f g cfgs
  | GVar (x, init_x, _), GVar (y, init_y, _) -> unchanged_to_change_status (eq_varinfo x y), None (* ignore the init_info - a changed init of a global will lead to a different start state *)
  | GVarDecl (x, _), GVarDecl (y, _) -> unchanged_to_change_status (eq_varinfo x y), None
  | _ -> ignore @@ Pretty.printf "Not comparable: %a and %a\n" Cil.d_global old Cil.d_global current; Changed, None

let compareCilFiles ?(eq=eq_glob) (oldAST: file) (newAST: file) =
  let cfgs = if GobConfig.get_string "incremental.compare" = "cfg"
    then Some (CfgTools.getCFG oldAST |> fst, CfgTools.getCFG newAST)
    else None in

  let addGlobal map global  =
    try
      let gid = identifier_of_global global in
      let gid_to_string gid = match gid.global_t with
        | Var -> "Var " ^ gid.name
        | Decl -> "Decl " ^ gid.name
        | Fun -> "Fun " ^ gid.name in
      if GlobalMap.mem gid map then failwith ("Duplicate global identifier: " ^ gid_to_string gid) else GlobalMap.add gid global map
    with
      Not_found -> map
  in
  let changes = empty_change_info () in
  global_typ_acc := [];
  let checkUnchanged map global =
    try
      let ident = identifier_of_global global in
      let old_global = GlobalMap.find ident map in
      (* Do a (recursive) equal comparison ignoring location information *)
      let change_status, diff = eq old_global global cfgs in
      let append_to_changed ~unchangedHeader =
        changes.changed <- {current = global; old = old_global; unchangedHeader; diff} :: changes.changed
      in
      match change_status with
      | Changed ->
        append_to_changed ~unchangedHeader:true
      | Unchanged -> changes.unchanged <- global :: changes.unchanged
      | ChangedFunHeader f
      | ForceReanalyze f ->
        changes.exclude_from_rel_destab <- VarinfoSet.add f.svar changes.exclude_from_rel_destab;
        append_to_changed ~unchangedHeader:false;
    with Not_found -> () (* Global was no variable or function, it does not belong into the map *)
  in
  let checkExists map global =
    match identifier_of_global global with
    | name -> GlobalMap.mem name map
    | exception Not_found -> true (* return true, so isn't considered a change *)
  in
  (* Store a map from functionNames in the old file to the function definition*)
  let oldMap = Cil.foldGlobals oldAST addGlobal GlobalMap.empty in
  let newMap = Cil.foldGlobals newAST addGlobal GlobalMap.empty in
  (*  For each function in the new file, check whether a function with the same name
      already existed in the old version, and whether it is the same function. *)
  Cil.iterGlobals newAST
    (fun glob -> checkUnchanged oldMap glob);

  (* We check whether functions have been added or removed *)
  Cil.iterGlobals newAST (fun glob -> if not (checkExists oldMap glob) then changes.added <- (glob::changes.added));
  Cil.iterGlobals oldAST (fun glob -> if not (checkExists newMap glob) then changes.removed <- (glob::changes.removed));
  changes<|MERGE_RESOLUTION|>--- conflicted
+++ resolved
@@ -45,49 +45,27 @@
 (* If some CFGs of the two functions to be compared are provided, a fine-grained CFG comparison is done that also determines which
  * nodes of the function changed. If on the other hand no CFGs are provided, the "old" AST comparison on the CIL.file is
  * used for functions. Then no information is collected regarding which parts/nodes of the function changed. *)
-<<<<<<< HEAD
-let eqF (old: Cil.fundec) (current: Cil.fundec) (cfgs : (cfg * cfg) option) =
+let eqF (old: Cil.fundec) (current: Cil.fundec) (cfgs : (cfg * (cfg * cfg)) option) =
   if should_reanalyze current then
     ForceReanalyze current, None
   else
     let unchangedHeader = eq_varinfo old.svar current.svar && GobList.equal eq_varinfo old.sformals current.sformals in
     if not unchangedHeader then ChangedFunHeader current, None
-=======
-let eqF (a: Cil.fundec) (b: Cil.fundec) (cfgs : (cfg * (cfg * cfg)) option) =
-  let unchangedHeader = eq_varinfo a.svar b.svar && GobList.equal eq_varinfo a.sformals b.sformals in
-  let identical, diffOpt =
-    if should_reanalyze a then
-      false, None
->>>>>>> e4f90eed
     else
       let sameLocals = GobList.equal eq_varinfo old.slocals current.slocals in
       if not sameLocals then
         (Changed, None)
       else
         match cfgs with
-<<<<<<< HEAD
         | None -> unchanged_to_change_status (eq_block (old.sbody, old) (current.sbody, current)), None
-        | Some (cfgOld, cfgNew) ->
-          let module CfgOld : MyCFG.CfgForward = struct let next = cfgOld end in
-          let module CfgNew : MyCFG.CfgForward = struct let next = cfgNew end in
-          let matches, diffNodes1, diffNodes2 = compareFun (module CfgOld) (module CfgNew) old current in
-          if diffNodes1 = [] && diffNodes2 = [] then (Changed, None)
-          else (Changed, Some {unchangedNodes = matches; primObsoleteNodes = diffNodes1; primNewNodes = diffNodes2})
-
-let eq_glob (old: global) (current: global) (cfgs : (cfg * cfg) option) = match old, current with
-=======
-        | None -> eq_block (a.sbody, a) (b.sbody, b), None
         | Some (cfgOld, (cfgNew, cfgNewBack)) ->
           let module CfgOld : MyCFG.CfgForward = struct let next = cfgOld end in
           let module CfgNew : MyCFG.CfgBidir = struct let prev = cfgNewBack let next = cfgNew end in
-          let matches, diffNodes1 = compareFun (module CfgOld) (module CfgNew) a b in
-          if diffNodes1 = [] then (true, None)
-          else (false, Some {unchangedNodes = matches; primObsoleteNodes = diffNodes1})
-  in
-  identical, unchangedHeader, diffOpt
+          let matches, diffNodes1 = compareFun (module CfgOld) (module CfgNew) old current in
+          if diffNodes1 = [] then (Changed, None)
+          else (Changed, Some {unchangedNodes = matches; primObsoleteNodes = diffNodes1})
 
-let eq_glob (a: global) (b: global) (cfgs : (cfg * (cfg * cfg)) option) = match a, b with
->>>>>>> e4f90eed
+let eq_glob (old: global) (current: global) (cfgs : (cfg * (cfg * cfg)) option) = match old, current with
   | GFun (f,_), GFun (g,_) -> eqF f g cfgs
   | GVar (x, init_x, _), GVar (y, init_y, _) -> unchanged_to_change_status (eq_varinfo x y), None (* ignore the init_info - a changed init of a global will lead to a different start state *)
   | GVarDecl (x, _), GVarDecl (y, _) -> unchanged_to_change_status (eq_varinfo x y), None
