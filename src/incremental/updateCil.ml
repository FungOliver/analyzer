<<<<<<< HEAD
open Cil
=======
open GoblintCil
open CompareCIL
>>>>>>> cc90b36e
open MaxIdUtil
open MyCFG
open CompareGlobals

include UpdateCil0

let update_ids (old_file: file) (ids: max_ids) (new_file: file) (changes: change_info) =
  UpdateCil0.init (); (* reset for server mode *)

  let vid_max = ref ids.max_vid in
  let sid_max = ref ids.max_sid in

  let update_vid_max vid = update_id_max vid_max vid in
  let update_sid_max sid = update_id_max sid_max sid  in

  let make_vid () =
    incr vid_max;
    !vid_max
  in
  let make_sid () =
    incr sid_max;
    !sid_max
  in
  let override_fundec (target: fundec) (src: fundec) =
    target.sbody <- src.sbody;
    target.sallstmts <- src.sallstmts;
    target.sformals <- src.sformals;
    target.slocals <- src.slocals;
    target.smaxid <- src.smaxid;
    target.smaxstmtid <- src.smaxstmtid;
    target.svar <- src.svar;
  in
  let reset_fun (f: fundec) (old_f: fundec) =
    old_f.svar.vname <- f.svar.vname;
    f.svar.vid <- old_f.svar.vid;
    List.iter2 (fun l o_l -> l.vid <- o_l.vid; o_l.vname <- l.vname) f.slocals old_f.slocals;
    List.iter2 (fun lo o_f -> lo.vid <- o_f.vid; o_f.vname <- lo.vname) f.sformals old_f.sformals;
    List.iter2 (fun s o_s -> s.sid <- o_s.sid) f.sallstmts old_f.sallstmts;
    List.iter (fun s -> store_node_location (Statement s) (Cilfacade.get_stmtLoc s)) f.sallstmts;

    store_node_location (Function f) f.svar.vdecl;
    store_node_location (FunctionEntry f) f.svar.vdecl;
    override_fundec f old_f;
    List.iter (fun l -> update_vid_max l.vid) f.slocals;
    List.iter (fun f -> update_vid_max f.vid) f.sformals;
    List.iter (fun s -> update_sid_max s.sid) f.sallstmts;
    update_vid_max f.svar.vid;
  in
  let reset_var (v: varinfo) (old_v: varinfo)=
    v.vid <- old_v.vid;
    old_v.vname <- v.vname;
    update_vid_max v.vid;
  in
  let reset_globals (glob: unchanged_global) =
    try
      match glob.current.def, glob.old.def with
      | Some (Fun nw), Some (Fun old) -> reset_fun nw old
      | Some (Var nw), Some (Var old) -> reset_var nw old
      | _, _ -> match glob.current.decls, glob.old.decls with
        | Some nw, Some old -> reset_var nw old
        | _, _ -> ()
    with Failure m -> ()
  in
  let assign_same_id fallstmts (old_n, n) = match old_n, n with
    | Statement old_s, Statement s -> if List.exists (fun s' -> Node.equal n (Statement s')) fallstmts then (s.sid <- old_s.sid; update_sid_max s.sid)
    | FunctionEntry old_f, FunctionEntry f -> f.svar.vid <- old_f.svar.vid; update_vid_max f.svar.vid
    | Function old_f, Function f -> f.svar.vid <- old_f.svar.vid; update_vid_max f.svar.vid
    | _ -> raise (Failure "Node tuple falsely classified as unchanged nodes")
  in
  let reset_changed_stmt (unchangedNodes: node list) s =
    if not (List.exists (fun n -> Node.equal n (Statement s)) unchangedNodes) then s.sid <- make_sid ()
  in
  let reset_changed_fun (f: fundec) (old_f: fundec) unchangedHeader (diff: nodes_diff option) =
    f.svar.vid <- old_f.svar.vid;
    update_vid_max f.svar.vid;
    if unchangedHeader then
      List.iter2 (fun f old_f -> f.vid <- old_f.vid; update_vid_max f.vid) f.sformals old_f.sformals
    else List.iter (fun f -> f.vid <- make_vid ()) f.sformals;
    (* diff is None if the function header changed or locals and the cfg was not compared. In this case, proceed as before
       and renew all ids of the function. Otherwise the function header and locals are unchanged and the cfg was compared.
       Then we can reset all ids of f's varinfo, its locals, formals and unchanged nodes and renew all ids of the remaining nodes*)
    match diff with
    | None -> List.iter (fun l -> l.vid <- make_vid ()) f.slocals;
      List.iter (fun s -> s.sid <- make_sid ()) f.sallstmts;
    | Some d -> List.iter2 (fun l o_l -> l.vid <- o_l.vid) f.slocals old_f.slocals;
      List.iter (fun l -> update_vid_max l.vid) f.slocals;
      (* Keeping this order when updating ids is very important since Node.equal in assign_same_id tests only
         for id equality. Otherwise some new nodes might not receive a new id and lead to duplicate ids in the
         respective function *)
      List.iter (reset_changed_stmt (List.map snd d.unchangedNodes)) f.sallstmts;
      List.iter (assign_same_id f.sallstmts) d.unchangedNodes
  in
  let update_var (v: varinfo) =
    v.vid <- make_vid ()
  in
  let reset_changed_globals (changed: changed_global) =
    match (changed.current.def, changed.old.def) with
    | Some (Fun nw), Some (Fun old) -> reset_changed_fun nw old changed.unchangedHeader changed.diff
    | Some (Var nw), Some (Var old) -> update_var nw
    | None, None -> (match (changed.current.decls, changed.old.decls) with
        | Some nw, Some old -> update_var nw
        | _ -> ())
    | _ -> ()
  in
  let update_fun (f: fundec) =
    f.svar.vid <- make_vid ();
    List.iter (fun l -> l.vid <- make_vid ()) f.slocals;
    List.iter (fun f -> f.vid <- make_vid ()) f.sformals;
    List.iter (fun s -> s.sid <- make_sid ()) f.sallstmts;
  in
  let update_globals (glob: global_col) =
    try
      match glob.def with
      | Some (Fun nw) -> update_fun nw
      | Some (Var nw) -> update_var nw
      | _ -> match glob.decls with
        | Some v1 -> update_var v1
        | _ -> ()
    with Failure m -> ()
  in
  List.iter reset_globals changes.unchanged;
  List.iter reset_changed_globals changes.changed;
  List.iter update_globals changes.added;

  (* Update the sid_max and vid_max *)
  Cil.iterGlobals new_file (update_max_ids ~sid_max ~vid_max);
  (* increment the sid so that the *unreachable* nodes that are introduced afterwards get unique sids *)
  while !sid_max > Cil.new_sid () do
    ()
  done;
  {max_sid = !sid_max; max_vid = !vid_max}<|MERGE_RESOLUTION|>--- conflicted
+++ resolved
@@ -1,12 +1,7 @@
-<<<<<<< HEAD
-open Cil
-=======
 open GoblintCil
-open CompareCIL
->>>>>>> cc90b36e
+open CompareGlobals
 open MaxIdUtil
 open MyCFG
-open CompareGlobals
 
 include UpdateCil0
 
