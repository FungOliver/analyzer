--- conflicted
+++ resolved
@@ -12,11 +12,11 @@
   | _ -> false
 
 (* TODO: compare ASMs properly instead of simply always assuming that they are not the same *)
-let eq_edge x y = 
+let eq_edge x y =
   let empty_context: context = ([], []) in
   match x, y with
   | Assign (lv1, rv1), Assign (lv2, rv2) -> eq_lval lv1 lv2 empty_context && eq_exp rv1 rv2 empty_context
-  | Proc (None,f1,ars1), Proc (None,f2,ars2) -> eq_exp f1 f2 empty_context && GobList.equal (eq_exp2 empty_context) ars1 ars2 
+  | Proc (None,f1,ars1), Proc (None,f2,ars2) -> eq_exp f1 f2 empty_context && GobList.equal (eq_exp2 empty_context) ars1 ars2
   | Proc (Some r1,f1,ars1), Proc (Some r2,f2,ars2) ->
     eq_lval r1 r2 empty_context && eq_exp f1 f2 empty_context && GobList.equal (eq_exp2 empty_context) ars1 ars2
   | Entry f1, Entry f2 -> eq_varinfo f1.svar f2.svar empty_context
@@ -25,12 +25,7 @@
   | Test (p1,b1), Test (p2,b2) -> eq_exp p1 p2 empty_context && b1 = b2
   | ASM _, ASM _ -> false
   | Skip, Skip -> true
-<<<<<<< HEAD
   | VDecl v1, VDecl v2 -> eq_varinfo v1 v2 empty_context
-  | SelfLoop, SelfLoop -> true
-=======
-  | VDecl v1, VDecl v2 -> eq_varinfo v1 v2
->>>>>>> a5440021
   | _ -> false
 
 (* The order of the edges in the list is relevant. Therefore compare them one to one without sorting first *)
