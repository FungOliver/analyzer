--- conflicted
+++ resolved
@@ -329,7 +329,6 @@
         let c = S.increment.changes in
         List.(Printf.printf "change_info = { unchanged = %d; changed = %d; added = %d; removed = %d }\n" (length c.unchanged) (length c.changed) (length c.added) (length c.removed));
 
-<<<<<<< HEAD
         (* destabilize which restarts side-effected vars *)
         let rec destabilize_with_side x =
           if tracing then trace "sol2" "destabilize_with_side %a\n" S.Var.pretty_trace x;
@@ -384,11 +383,6 @@
           else
             destabilize_normal;
 
-        print_endline "Destabilizing changed functions...";
-
-        (* We need to destabilize all nodes in changed functions *)
-=======
->>>>>>> 2bea635e
         let filter_map f l =
           List.fold_left (fun acc el -> match f el with Some x -> x::acc | _ -> acc) [] l
         in
@@ -412,14 +406,10 @@
             let old_infl = HM.find_default infl k VS.empty in
             Hashtbl.replace old_ret k (old_rho, old_infl))) rho;
         ) else (
-<<<<<<< HEAD
-          HM.iter (fun k _ -> if Set.mem (S.Var.var_id k) obsolete_entry then destabilize k) stable (* TODO: don't use string-based nodes *)
-=======
           (* If reluctant destabilization is turned off we need to destabilize all nodes in completely changed functions
              and the primary obsolete nodes of partly changed functions *)
           print_endline "Destabilizing changed functions and primary old nodes ...";
-          HM.iter (fun k _ -> if Set.mem (S.Var.var_id k) obsolete_entry || Set.mem (S.Var.var_id k) prim_old_nodes_ids then destabilize k) stable;
->>>>>>> 2bea635e
+          HM.iter (fun k _ -> if Set.mem (S.Var.var_id k) obsolete_entry || Set.mem (S.Var.var_id k) prim_old_nodes_ids then destabilize k) stable; (* TODO: don't use string-based nodes *)
         );
 
         (* We remove all unknowns for program points in changed or removed functions from rho, stable, infl and wpoint *)
