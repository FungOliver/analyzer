(** Incremental terminating top down solver that optionally only keeps values at widening points and restores other values afterwards. *)
(* Incremental: see paper 'Incremental Abstract Interpretation' https://link.springer.com/chapter/10.1007/978-3-030-41103-9_5 *)
(* TD3: see paper 'Three Improvements to the Top-Down Solver' https://dl.acm.org/doi/10.1145/3236950.3236967
 * Option exp.solver.td3.* (default) ? true : false (solver in paper):
 * - term (true) ? use phases for widen+narrow (TDside) : use box (TDwarrow)
 * - space (false) ? only keep values at widening points (TDspace + side) in rho : keep all values in rho
 * - space_cache (true) ? local cache l for eval calls in each solve (TDcombined) : no cache
 * - space_restore (true) ? eval each rhs and store all in rho : do not restore missing values
 * For simpler (but unmaintained) versions without the incremental parts see the paper or topDown{,_space_cache_term}.ml.
 *)

open Prelude
open Analyses
open Constraints
open Messages
open CompareAST
open Cil

module WP =
  functor (S:EqConstrSys) ->
  functor (HM:Hash.H with type key = S.v) ->
  struct
    include Generic.SolverStats (S) (HM)
    module VS = Set.Make (S.Var)

    type solver_data = {
      mutable st: (S.Var.t * S.Dom.t) list; (* needed to destabilize start functions if their start state changed because of some changed global initializer *)
      mutable infl: VS.t HM.t;
      mutable sides: VS.t HM.t;
      mutable rho: S.Dom.t HM.t;
      mutable wpoint: unit HM.t;
      mutable stable: unit HM.t
    }

    let create_empty_data () = {
      st = [];
      infl = HM.create 10;
      sides = HM.create 10;
      rho = HM.create 10;
      wpoint = HM.create 10;
      stable = HM.create 10
    }

    let clear_data data =
      HM.clear data.infl;
      HM.clear data.stable

    let print_data data str =
      if GobConfig.get_bool "dbg.verbose" then
        Printf.printf "%s:\n|rho|=%d\n|stable|=%d\n|infl|=%d\n|wpoint|=%d\n"
          str (HM.length data.rho) (HM.length data.stable) (HM.length data.infl) (HM.length data.wpoint)

    let exists_key f hm = HM.fold (fun k _ a -> a || f k) hm false

    module P =
    struct
      type t = S.Var.t * S.Var.t [@@deriving eq]
      let hash  (x1,x2)         = (S.Var.hash x1 * 13) + S.Var.hash x2
    end

    module HPM = Hashtbl.Make (P)

    type phase = Widen | Narrow

    exception AbortEq

    let solve box st vs data =
      let term  = GobConfig.get_bool "exp.solver.td3.term" in
      let side_widen = GobConfig.get_string "exp.solver.td3.side_widen" in
      let space = GobConfig.get_bool "exp.solver.td3.space" in
      (* let cache = GobConfig.get_bool "exp.solver.td3.space_cache" in *)
      let called = HM.create 10 in
      let called_changed = HM.create 10 in

      let infl = data.infl in
      let sides = data.sides in
      let rho = data.rho in
      let wpoint = data.wpoint in
      let stable = data.stable in

      let destab_infl = HM.create 10 in
      let destab_front = HM.create 10 in
      let destab_dep = HM.create 10 in

      let () = print_solver_stats := fun () ->
        Printf.printf "|rho|=%d\n|called|=%d\n|stable|=%d\n|infl|=%d\n|wpoint|=%d\n"
          (HM.length rho) (HM.length called) (HM.length stable) (HM.length infl) (HM.length wpoint);
        print_context_stats rho
      in

      if GobConfig.get_bool "incremental.load" then print_data data "Loaded data for incremental analysis";

      let cache_sizes = ref [] in

      let add_infl y x =
        if tracing then trace "sol2" "add_infl %a %a\n" S.Var.pretty_trace y S.Var.pretty_trace x;
        HM.replace infl y (VS.add x (try HM.find infl y with Not_found -> VS.empty));
      in
      let add_sides y x = HM.replace sides y (VS.add x (try HM.find infl y with Not_found -> VS.empty)) in
      let rec destabilize ?(front=true) x =
        if tracing then trace "sol2" "destabilize %a\n" S.Var.pretty_trace x;
        let w = HM.find_default infl x VS.empty in
        HM.replace infl x VS.empty;
        if front then (
          VS.iter (fun y ->
              HM.replace destab_front y ()
            ) w
        )
        else (
          HM.replace destab_infl x (VS.union w (HM.find_default destab_infl x VS.empty));
          VS.iter (fun y ->
              HM.replace destab_dep y (VS.add x (try HM.find destab_dep y with Not_found -> VS.empty))
            ) w
        );
        VS.iter (fun y ->
            HM.remove stable y;
            if not (HM.mem called y) then destabilize ~front:false y
          ) w
      and destabilize_vs x = (* TODO remove? Only used for side_widen cycle. *)
        if tracing then trace "sol2" "destabilize_vs %a\n" S.Var.pretty_trace x;
        let w = HM.find_default infl x VS.empty in
        HM.replace infl x VS.empty;
        VS.fold (fun y b ->
            let was_stable = HM.mem stable y in
            HM.remove stable y;
            HM.mem called y || destabilize_vs y || b || was_stable && List.mem y vs
          ) w false
      and solve ?(abort=true) x phase (changed: bool): bool =
        if tracing then trace "sol2" "solve %a, called: %b, stable: %b\n" S.Var.pretty_trace x (HM.mem called x) (HM.mem stable x);
        init x;
        assert (S.system x <> None);
        if not (HM.mem called x || HM.mem stable x) then (
          HM.replace stable x ();
          HM.replace called x ();
          let wp = HM.mem wpoint x in
          let old = HM.find rho x in
          let l = HM.create 10 in
          let eval' =
            if HM.mem destab_dep x && abort then (
              let unasked_dep_x = ref (HM.find destab_dep x) in
              let all_dep_x_unchanged = ref true in
              fun y ->
                let (d, changed) = eval l x y in
                if VS.mem y !unasked_dep_x then (
                  unasked_dep_x := VS.remove y !unasked_dep_x;
                  if changed then
                    all_dep_x_unchanged := false;
                  if VS.is_empty !unasked_dep_x && !all_dep_x_unchanged && not (HM.mem destab_front x) then (* must check front here, because each eval might change it for x *)
                    raise AbortEq
                );
                d
            )
            else
              fun y ->
                let (d, changed) = eval l x y in
                d
          in
          let tmp =
            try
              eq x eval' (side x)
            with AbortEq ->
              abort_rhs_event x;
              if tracing then trace "sol2" "eq aborted %a\n" S.Var.pretty_trace x;
              HM.remove destab_dep x; (* TODO: safe to remove here? doesn't prevent some aborts? *)
              old
          in
          (* let tmp = if GobConfig.get_bool "ana.opt.hashcons" then S.Dom.join (S.Dom.bot ()) tmp else tmp in (* Call hashcons via dummy join so that the tag of the rhs value is up to date. Otherwise we might get the same value as old, but still with a different tag (because no lattice operation was called after a change), and since Printable.HConsed.equal just looks at the tag, we would uneccessarily destabilize below. Seems like this does not happen. *) *)
          if tracing then trace "sol" "Var: %a\n" S.Var.pretty_trace x ;
          if tracing then trace "sol" "Contrib:%a\n" S.Dom.pretty tmp;
          HM.remove called x;
          HM.remove called_changed x;
          let tmp =
            if not wp then tmp
            else
              if term then
                match phase with Widen -> S.Dom.widen old (S.Dom.join old tmp) | Narrow -> S.Dom.narrow old tmp
              else
                box x old tmp
          in
          if tracing then trace "sol" "Old value:%a\n" S.Dom.pretty old;
          if tracing then trace "sol" "New Value:%a\n" S.Dom.pretty tmp;
          if tracing then trace "cache" "cache size %d for %a\n" (HM.length l) S.Var.pretty_trace x;
          cache_sizes := HM.length l :: !cache_sizes;
          if not (Stats.time "S.Dom.equal" (fun () -> S.Dom.equal old tmp) ()) then (
            update_var_event x old tmp;
            HM.replace rho x tmp;
            HM.replace called_changed x ();
            if HM.mem destab_front x then (
              HM.remove destab_front x;
              if HM.mem destab_infl x then (
                VS.iter (fun y ->
                    if tracing then trace "sol2" "pushing front from %a to %a\n" S.Var.pretty_trace x S.Var.pretty_trace y;
                    HM.replace destab_front y ()
                  ) (HM.find destab_infl x)
              );
              HM.remove destab_infl x
            );
            destabilize x;
<<<<<<< HEAD
            (solve[@tailcall]) x phase true
          ) else (
            if HM.mem destab_front x then (
              HM.remove destab_front x;
              if tracing then trace "sol2" "not pushing front from %a\n" S.Var.pretty_trace x;
              (* don't push front here *)
              HM.remove destab_infl x
            );
            if not (HM.mem stable x) then (
              (solve[@tailcall]) x Widen changed
            ) else if term && phase = Widen then (
              HM.remove stable x;
              (solve[@tailcall]) ~abort:false x Narrow changed
            ) else if not space && (not term || phase = Narrow) then ( (* this makes e.g. nested loops precise, ex. tests/regression/34-localization/01-nested.c - if we do not remove wpoint, the inner loop head will stay a wpoint and widen the outer loop variable. *)
              HM.remove wpoint x;
              changed
            )
            else
              changed
=======
            (solve[@tailcall]) x phase;
          ) else if not (HM.mem stable x) then (
            if tracing then trace "sol2" "solve still unstable %a\n" S.Var.pretty_trace x;
            (solve[@tailcall]) x Widen;
          ) else if term && phase = Widen && HM.mem wpoint x then ( (* TODO: or use wp? *)
            if tracing then trace "sol2" "solve switching to narrow %a\n" S.Var.pretty_trace x;
            HM.remove stable x;
            (solve[@tailcall]) x Narrow;
          ) else if not space && (not term || phase = Narrow) then ( (* this makes e.g. nested loops precise, ex. tests/regression/34-localization/01-nested.c - if we do not remove wpoint, the inner loop head will stay a wpoint and widen the outer loop variable. *)
            if tracing then trace "sol2" "solve removing wpoint %a\n" S.Var.pretty_trace x;
            HM.remove wpoint x;
>>>>>>> 02f71b2b
          )
        )
        else if HM.mem called x then
          changed || HM.mem called_changed x
        else
          changed
      and eq x get set =
        if tracing then trace "sol2" "eq %a\n" S.Var.pretty_trace x;
        eval_rhs_event x;
        match S.system x with
        | None -> S.Dom.bot ()
        | Some f -> f get set
      and simple_solve l x y: S.d * bool =
        if tracing then trace "sol2" "simple_solve %a (rhs: %b)\n" S.Var.pretty_trace y (S.system y <> None);
        if S.system y = None then (init y; (HM.find rho y, true (* TODO: ??? *))) else
        if HM.mem rho y || not space then (let changed = solve y Widen false in (HM.find rho y, changed)) else
        failwith "space abort unimplemented"
      and eval l x y: S.d * bool =
        if tracing then trace "sol2" "eval %a ## %a\n" S.Var.pretty_trace x S.Var.pretty_trace y;
        get_var_event y;
        if HM.mem called y then HM.replace wpoint y ();
        let tmp = simple_solve l x y in
        if HM.mem rho y then add_infl y x;
        tmp
      and side x y d = (* side from x to y; only to variables y w/o rhs; x only used for trace *)
        if tracing then trace "sol2" "side to %a (wpx: %b) from %a ## value: %a\n" S.Var.pretty_trace y (HM.mem wpoint y) S.Var.pretty_trace x S.Dom.pretty d;
        if S.system y <> None then (
          ignore @@ Pretty.printf "side-effect to unknown w/ rhs: %a, contrib: %a\n" S.Var.pretty_trace y S.Dom.pretty d;
        );
        assert (S.system y = None);
        init y;
        if side_widen = "unstable_self" then add_infl x y;
        let op =
          if HM.mem wpoint y then fun a b ->
            if M.tracing then M.traceli "sol2" "side widen %a %a\n" S.Dom.pretty a S.Dom.pretty b;
            let r = S.Dom.widen a (S.Dom.join a b) in
            if M.tracing then M.traceu "sol2" "-> %a\n" S.Dom.pretty r;
            r
          else S.Dom.join
        in
        let old = HM.find rho y in
        let tmp = op old d in
        HM.replace stable y ();
        if not (S.Dom.leq tmp old) then (
          (* if there already was a `side x y d` that changed rho[y] and now again, we make y a wpoint *)
          let sided = VS.mem x (HM.find_default sides y VS.empty) in
          if not sided then add_sides y x;
          (* HM.replace rho y ((if HM.mem wpoint y then S.Dom.widen old else identity) (S.Dom.join old d)); *)
          HM.replace rho y tmp;
          if side_widen <> "cycle" then destabilize y;
          (* make y a widening point if ... This will only matter for the next side _ y.  *)
          let wpoint_if e = if e then HM.replace wpoint y () in
          match side_widen with
          | "always" -> (* Any side-effect after the first one will be widened which will unnecessarily lose precision. *)
            wpoint_if true
          | "never" -> (* On side-effect cycles, this should terminate via the outer `solver` loop. TODO check. *)
            wpoint_if false
          | "sides" -> (* x caused more than one update to y. >=3 partial context calls will be precise since sides come from different x. TODO this has 8 instead of 5 phases of `solver` for side_cycle.c *)
            wpoint_if sided
          | "cycle" -> (* destabilized a called or start var. Problem: two partial context calls will be precise, but third call will widen the state. *)
            (* if this side destabilized some of the initial unknowns vs, there may be a side-cycle between vs and we should make y a wpoint *)
            let destabilized_vs = destabilize_vs y in
            wpoint_if destabilized_vs
          (* TODO: The following two don't check if a vs got destabilized which may be a problem. *)
          | "unstable_self" -> (* TODO test/remove. Side to y destabilized itself via some infl-cycle. The above add_infl is only required for this option. Check for which examples this is problematic! *)
            wpoint_if @@ not (HM.mem stable y)
          | "unstable_called" -> (* TODO test/remove. Widen if any called var (not just y) is no longer stable. Expensive! *)
            wpoint_if @@ exists_key (neg (HM.mem stable)) called (* this is very expensive since it folds over called! see https://github.com/goblint/analyzer/issues/265#issuecomment-880748636 *)
          | x -> failwith ("Unknown value '" ^ x ^ "' for option exp.solver.td3.side_widen!")
        )
      and init x =
        if tracing then trace "sol2" "init %a\n" S.Var.pretty_trace x;
        if not (HM.mem rho x) then (
          new_var_event x;
          HM.replace rho x (S.Dom.bot ())
        )
      in

      let set_start (x,d) =
        if tracing then trace "sol2" "set_start %a ## %a\n" S.Var.pretty_trace x S.Dom.pretty d;
        init x;
        HM.replace rho x d;
        HM.replace stable x ();
        (* solve x Widen *)
      in

      start_event ();

      if GobConfig.get_bool "incremental.load" then (
        let c = S.increment.changes in
        List.(Printf.printf "change_info = { unchanged = %d; changed = %d; added = %d; removed = %d }\n" (length c.unchanged) (length c.changed) (length c.added) (length c.removed));
        (* If a global changes because of some assignment inside a function, we reanalyze,
         * but if it changes because of a different global initializer, then
         *   if not exp.earlyglobs: the contexts of start functions will change, we don't find the value in rho and reanalyze;
         *   if exp.earlyglobs: the contexts will be the same since they don't contain the global, but the start state will be different!
         *)
        print_endline "Destabilizing start functions if their start state changed...";
        (* ignore @@ Pretty.printf "st: %d, data.st: %d\n" (List.length st) (List.length data.st); *)
        List.iter (fun (v,d) ->
          match GU.assoc_eq v data.st S.Var.equal with
          | Some d' ->
              if S.Dom.equal d d' then
                (* ignore @@ Pretty.printf "Function %a has the same state %a\n" S.Var.pretty_trace v S.Dom.pretty d *)
                ()
              else (
                ignore @@ Pretty.printf "Function %a has changed start state: %a\n" S.Var.pretty_trace v S.Dom.pretty_diff (d, d');
                destabilize v
              )
          | None -> ignore @@ Pretty.printf "New start function %a not found in old list!\n" S.Var.pretty_trace v
        ) st;

        print_endline "Destabilizing changed functions...";

        (* We need to destabilize all nodes in changed functions *)
        let filter_map f l =
          List.fold_left (fun acc el -> match f el with Some x -> x::acc | _ -> acc) [] l
        in
        let obsolete_funs = filter_map (fun c -> match c.old with GFun (f,l) -> Some f | _ -> None) S.increment.changes.changed in
        let removed_funs = filter_map (fun g -> match g with GFun (f,l) -> Some f | _ -> None) S.increment.changes.removed in
        (* TODO: don't use string-based nodes, make obsolete of type Node.t BatSet.t *)
        let obsolete = Set.union (Set.of_list (List.map (fun a -> Node.show_id (Function a))  obsolete_funs))
                                 (Set.of_list (List.map (fun a -> Node.show_id (FunctionEntry a))  obsolete_funs)) in

        List.iter (fun a -> print_endline ("Obsolete function: " ^ a.svar.vname)) obsolete_funs;

        (* Actually destabilize all nodes contained in changed functions. TODO only destabilize fun_... nodes *)
        HM.iter (fun k v -> if Set.mem (S.Var.var_id k) obsolete then destabilize k) stable; (* TODO: don't use string-based nodes *)

        (* We remove all unknowns for program points in changed or removed functions from rho, stable, infl and wpoint *)
        (* TODO: don't use string-based nodes, make marked_for_deletion of type unit (Hashtbl.Make (Node)).t *)
        let add_nodes_of_fun (functions: fundec list) (nodes)=
          let add_stmts (f: fundec) =
            List.iter (fun s -> Hashtbl.replace nodes (Node.show_id (Statement s)) ()) (f.sallstmts)
          in
          List.iter (fun f -> Hashtbl.replace nodes (Node.show_id (FunctionEntry f)) (); Hashtbl.replace nodes (Node.show_id (Function f)) (); add_stmts f; Hashtbl.replace nodes (string_of_int (CfgTools.get_pseudo_return_id f)) ()) functions;
        in

        let marked_for_deletion = Hashtbl.create 103 in
        add_nodes_of_fun obsolete_funs marked_for_deletion;
        add_nodes_of_fun removed_funs marked_for_deletion;

        print_endline "Removing data for changed and removed functions...";
        let delete_marked s = HM.iter (fun k v -> if Hashtbl.mem  marked_for_deletion (S.Var.var_id k) then HM.remove s k ) s in (* TODO: don't use string-based nodes *)
        delete_marked rho;
        delete_marked infl;
        delete_marked wpoint;
        delete_marked stable;

        print_data data "Data after clean-up"
      );

      List.iter set_start st;
      List.iter init vs;
      (* If we have multiple start variables vs, we might solve v1, then while solving v2 we side some global which v1 depends on with a new value. Then v1 is no longer stable and we have to solve it again. *)
      let i = ref 0 in
      let rec solver () = (* as while loop in paper *)
        incr i;
        let unstable_vs = List.filter (neg (HM.mem stable)) vs in
        if unstable_vs <> [] then (
          if GobConfig.get_bool "dbg.verbose" then (
            if !i = 1 then print_newline ();
            Printf.printf "Unstable solver start vars in %d. phase:\n" !i;
            List.iter (fun v -> ignore @@ Pretty.printf "\t%a\n" S.Var.pretty_trace v) unstable_vs;
            print_newline ();
            flush_all ();
          );
          List.iter (fun x -> ignore (solve x Widen false)) unstable_vs;
          solver ();
        )
      in
      solver ();
      (* Before we solved all unstable vars in rho with a rhs in a loop. This is unneeded overhead since it also solved unreachable vars (reachability only removes those from rho further down). *)
      (* After termination, only those variables are stable which are
       * - reachable from any of the queried variables vs, or
       * - effected by side-effects and have no constraints on their own (this should be the case for all of our analyses). *)

      (* verifies values at widening points and adds values for variables in-between *)
      let visited = HM.create 10 in
      let check_side x y d =
        HM.replace visited y ();
        let mem = HM.mem rho y in
        let d' = try HM.find rho y with Not_found -> S.Dom.bot () in
        if not (S.Dom.leq d d') then ignore @@ Pretty.printf "TDFP Fixpoint not reached in restore step at side-effected variable (mem: %b) %a from %a: %a not leq %a\n" mem S.Var.pretty_trace y S.Var.pretty_trace x S.Dom.pretty d S.Dom.pretty d'
      in
      let rec eq check x =
        HM.replace visited x ();
        match S.system x with
        | None -> if HM.mem rho x then HM.find rho x else (ignore @@ Pretty.printf "TDFP Found variable %a w/o rhs and w/o value in rho\n" S.Var.pretty_trace x; S.Dom.bot ())
        | Some f -> f (get ~check) (check_side x)
      and get ?(check=false) x =
        if HM.mem visited x then (
          HM.find rho x
        ) else if HM.mem rho x then ( (* `vs` are in `rho`, so to restore others we need to skip to `eq`. *)
          let d1 = HM.find rho x in
          let d2 = eq check x in (* just to reach unrestored variables *)
          if check then (
            if not (HM.mem stable x) && S.system x <> None then ignore @@ Pretty.printf "TDFP Found an unknown in rho that should be stable: %a\n" S.Var.pretty_trace x;
            if not (S.Dom.leq d2 d1) then
              ignore @@ Pretty.printf "TDFP Fixpoint not reached in restore step at %a\n  @[Variable:\n%a\nRight-Hand-Side:\n%a\nCalculating one more step changes: %a\n@]" S.Var.pretty_trace x S.Dom.pretty d1 S.Dom.pretty d2 S.Dom.pretty_diff (d1,d2);
          );
          d1
        ) else (
          let d = eq check x in
          HM.replace rho x d;
          d
        )
      in
      (* restore values for non-widening-points *)
      if space && GobConfig.get_bool "exp.solver.td3.space_restore" then (
        if GobConfig.get_bool "dbg.verbose" then
          print_endline ("Restoring missing values.");
        let restore () =
          let get x =
            let d = get ~check:true x in
            if tracing then trace "sol2" "restored var %a ## %a\n" S.Var.pretty_trace x S.Dom.pretty d
          in
          List.iter get vs;
          HM.iter (fun x v -> if not (HM.mem visited x) then HM.remove rho x) rho
        in
        Stats.time "restore" restore ();
        if GobConfig.get_bool "dbg.verbose" then ignore @@ Pretty.printf "Solved %d vars. Total of %d vars after restore.\n" !Goblintutil.vars (HM.length rho);
        let avg xs = if List.is_empty !cache_sizes then 0.0 else float_of_int (BatList.sum xs) /. float_of_int (List.length xs) in
        if tracing then trace "cache" "#caches: %d, max: %d, avg: %.2f\n" (List.length !cache_sizes) (List.max !cache_sizes) (avg !cache_sizes);
      );

      let reachability xs =
        let reachable = HM.create (HM.length rho) in
        let rec one_var x =
          if not (HM.mem reachable x) then (
            HM.replace reachable x ();
            match S.system x with
            | None -> ()
            | Some x -> one_constraint x
          )
        and one_constraint f =
          ignore (f (fun x -> one_var x; try HM.find rho x with Not_found -> ignore @@ Pretty.printf "reachability: one_constraint: could not find variable %a\n" S.Var.pretty_trace x; S.Dom.bot ()) (fun x _ -> one_var x))
        in
        List.iter one_var xs;
        HM.iter (fun x v -> if not (HM.mem reachable x) then HM.remove rho x) rho;
      in
      reachability vs;

      stop_event ();
      print_data data "Data after solve completed";

      if GobConfig.get_bool "dbg.print_wpoints" then (
        Printf.printf "\nWidening points:\n";
        HM.iter (fun k () -> ignore @@ Pretty.printf "%a\n" S.Var.pretty_trace k) wpoint;
        print_newline ();
      );

      {st; infl; sides; rho; wpoint; stable}

    let solve box st vs =
      let reuse_stable = GobConfig.get_bool "incremental.stable" in
      let reuse_wpoint = GobConfig.get_bool "incremental.wpoint" in
      if GobConfig.get_bool "incremental.load" then (
        let loaded, data = match S.increment.old_data with
          | Some d -> true, Obj.obj d.solver_data
          | _ -> false, create_empty_data ()
        in
        (* This hack is for fixing hashconsing.
         * If hashcons is enabled now, then it also was for the loaded values (otherwise it would crash). If it is off, we don't need to do anything.
         * HashconsLifter uses BatHashcons.hashcons on Lattice operations like join, so we call join (with bot) to make sure that the old values will populate the empty hashcons table via side-effects and at the same time get new tags that are conform with its state.
         * The tags are used for `equals` and `compare` to avoid structural comparisons. TODO could this be replaced by `==` (if values are shared by hashcons they should be physically equal)?
         * We have to replace all tags since they are not derived from the value (like hash) but are incremented starting with 1, i.e. dependent on the order in which lattice operations for different values are called, which will very likely be different for an incremental run.
         * If we didn't do this, during solve, a rhs might give the same value as from the old rho but it wouldn't be detected as equal since the tags would be different.
         * In the worst case, every rhs would yield the same value, but we would destabilize for every var in rho until we replaced all values (just with new tags).
         * The other problem is that we would likely use more memory since values from old rho would not be shared with the same values in the hashcons table. So we would keep old values in memory until they are replace in rho and eventually garbage collected.
         *)
        (* Another problem are the tags for the context part of a S.Var.t.
         * This will cause problems when old and new vars interact or when new S.Dom values are used as context:
         * - reachability is a problem since it marks vars reachable with a new tag, which will remove vars with the same context but old tag from rho.
         * - If we destabilized a node with a call, we will also destabilize all vars of the called function. However, if we end up with the same state at the caller node, without hashcons we would only need to go over all vars in the function once to restabilize them since we have
         *   the old values, whereas with hashcons, we would get a context with a different tag, could not find the old value for that var, and have to recompute all vars in the function (without access to old values).
         *)
        if loaded && GobConfig.get_bool "ana.opt.hashcons" then (
          HM.iter (fun k v ->
            HM.remove data.rho k; (* remove old values *)
            (* call hashcons on contexts and abstract values; results in new tags *)
            let k' = S.Var.relift k in
            let v' = S.Dom.join (S.Dom.bot ()) v in
            HM.replace data.rho k' v';
          ) data.rho;
          HM.iter (fun k v ->
            HM.remove data.stable k;
            HM.replace data.stable (S.Var.relift k) v
          ) data.stable;
          HM.iter (fun k v ->
            HM.remove data.wpoint k;
            HM.replace data.wpoint (S.Var.relift k) v
          ) data.wpoint;
          HM.iter (fun k v ->
            HM.remove data.infl k;
            HM.replace data.infl (S.Var.relift k) (VS.map S.Var.relift v)
          ) data.infl;
          data.st <- List.map (fun (k, v) -> S.Var.relift k, S.Dom.join (S.Dom.bot ()) v) data.st;
        );
        if not reuse_stable then (
          print_endline "Destabilizing everything!";
          data.stable <- HM.create 10;
          data.infl <- HM.create 10
        );
        if not reuse_wpoint then data.wpoint <- HM.create 10;
        let result = solve box st vs data in
        result.rho, Obj.repr result
      )
      else (
        let data = create_empty_data () in
        let result = solve box st vs data in
        result.rho, Obj.repr result
      )
  end

let _ =
  let module WP = GlobSolverFromEqSolver (WP) in
  Selector.add_solver ("td3", (module WP : GenericGlobSolver));<|MERGE_RESOLUTION|>--- conflicted
+++ resolved
@@ -196,7 +196,6 @@
               HM.remove destab_infl x
             );
             destabilize x;
-<<<<<<< HEAD
             (solve[@tailcall]) x phase true
           ) else (
             if HM.mem destab_front x then (
@@ -206,29 +205,19 @@
               HM.remove destab_infl x
             );
             if not (HM.mem stable x) then (
+              if tracing then trace "sol2" "solve still unstable %a\n" S.Var.pretty_trace x;
               (solve[@tailcall]) x Widen changed
-            ) else if term && phase = Widen then (
+            ) else if term && phase = Widen && HM.mem wpoint x then ( (* TODO: or use wp? *)
+              if tracing then trace "sol2" "solve switching to narrow %a\n" S.Var.pretty_trace x;
               HM.remove stable x;
               (solve[@tailcall]) ~abort:false x Narrow changed
             ) else if not space && (not term || phase = Narrow) then ( (* this makes e.g. nested loops precise, ex. tests/regression/34-localization/01-nested.c - if we do not remove wpoint, the inner loop head will stay a wpoint and widen the outer loop variable. *)
+              if tracing then trace "sol2" "solve removing wpoint %a\n" S.Var.pretty_trace x;
               HM.remove wpoint x;
               changed
             )
             else
               changed
-=======
-            (solve[@tailcall]) x phase;
-          ) else if not (HM.mem stable x) then (
-            if tracing then trace "sol2" "solve still unstable %a\n" S.Var.pretty_trace x;
-            (solve[@tailcall]) x Widen;
-          ) else if term && phase = Widen && HM.mem wpoint x then ( (* TODO: or use wp? *)
-            if tracing then trace "sol2" "solve switching to narrow %a\n" S.Var.pretty_trace x;
-            HM.remove stable x;
-            (solve[@tailcall]) x Narrow;
-          ) else if not space && (not term || phase = Narrow) then ( (* this makes e.g. nested loops precise, ex. tests/regression/34-localization/01-nested.c - if we do not remove wpoint, the inner loop head will stay a wpoint and widen the outer loop variable. *)
-            if tracing then trace "sol2" "solve removing wpoint %a\n" S.Var.pretty_trace x;
-            HM.remove wpoint x;
->>>>>>> 02f71b2b
           )
         )
         else if HM.mem called x then
