--- conflicted
+++ resolved
@@ -89,11 +89,7 @@
     | Unlock _, _ ->
       D.remove (Analyses.ask_of_ctx ctx) (List.hd arglist) ctx.local
     | Unknown, fn when VarEq.safe_fn fn ->
-<<<<<<< HEAD
-      Messages.warn "Assume that %s does not change lockset." fn;
-=======
       Messages.info ~category:Unsound "Analyzer assuming that %s does not change lockset." fn;
->>>>>>> fdedebad
       ctx.local
     | _, _ ->
       let st =
