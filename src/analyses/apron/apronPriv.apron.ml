open Prelude.Ana
open Analyses
open GobConfig
(* open BaseUtil *)
module Q = Queries

module A = ApronDomain.A
module ApronComponents = ApronDomain.ApronComponents

open CommonPriv


module type S =
  functor (AD: ApronDomain.S3) ->
  sig
    module D: Lattice.S
    module G: Lattice.S
    module V: Printable.S

    type apron_components_t := ApronDomain.ApronComponents (AD) (D).t
    val name: unit -> string
    val startstate: unit -> D.t
    val should_join: apron_components_t -> apron_components_t -> bool

    val read_global: Q.ask -> (V.t -> G.t) -> apron_components_t -> varinfo -> varinfo -> AD.t

    (* [invariant]: Check if we should avoid producing a side-effect, such as updates to
     * the state when following conditional guards. *)
    val write_global: ?invariant:bool -> Q.ask -> (V.t -> G.t) -> (V.t -> G.t -> unit) -> apron_components_t -> varinfo -> varinfo -> apron_components_t

    val lock: Q.ask -> (V.t -> G.t) -> apron_components_t -> LockDomain.Addr.t -> apron_components_t
    val unlock: Q.ask -> (V.t -> G.t) -> (V.t -> G.t -> unit) -> apron_components_t -> LockDomain.Addr.t -> apron_components_t

    val sync: Q.ask -> (V.t -> G.t) -> (V.t -> G.t -> unit) -> apron_components_t -> [`Normal | `Join | `Return | `Init | `Thread] -> apron_components_t

    val escape: Node.t -> Q.ask -> (V.t -> G.t) -> (V.t -> G.t -> unit) -> apron_components_t -> EscapeDomain.EscapedVars.t -> apron_components_t
    val enter_multithreaded: Q.ask -> (V.t -> G.t) -> (V.t -> G.t -> unit) -> apron_components_t -> apron_components_t
    val threadenter: Q.ask -> (V.t -> G.t) -> apron_components_t -> apron_components_t

    val thread_join: ?force:bool -> Q.ask -> (V.t -> G.t) -> Cil.exp -> apron_components_t -> apron_components_t
    val thread_return: Q.ask -> (V.t -> G.t) -> (V.t -> G.t -> unit) -> ThreadIdDomain.Thread.t -> apron_components_t -> apron_components_t
    val iter_sys_vars: (V.t -> G.t) -> VarQuery.t -> V.t VarQuery.f -> unit (** [Queries.IterSysVars] for apron. *)

    val init: unit -> unit
    val finalize: unit -> unit
  end

(** Top privatization, which doesn't track globals at all.
    This is unlike base's "none" privatization. which does track globals, but doesn't privatize them. *)
<<<<<<< HEAD
module Top: S = functor (AD: ApronDomain.S2) ->
=======
module Top: S = functor (AD: ApronDomain.S3) ->
>>>>>>> fdedebad
struct
  module D = Lattice.Unit
  module G = Lattice.Unit
  module V = EmptyV
  module AV = ApronDomain.V

  type apron_components_t = ApronComponents (AD) (D).t

<<<<<<< HEAD
  type apron_components_t = ApronComponents (AD) (D).t

  module AV = ApronDomain.V

=======
>>>>>>> fdedebad
  let name () = "top"
  let startstate () = ()
  let should_join _ _ = true

  let read_global ask getg (st: apron_components_t) g x =
    let apr = st.apr in
    assert (not (AD.mem_var apr (AV.global g)));
    apr

  let write_global ?(invariant=false) ask getg sideg (st: apron_components_t) g x: apron_components_t =
    let apr = st.apr in
    assert (not (AD.mem_var apr (AV.global g)));
    st

  let lock ask getg st m = st
  let unlock ask getg sideg st m = st

  let thread_join ?(force=false) ask getg exp st = st
  let thread_return ask getg sideg tid st = st

<<<<<<< HEAD
  let sync (ask: Q.ask) getg sideg (st: apron_components_t) reason =
    match reason with
    | `Join ->
      if (ask.f Q.MustBeSingleThreaded) then
        st
      else
        (* must be like enter_multithreaded *)
        let apr = st.apr in
        let apr_local = AD.remove_filter apr (fun var ->
            match AV.find_metadata var with
            | Some (Global _) -> true
            | _ -> false
          )
        in
        {st with apr = apr_local}
    | `Normal
    | `Init
    | `Thread
    | `Return ->
      st

  let enter_multithreaded ask getg sideg (st: apron_components_t): apron_components_t =
    let apr = st.apr in
    let apr_local = AD.remove_filter apr (fun var ->
        match AV.find_metadata var with
        | Some (Global _) -> true
        | _ -> false
      )
    in
    {st with apr = apr_local}

  let threadenter ask getg (st: apron_components_t): apron_components_t =
    {apr = AD.bot (); priv = startstate ()}

  (* TODO: remove escaped locals after PR #742 *)
=======
  let escape node ask getg sideg (st:apron_components_t) escaped:apron_components_t =
    let apr = st.apr in
    let esc_vars = List.filter (fun var -> match AV.find_metadata var with
        | Some (Global _) -> false
        | Some Local ->
          (let fundec = Node.find_fundec node in
           let r = AV.to_cil_varinfo fundec var in
           match r with
           | Some r -> EscapeDomain.EscapedVars.mem r escaped
           | _ -> false)
        | _ -> false
      ) (AD.vars apr)
    in
    let apr_local = AD.remove_vars apr esc_vars in
    { st with apr = apr_local }

  let sync (ask: Q.ask) getg sideg (st: apron_components_t) reason =
    match reason with
    | `Join ->
      if (ask.f Q.MustBeSingleThreaded) then
        st
      else
        (* must be like enter_multithreaded *)
        let apr = st.apr in
        let apr_local = AD.remove_filter apr (fun var ->
            match AV.find_metadata var with
            | Some (Global _) -> true
            | _ -> false
          )
        in
        {st with apr = apr_local}
    | `Normal
    | `Init
    | `Thread
    | `Return ->
      st

  let enter_multithreaded ask getg sideg (st: apron_components_t): apron_components_t =
    let apr = st.apr in
    let apr_local = AD.remove_filter apr (fun var ->
        match AV.find_metadata var with
        | Some (Global _) -> true
        | _ -> false
      )
    in
    {st with apr = apr_local}

  let threadenter ask getg (st: apron_components_t): apron_components_t =
    {apr = AD.bot (); priv = startstate ()}

  let iter_sys_vars getg vq vf = ()
>>>>>>> fdedebad

  let init () = ()
  let finalize () = ()
end

module type ProtectionBasedPrivParam =
sig
  (** Whether to be path-sensitive w.r.t. locally written protected globals that have been continuously protected since writing. *)
  val path_sensitive: bool
end

(** Protection-Based Reading. Is unsound w.r.t. to locals escaping and becoming public. *)
module ProtectionBasedPriv (Param: ProtectionBasedPrivParam): S = functor (AD: ApronDomain.S3) ->
struct
  include ConfCheck.RequireMutexActivatedInit
  open Protection

  (** Locally must-written protected globals that have been continuously protected since writing. *)
  module P =
  struct
    include MustVars
    let name () = "P"
  end

  (** Locally may-written protected globals that have been continuously protected since writing. *)
  (* TODO: is this right? *)
  module W =
  struct
    include MayVars
    let name () = "W"
  end

  module D = Lattice.Prod (P) (W)
  module G = AD
  module V = Printable.UnitConf (struct let name = "global" end)

  type apron_components_t = ApronComponents (AD) (D).t

  module VM =
  struct
    type t =
      | Local of varinfo
      | Unprot of varinfo
      | Prot of varinfo

    let var_name = function
      | Local x -> x.vname ^ "#" ^ string_of_int(x.vid)
      | Unprot g -> g.vname ^ "#unprot"
      | Prot g -> g.vname ^ "#prot"
  end
  module AV =
  struct
    include ApronDomain.VarMetadataTbl (VM)
    open VM

    let local g = make_var (Local g)
    let unprot g = make_var (Unprot g)
    let prot g = make_var (Prot g)
  end

  let name () = "ProtectionBasedPriv"

  (** Restrict environment to global invariant variables. *)
  let restrict_global apr =
    AD.remove_filter apr (fun var ->
        match AV.find_metadata var with
        | Some (Unprot _ | Prot _) -> false
        | _ -> true
      )

  (** Restrict environment to local variables and still-protected global variables. *)
  let restrict_local is_unprot apr w_remove =
    let remove_local_vars = List.map AV.local (W.elements w_remove) in
    let apr' = AD.remove_vars apr remove_local_vars in
    (* remove global vars *)
    AD.remove_filter apr' (fun var ->
        match AV.find_metadata var with
        | Some (Unprot g | Prot g) -> is_unprot g
        | _ -> false
      )

  let startstate () = (P.empty (), W.empty ())

  let should_join (st1: apron_components_t) (st2: apron_components_t) =
    if Param.path_sensitive then (
      let (p1, _) = st1.priv in
      let (p2, _) = st2.priv in
      P.equal p1 p2
    )
    else
      true

  let read_global ask getg (st: apron_components_t) g x =
    let apr = st.apr in
    let (p, w) = st.priv in
    let g_local_var = AV.local g in
    let x_var = AV.local x in
    let apr_local =
      if W.mem g w then
        AD.assign_var apr x_var g_local_var
      else
        AD.bot ()
    in
    let apr_local' =
      if P.mem g p then
        apr_local
      else if is_unprotected ask g then (
        let g_unprot_var = AV.unprot g in
        let apr_unprot = AD.add_vars apr [g_unprot_var] in
        let apr_unprot = AD.assign_var apr_unprot x_var g_unprot_var in
        (* let oct_unprot' = AD.join oct_local oct_unprot in
           (* unlock *)
           let oct_unprot' = AD.remove_vars oct_unprot' [g_unprot_var; g_local_var] in
           (* add, assign from, remove is not equivalent to forget if g#unprot already existed and had some relations *)
           (* TODO: why removing g_unprot_var? *)
           oct_unprot' *)
        AD.join apr_local apr_unprot
      )
      else (
        let g_prot_var = AV.prot g in
        let apr_prot = AD.add_vars apr [g_prot_var] in
        let apr_prot = AD.assign_var apr_prot x_var g_prot_var in
        AD.join apr_local apr_prot
      )
    in
    let apr_local' = restrict_local (is_unprotected ask) apr_local' (W.empty ()) in
    let apr_local' = AD.meet apr_local' (getg ()) in
    apr_local'

  let write_global ?(invariant=false) ask getg sideg (st: apron_components_t) g x =
    let apr = st.apr in
    let (p, w) = st.priv in
    let g_local_var = AV.local g in
    let g_unprot_var = AV.unprot g in
    let x_var = AV.local x in
    let apr_local = AD.add_vars apr [g_local_var] in
    let apr_local = AD.assign_var apr_local g_local_var x_var in
    let apr_side = AD.add_vars apr_local [g_unprot_var] in
    let apr_side = AD.assign_var apr_side g_unprot_var g_local_var in
    let apr' = apr_side in
    let apr_side = restrict_global apr_side in
    sideg () apr_side;
    let st' =
      (* if is_unprotected ask g then
         st (* add, assign, remove gives original local state *)
         else
         (* restricting g#unprot-s out from oct' gives oct_local *)
         {oct = oct_local; priv = (P.add g p, W.add g w)} *)
      if is_unprotected ask g then
        {st with apr = restrict_local (is_unprotected ask) apr' (W.singleton g)}
      else (
        let p' = P.add g p in
        let w' = W.add g w in
        {apr = restrict_local (is_unprotected ask) apr' (W.empty ()); priv = (p', w')}
      )
    in
    let apr_local' = AD.meet st'.apr (getg ()) in
    {st' with apr = apr_local'}

  let lock ask getg (st: apron_components_t) m = st

  let unlock ask getg sideg (st: apron_components_t) m: apron_components_t =
    let apr = st.apr in
    let (p, w) = st.priv in
    let (p_remove, p') = P.partition (fun g -> is_unprotected_without ask g m) p in
    let (w_remove, w') = W.partition (fun g -> is_unprotected_without ask g m) w in
    let p_a = P.filter (is_protected_by ask m) p in
    let w_a = W.filter (is_protected_by ask m) (W.diff w p) in
    let big_omega =
      let certain = P.elements p_a in
      let choice = W.elements w_a in
      choice
      |> List.map (fun _ -> [true; false])
      |> List.n_cartesian_product (* TODO: exponential! *)
      |> List.map (fun omega ->
          (* list globals where omega is true *)
          List.fold_left2 (fun acc g omega_g ->
              if omega_g then
                g :: acc
              else
                acc
            ) certain choice omega
        )
    in
    let apr_side = List.fold_left (fun acc omega ->
        let g_prot_vars = List.map AV.prot omega in
        let g_local_vars = List.map AV.local omega in
        let apr_side1 = AD.add_vars apr g_prot_vars in
        let apr_side1 = AD.assign_var_parallel' apr_side1 g_prot_vars g_local_vars in
        AD.join acc apr_side1
      ) (AD.bot ()) big_omega
    in
    let apr' = apr_side in
    let apr_side = restrict_global apr_side in
    sideg () apr_side;
    let apr_local = restrict_local (fun g -> is_unprotected_without ask g m) apr' w_remove in
    let apr_local' = AD.meet apr_local (getg ()) in
    {apr = apr_local'; priv = (p', w')}


  let thread_join ?(force=false) ask getg exp st = st
  let thread_return ask getg sideg tid st = st

  let sync ask getg sideg (st: apron_components_t) reason =
    match reason with
    | `Return -> (* required for thread return *)
      (* TODO: implement? *)
      begin match ThreadId.get_current ask with
        | `Lifted x (* when CPA.mem x st.cpa *) ->
          st
        | _ ->
          st
      end
    | `Join ->
      if (ask.f Q.MustBeSingleThreaded) then
        st
      else
        (* must be like enter_multithreaded *)
        let apr = st.apr in
        let (g_vars, gs) =
          AD.vars apr
          |> List.enum
          |> Enum.filter_map (fun var ->
              match ApronDomain.V.find_metadata var with
              | Some (Global g) -> Some (var, g)
              | _ -> None
            )
          |> Enum.uncombine
          |> Tuple2.map List.of_enum List.of_enum
        in
        let g_unprot_vars = List.map AV.unprot gs in
        let g_prot_vars = List.map AV.prot gs in
        let apr_side = AD.add_vars apr (g_unprot_vars @ g_prot_vars) in
        let apr_side = AD.assign_var_parallel' apr_side g_unprot_vars g_vars in
        let apr_side = AD.assign_var_parallel' apr_side g_prot_vars g_vars in
        let apr_side = restrict_global apr_side in
        sideg () apr_side;
        (* TODO: why not remove at all? should only remove unprotected? *)
        (* let apr_local = AD.remove_vars apr g_vars in
        let apr_local' = AD.meet apr_local (getg ()) in
        {st with apr = apr_local'} *)
        st
    | `Normal
    | `Init
    | `Thread ->
      st

  let escape node ask getg sideg st escaped = (* TODO: Implement *) st

  let enter_multithreaded ask getg sideg (st: apron_components_t): apron_components_t =
    let apr = st.apr in
    let (g_vars, gs) =
      AD.vars apr
      |> List.enum
      |> Enum.filter_map (fun var ->
          match ApronDomain.V.find_metadata var with
          | Some (Global g) -> Some (var, g)
          | _ -> None
        )
      |> Enum.uncombine
      |> Tuple2.map List.of_enum List.of_enum
    in
    let g_unprot_vars = List.map AV.unprot gs in
    let g_prot_vars = List.map AV.prot gs in
    let apr_side = AD.add_vars apr (g_unprot_vars @ g_prot_vars) in
    let apr_side = AD.assign_var_parallel' apr_side g_unprot_vars g_vars in
    let apr_side = AD.assign_var_parallel' apr_side g_prot_vars g_vars in
    let apr_side = restrict_global apr_side in
    sideg () apr_side;
    let apr_local = AD.remove_vars apr g_vars in
    let apr_local' = AD.meet apr_local (getg ()) in
    {apr = apr_local'; priv = startstate ()}

  let threadenter ask getg (st: apron_components_t): apron_components_t =
    {apr = getg (); priv = startstate ()}

  let iter_sys_vars getg vq vf = () (* TODO: or report singleton global for any Global query? *)

  let finalize () = ()
end

module CommonPerMutex = functor(AD: ApronDomain.S3) ->
struct
  include Protection
  module V = ApronDomain.V

  let remove_globals_unprotected_after_unlock ask m oct =
    let newly_unprot var = match V.find_metadata var with
      | Some (Global g) -> is_protected_by ask m g && is_unprotected_without ask g m
      | _ -> false
    in
    AD.remove_filter oct newly_unprot

  let keep_only_protected_globals ask m oct =
    let protected var = match V.find_metadata var with
      | Some (Global g) -> is_protected_by ask m g
      | _ -> false
    in
    AD.keep_filter oct protected

  let finalize () = ProtectionLogging.dump ()
end

(** Per-mutex meet. *)
module PerMutexMeetPriv : S = functor (AD: ApronDomain.S3) ->
struct
  open CommonPerMutex(AD)
  include MutexGlobals

  module D = Lattice.Unit
  module G = AD

  type apron_components_t = ApronDomain.ApronComponents (AD) (D).t

  module AV = ApronDomain.V

  let name () = "PerMutexMeetPriv"

  let startstate () = ()

  let should_join _ _ = true

  let get_m_with_mutex_inits ask getg m =
    let get_m = getg (V.mutex m) in
    let get_mutex_inits = getg V.mutex_inits in
    let get_mutex_inits' = keep_only_protected_globals ask m get_mutex_inits in
    AD.join get_m get_mutex_inits'

  let get_mutex_global_g_with_mutex_inits ask getg g =
    let get_mutex_global_g = getg (V.global g) in
    let get_mutex_inits = getg V.mutex_inits in
    let g_var = AV.global g in
    let get_mutex_inits' = AD.keep_vars get_mutex_inits [g_var] in
    AD.join get_mutex_global_g get_mutex_inits'

  let read_global ask getg (st: apron_components_t) g x: AD.t =
    let apr = st.apr in
    (* lock *)
    let apr = AD.meet apr (get_mutex_global_g_with_mutex_inits ask getg g) in
    (* read *)
    let g_var = AV.global g in
    let x_var = AV.local x in
    let apr_local = AD.add_vars apr [g_var] in
    let apr_local = AD.assign_var apr_local x_var g_var in
    (* unlock *)
    let apr_local' =
      if is_unprotected ask g then
        AD.remove_vars apr_local [g_var]
      else
        apr_local
    in
    apr_local'

  let write_global ?(invariant=false) ask getg sideg (st: apron_components_t) g x: apron_components_t =
    let apr = st.apr in
    (* lock *)
    let apr = AD.meet apr (get_mutex_global_g_with_mutex_inits ask getg g) in
    (* write *)
    let g_var = AV.global g in
    let x_var = AV.local x in
    let apr_local = AD.add_vars apr [g_var] in
    let apr_local = AD.assign_var apr_local g_var x_var in
    (* unlock *)
    let apr_side = AD.keep_vars apr_local [g_var] in
    sideg (V.global g) apr_side;
    let apr_local' =
      if is_unprotected ask g then
        AD.remove_vars apr_local [g_var]
      else
        apr_local
    in
    {st with apr = apr_local'}

  let lock ask getg (st: apron_components_t) m =
    (* TODO: somehow actually unneeded here? *)
    if Locksets.(not (Lockset.mem m (current_lockset ask))) then (
      let apr = st.apr in
      let get_m = get_m_with_mutex_inits ask getg m in
      (* Additionally filter get_m in case it contains variables it no longer protects. E.g. in 36/22. *)
      let get_m = keep_only_protected_globals ask m get_m in
      let apr' = AD.meet apr get_m in
      {st with apr = apr'}
    )
    else
      st (* sound w.r.t. recursive lock *)

  let unlock ask getg sideg (st: apron_components_t) m: apron_components_t =
    let apr = st.apr in
    let apr_side = keep_only_protected_globals ask m apr in
    sideg (V.mutex m) apr_side;
    let apr_local = remove_globals_unprotected_after_unlock ask m apr in
    {st with apr = apr_local}

  let thread_join ?(force=false) ask getg exp st = st
  let thread_return ask getg sideg tid st = st

  let sync ask getg sideg (st: apron_components_t) reason =
    match reason with
    | `Return -> (* required for thread return *)
      (* TODO: implement? *)
      begin match ThreadId.get_current ask with
        | `Lifted x (* when CPA.mem x st.cpa *) ->
          st
        | _ ->
          st
      end
    | `Join ->
      if (ask.f Q.MustBeSingleThreaded) then
        st
      else
        let apr = st.apr in
        let g_vars = List.filter (fun var ->
            match AV.find_metadata var with
            | Some (Global _) -> true
            | _ -> false
          ) (AD.vars apr)
        in
        let apr_side = AD.keep_vars apr g_vars in
        sideg V.mutex_inits apr_side;
        let apr_local = AD.remove_filter apr (fun var ->
            match AV.find_metadata var with
            | Some (Global g) -> is_unprotected ask g
            | _ -> false
          )
        in
        {st with apr = apr_local}
    | `Normal
    | `Init
    | `Thread ->
      st

  let enter_multithreaded ask getg sideg (st: apron_components_t): apron_components_t =
    let apr = st.apr in
    (* Don't use keep_filter & remove_filter because it would duplicate find_metadata-s. *)
    let g_vars = List.filter (fun var ->
        match AV.find_metadata var with
        | Some (Global _) -> true
        | _ -> false
      ) (AD.vars apr)
    in
    let apr_side = AD.keep_vars apr g_vars in
    sideg V.mutex_inits apr_side;
    let apr_local = AD.remove_vars apr g_vars in (* TODO: side effect initial values to mutex_globals? *)
    {st with apr = apr_local}

  let escape node ask getg sideg (st:apron_components_t) escaped : apron_components_t =
    let esc_vars = EscapeDomain.EscapedVars.elements escaped in
    let esc_vars = List.filter (fun v -> not v.vglob && ApronDomain.Tracked.varinfo_tracked v && AD.mem_var st.apr (AV.local v)) esc_vars in
    let escape_one (x:varinfo) st = write_global ask getg sideg st x x in
    List.fold_left (fun st v -> escape_one v st) st esc_vars

  let threadenter ask getg (st: apron_components_t): apron_components_t =
    {apr = AD.bot (); priv = startstate ()}

  let init () = ()
  let finalize () = finalize ()
end

(** May written variables. *)
module W =
struct
  include MayVars
  let name () = "W"
end

module type ClusterArg = functor (AD: ApronDomain.S3) ->
sig
  module LAD: Lattice.S

  val keep_only_protected_globals: Q.ask -> LockDomain.Addr.t -> LAD.t -> LAD.t
  val keep_global: varinfo -> LAD.t -> LAD.t

  val lock: AD.t -> LAD.t -> LAD.t -> AD.t
  val unlock: W.t -> AD.t -> LAD.t

  val name: unit -> string
end

(** No clustering. *)
module NoCluster:ClusterArg = functor (AD: ApronDomain.S3) ->
struct
  module AD = AD
  open CommonPerMutex(AD)
  module LAD = AD

  let keep_only_protected_globals = keep_only_protected_globals

  let keep_global g oct =
    let g_var = V.global g in
    AD.keep_vars oct [g_var]

  let lock oct local_m get_m =
    AD.meet oct (AD.join local_m get_m)

  let unlock w oct_side =
    oct_side

  let name () = "no-clusters"
end

module type ClusteringArg =
sig
  val generate: varinfo list -> varinfo list list
  val name: unit -> string
end

(** All clusters of size 1 and 2. *)
module Clustering12: ClusteringArg =
struct
  let generate gs =
    List.cartesian_product gs gs
    |> List.filter (fun (g1, g2) -> CilType.Varinfo.compare g1 g2 <= 0) (* filter flipped ordering, keep equals for next step *)
    |> List.map (fun (g1, g2) -> [g1; g2]) (* if g1 = g2, then we get a singleton cluster *)

  let name () = "cluster12"
end

(** All clusters of size 2. *)
module Clustering2: ClusteringArg =
struct
  let generate gs =
    match gs with
    | [_] -> [gs] (* use clusters of size 1 if only 1 variable *)
    | _ ->
      List.cartesian_product gs gs
      |> List.filter (fun (g1, g2) -> CilType.Varinfo.compare g1 g2 < 0) (* filter flipped ordering, forbid equals for just clusters of size 2 *)
      |> List.map (fun (g1, g2) -> [g1; g2])

  let name () = "cluster2"
end

(** All subset clusters. *)
module ClusteringPower: ClusteringArg =
struct
  let generate gs =
    gs
    |> List.map (fun _ -> [true; false])
    |> List.n_cartesian_product (* TODO: exponential! *)
    |> List.map (fun bs ->
      (* list globals where omega is true *)
      List.fold_left2 (fun acc g b ->
          if b then
            g :: acc
          else
            acc
        ) [] gs bs
    )

  let name () = "clusterPow"
end

(** One maximum cluster. *)
module ClusteringMax: ClusteringArg =
struct
  let generate gs =
    [gs]

  let name () = "clusterMax"
end


(** Clusters when clustering is downward-closed. *)
module DownwardClosedCluster (ClusteringArg: ClusteringArg) =  functor (AD: ApronDomain.S3) ->
struct
  module AD = AD
  open CommonPerMutex(AD)

  module VS =
  struct
    include Printable.Std
    include SetDomain.Make (CilType.Varinfo)
  end
  module LAD = MapDomain.MapBot (VS) (AD)

  let keep_only_protected_globals ask m octs =
    (* normal (strong) mapping: contains only still fully protected *)
    (* must filter by protection to avoid later meeting with non-protecting *)
    LAD.filter (fun gs _ ->
        VS.for_all (is_protected_by ask m) gs
      ) octs

  let keep_global g octs =
    let g_var = V.global g in
    (* normal (strong) mapping: contains only still fully protected *)
    let g' = VS.singleton g in
    let oct = LAD.find g' octs in
    LAD.singleton g' (AD.keep_vars oct [g_var])

  let lock_get_m oct local_m get_m =
    let joined = LAD.join local_m get_m in
    if M.tracing then M.traceli "apronpriv" "lock_get_m:\n  get=%a\n  joined=%a\n" LAD.pretty get_m LAD.pretty joined;
    let r = LAD.fold (fun _ -> AD.meet) joined (AD.bot ()) in (* bot is top with empty env *)
    if M.tracing then M.trace "apronpriv" "meet=%a\n" AD.pretty r;
    let r = AD.meet oct r in
    if M.tracing then M.traceu "apronpriv" "-> %a\n" AD.pretty r;
    r

  let lock oct local_m get_m =
    if M.tracing then M.traceli "apronpriv" "cluster lock: local=%a\n" LAD.pretty local_m;
    let r = lock_get_m oct local_m get_m in
    (* is_bot check commented out because it's unnecessarily expensive *)
    (* if AD.is_bot_env r then
      failwith "DownwardClosedCluster.lock: not downward closed?"; *)
    if M.tracing then M.traceu "apronpriv" "-> %a\n" AD.pretty r;
    r

  let unlock w oct_side =
    let vars = AD.vars oct_side in
    let gs = List.map (fun var -> match V.find_metadata var with
        | Some (Global g) -> g
        | _ -> assert false (* oct_side should only contain (protected) globals *)
      ) vars
    in
    let clusters =
      ClusteringArg.generate gs
      |> List.map VS.of_list
      |> List.filter (VS.exists (fun g -> W.mem g w)) (* cluster intersection w is non-empty *)
    in
    let oct_side_cluster gs =
      AD.keep_vars oct_side (gs |> VS.elements |> List.map V.global)
    in
    LAD.add_list_fun clusters oct_side_cluster (LAD.empty ())

  let name = ClusteringArg.name
end

(** Clusters when clustering is arbitrary (not necessarily downward-closed). *)
module ArbitraryCluster (ClusteringArg: ClusteringArg): ClusterArg = functor (AD: ApronDomain.S3) ->
struct
  module AD = AD
  module DCCluster = (DownwardClosedCluster(ClusteringArg))(AD)

  open CommonPerMutex(AD)

  module VS = DCCluster.VS
  module LAD1 = DCCluster.LAD
  module LAD = Lattice.Prod (LAD1) (LAD1) (* second component is only used between keep_* and lock for additional weak mapping *)

  let name = ClusteringArg.name

  let filter_map' f m =
    LAD1.fold (fun k v acc ->
        match f k v with
        | Some (k', v') ->
          LAD1.add k' (AD.join (LAD1.find k' acc) v') acc
        | None ->
          acc
      ) m (LAD1.empty ())

  let keep_only_protected_globals ask m (octs, _) =
    let lad = DCCluster.keep_only_protected_globals ask m octs in
    let lad_weak =
      (* backup (weak) mapping: contains any still intersecting with protected, needed for decreasing protecting locksets *)
      filter_map' (fun gs oct ->
          (* must filter by protection to avoid later meeting with non-protecting *)
          let gs' = VS.filter (is_protected_by ask m) gs in
          if VS.is_empty gs' then
            None
          else
            (* must restrict cluster down to protected (join) *)
            Some (gs', keep_only_protected_globals ask m oct)
        ) octs
    in
    (lad, lad_weak)

  let keep_global g (octs, _) =
    let g_var = V.global g in
    let lad = DCCluster.keep_global g octs in
    let lad_weak =
      (* backup (weak) mapping: contains any still intersecting with protected, needed for decreasing protecting locksets *)
      filter_map' (fun gs oct ->
          (* must filter by protection to avoid later meeting with non-protecting *)
          if VS.mem g gs then
            (* must restrict cluster down to m_g (join) *)
            Some (VS.singleton g, AD.keep_vars oct [g_var])
          else
            None
        ) octs
    in
    (lad, lad_weak)

  let lock oct (local_m, _) (get_m, get_m') =
    if M.tracing then M.traceli "apronpriv" "cluster lock: local=%a\n" LAD1.pretty local_m;
    let r =
      let locked = DCCluster.lock_get_m oct local_m get_m in
      if AD.is_bot_env locked then (
        let locked' = DCCluster.lock_get_m oct local_m get_m' in
        if AD.is_bot_env locked' then
          raise Deadcode
        else
          locked'
      )
      else
        locked
    in
    if M.tracing then M.traceu "apronpriv" "-> %a\n" AD.pretty r;
    r

  let unlock w oct_side =
    (DCCluster.unlock w oct_side, LAD1.bot ())
end

(** Per-mutex meet with TIDs. *)
module PerMutexMeetPrivTID (Cluster: ClusterArg): S  = functor (AD: ApronDomain.S3) ->
struct
  open CommonPerMutex(AD)
  include MutexGlobals
  include ConfCheck.RequireThreadFlagPathSensInit

  module NC = Cluster(AD)
  module Cluster = NC
  module LAD = NC.LAD

  module LLock =
  struct
    include Printable.Either (Locksets.Lock) (CilType.Varinfo)
    let mutex m = `Left m
    let global x = `Right x
  end

  (* Map from locks to last written values thread-locally *)
  module L = MapDomain.MapBot_LiftTop (LLock) (LAD)

  module LMust = struct
    include SetDomain.Reverse (SetDomain.ToppedSet (LLock) (struct let topname = "All locks" end))
    let name () = "LMust"
  end

  module D = Lattice.Prod3 (W) (LMust) (L)
  module GMutex = MapDomain.MapBot_LiftTop (ThreadIdDomain.ThreadLifted) (LAD)
  module GThread = Lattice.Prod (LMust) (L)
  module G =
  struct
    include Lattice.Lift2 (GMutex) (GThread) (Printable.DefaultNames)

    let mutex = function
      | `Bot -> GMutex.bot ()
      | `Lifted1 x -> x
      | _ -> failwith "PerMutexMeetPrivTID.mutex"
    let thread = function
      | `Bot -> GThread.bot ()
      | `Lifted2 x -> x
      | _ -> failwith "PerMutexMeetPrivTID.thread"
    let create_mutex mutex = `Lifted1 mutex
    let create_global global = `Lifted1 global
    let create_thread thread = `Lifted2 thread
  end

  module AV = ApronDomain.V
  module TID = ThreadIdDomain.Thread

  module V =
  struct
    include Printable.Either (MutexGlobals.V) (TID)
    let mutex x = `Left (MutexGlobals.V.mutex x)
    let mutex_inits = `Left MutexGlobals.V.mutex_inits
    let global x = `Left (MutexGlobals.V.global x)
    let thread x = `Right x
  end

  let name () = "PerMutexMeetPrivTID(" ^ (Cluster.name ()) ^ (if GobConfig.get_bool "ana.apron.priv.must-joined" then  ",join"  else "") ^ ")"


  let compatible (ask:Q.ask) current must_joined other =
    match current, other with
    | `Lifted current, `Lifted other ->
      if (TID.is_unique current) && (TID.equal current other) then
        false (* self-read *)
      else if GobConfig.get_bool "ana.apron.priv.not-started" && MHP.definitely_not_started (current, ask.f Q.CreatedThreads) other then
        false (* other is not started yet *)
      else if GobConfig.get_bool "ana.apron.priv.must-joined" && MHP.must_be_joined other must_joined then
        false (* accounted for in local information *)
      else
        true
    | _ -> true

  let get_relevant_writes (ask:Q.ask) m v =
    let current = ThreadId.get_current ask in
    let must_joined = ask.f Queries.MustJoinedThreads in
    GMutex.fold (fun k v acc ->
        if compatible ask current must_joined k then
          LAD.join acc (Cluster.keep_only_protected_globals ask m v)
        else
          acc
      ) v (LAD.bot ())

  let get_relevant_writes_nofilter (ask:Q.ask) v =
    let current = ThreadId.get_current ask in
    let must_joined = ask.f Queries.MustJoinedThreads in
    GMutex.fold (fun k v acc ->
        if compatible ask current must_joined k then
          LAD.join acc v
        else
          acc
      ) v (LAD.bot ())

  let merge_all v =
    GMutex.fold (fun _ v acc -> LAD.join acc v) v (LAD.bot ())

  type apron_components_t =  ApronDomain.ApronComponents (AD) (D).t


  let startstate () = W.bot (), LMust.top (), L.bot ()

  let should_join _ _ = true

  let get_m_with_mutex_inits inits ask getg m =
    let get_m = get_relevant_writes ask m (G.mutex @@ getg (V.mutex m)) in
    if M.tracing then M.traceli "apronpriv" "get_m_with_mutex_inits %a\n  get=%a\n" LockDomain.Addr.pretty m LAD.pretty get_m;
    let r =
    if not inits then
      get_m
    else
      let get_mutex_inits = merge_all @@ G.mutex @@ getg V.mutex_inits in
      let get_mutex_inits' = Cluster.keep_only_protected_globals ask m get_mutex_inits in
      if M.tracing then M.trace "apronpriv" "inits=%a\n  inits'=%a\n" LAD.pretty get_mutex_inits LAD.pretty get_mutex_inits';
      LAD.join get_m get_mutex_inits'
    in
    if M.tracing then M.traceu "apronpriv" "-> %a\n" LAD.pretty r;
    r

  let get_mutex_global_g_with_mutex_inits inits ask getg g =
    let get_mutex_global_g = get_relevant_writes_nofilter ask @@ G.mutex @@ getg (V.global g) in
    if M.tracing then M.traceli "apronpriv" "get_mutex_global_g_with_mutex_inits %a\n  get=%a\n" CilType.Varinfo.pretty g LAD.pretty get_mutex_global_g;
    let r =
    if not inits then
      get_mutex_global_g
    else
      let get_mutex_inits = merge_all @@ G.mutex @@ getg V.mutex_inits in
      let get_mutex_inits' = Cluster.keep_global g get_mutex_inits in
      if M.tracing then M.trace "apronpriv" "inits=%a\n  inits'=%a\n" LAD.pretty get_mutex_inits LAD.pretty get_mutex_inits';
      LAD.join get_mutex_global_g get_mutex_inits'
    in
    if M.tracing then M.traceu "apronpriv" "-> %a\n" LAD.pretty r;
    r

  let read_global ask getg (st: apron_components_t) g x: AD.t =
    let _,lmust,l = st.priv in
    let apr = st.apr in
    let lm = LLock.global g in
    (* lock *)
    let tmp = get_mutex_global_g_with_mutex_inits (not (LMust.mem lm lmust)) ask getg g in
    let local_m = BatOption.default (LAD.bot ()) (L.find_opt lm l) in
    (* Additionally filter get_m in case it contains variables it no longer protects. E.g. in 36/22. *)
    let apr = Cluster.lock apr local_m tmp in
    (* read *)
    let g_var = AV.global g in
    let x_var = AV.local x in
    let apr_local = AD.add_vars apr [g_var] in
    let apr_local = AD.assign_var apr_local x_var g_var in
    (* unlock *)
    let apr_local' =
      if is_unprotected ask g then
        AD.remove_vars apr_local [g_var]
      else
        apr_local
    in
    apr_local'

  let write_global ?(invariant=false) (ask:Q.ask) getg sideg (st: apron_components_t) g x: apron_components_t =
    let w,lmust,l = st.priv in
    let lm = LLock.global g in
    let apr = st.apr in
    (* lock *)
    let tmp = get_mutex_global_g_with_mutex_inits (not (LMust.mem lm lmust)) ask getg g in
    let local_m = BatOption.default (LAD.bot ()) (L.find_opt lm l) in
    (* Additionally filter get_m in case it contains variables it no longer protects. E.g. in 36/22. *)
    let apr = Cluster.lock apr local_m tmp in
    (* write *)
    let g_var = AV.global g in
    let x_var = AV.local x in
    let apr_local = AD.add_vars apr [g_var] in
    let apr_local = AD.assign_var apr_local g_var x_var in
    (* unlock *)
    let apr_side = AD.keep_vars apr_local [g_var] in
    let apr_side = Cluster.unlock (W.singleton g) apr_side in
    let tid = ThreadId.get_current ask in
    let sidev = GMutex.singleton tid apr_side in
    sideg (V.global g) (G.create_global sidev);
    let l' = L.add lm apr_side l in
    let apr_local' =
      if is_unprotected ask g then
        AD.remove_vars apr_local [g_var]
      else
        apr_local
    in
    {apr = apr_local'; priv = (W.add g w,LMust.add lm lmust,l')}

  let lock ask getg (st: apron_components_t) m =
    if Locksets.(not (Lockset.mem m (current_lockset ask))) then (
      let apr = st.apr in
      let _,lmust,l = st.priv in
      let lm = LLock.mutex m in
      let get_m = get_m_with_mutex_inits (not (LMust.mem lm lmust)) ask getg m in
      let local_m = BatOption.default (LAD.bot ()) (L.find_opt lm l) in
      (* Additionally filter get_m in case it contains variables it no longer protects. E.g. in 36/22. *)
      let local_m = Cluster.keep_only_protected_globals ask m local_m in
      let apr = Cluster.lock apr local_m get_m in
      {st with apr}
    )
    else
      st (* sound w.r.t. recursive lock *)

  let unlock ask getg sideg (st: apron_components_t) m: apron_components_t =
    let apr = st.apr in
    let w,lmust,l = st.priv in
    let apr_local = remove_globals_unprotected_after_unlock ask m apr in
    let w' = W.filter (fun v -> not (is_unprotected_without ask v m)) w in
    let side_needed = W.exists (fun v -> is_protected_by ask m v) w in
    if not side_needed then
      {apr = apr_local; priv = (w',lmust,l)}
    else
      let apr_side = keep_only_protected_globals ask m apr in
      let apr_side = Cluster.unlock w apr_side in
      let tid = ThreadId.get_current ask in
      let sidev = GMutex.singleton tid apr_side in
      sideg (V.mutex m) (G.create_mutex sidev);
      let lm = LLock.mutex m in
      let l' = L.add lm apr_side l in
      {apr = apr_local; priv = (w',LMust.add lm lmust,l')}

  let thread_join ?(force=false) (ask:Q.ask) getg exp (st: apron_components_t) =
    let w,lmust,l = st.priv in
    let tids = ask.f (Q.EvalThread exp) in
    if force then (
      if ConcDomain.ThreadSet.is_top tids then (
        M.info ~category:Unsound "Unknown thread ID assume-joined, Apron privatization unsound"; (* TODO: something more sound *)
        st (* cannot find all thread IDs to join them all *)
      )
      else (
        (* fold throws if the thread set is top *)
        let tids' = ConcDomain.ThreadSet.diff tids (ask.f Q.MustJoinedThreads) in (* avoid unnecessary imprecision by force joining already must-joined threads, e.g. 46-apron2/04-other-assume-inprec *)
        let (lmust', l') = ConcDomain.ThreadSet.fold (fun tid (lmust, l) ->
            let lmust',l' = G.thread (getg (V.thread tid)) in
            (LMust.union lmust' lmust, L.join l l')
          ) tids' (lmust, l)
        in
        {st with priv = (w, lmust', l')}
      )
    )
    else (
      if ConcDomain.ThreadSet.is_top tids then
        st (* TODO: why needed? *)
      else (
        (* elements throws if the thread set is top *)
        let tids = ConcDomain.ThreadSet.elements tids in
        match tids with
        | [tid] ->
          let lmust',l' = G.thread (getg (V.thread tid)) in
          {st with priv = (w, LMust.union lmust' lmust, L.join l l')}
        | _ ->
          (* To match the paper more closely, one would have to join in the non-definite case too *)
          (* Given how we handle lmust (for initialization), doing this might actually be beneficial given that it grows lmust *)
          st
      )
    )

  let thread_return ask getg sideg tid (st: apron_components_t) =
    let _,lmust,l = st.priv in
    sideg (V.thread tid) (G.create_thread (lmust,l));
    st

  let sync (ask:Q.ask) getg sideg (st: apron_components_t) reason =
    match reason with
    | `Return -> st (* TODO: implement? *)
    | `Join ->
      if (ask.f Q.MustBeSingleThreaded) then
        st
      else
        let apr = st.apr in
        (* There can be no branched going multi-threaded here *)
        (* TODO: Do we need to remove no longer protected variables here? *)
        (* TODO: Is not potentially even unsound to do so?! *)
        let apr_local = AD.remove_filter apr (fun var ->
            match AV.find_metadata var with
            | Some (Global g) -> is_unprotected ask g
            | _ -> false
          )
        in
        {st with apr = apr_local}
    | `Normal
    | `Init
    | `Thread ->
      st

  let escape node ask getg sideg (st: apron_components_t) escaped: apron_components_t =
    let esc_vars = EscapeDomain.EscapedVars.elements escaped in
    let esc_vars = List.filter (fun v -> not v.vglob && ApronDomain.Tracked.varinfo_tracked v && AD.mem_var st.apr (AV.local v)) esc_vars in
    let escape_one (x:varinfo) st = write_global ask getg sideg st x x in
    List.fold_left (fun st v -> escape_one v st) st esc_vars

  let enter_multithreaded (ask:Q.ask) getg sideg (st: apron_components_t): apron_components_t =
    let apr = st.apr in
    (* Don't use keep_filter & remove_filter because it would duplicate find_metadata-s. *)
    let g_vars = List.filter (fun var ->
        match AV.find_metadata var with
        | Some (Global _) -> true
        | _ -> false
      ) (AD.vars apr)
    in
    let apr_side = AD.keep_vars apr g_vars in
    let apr_side = Cluster.unlock (W.top ()) apr_side in (* top W to avoid any filtering *)
    let tid = ThreadId.get_current ask in
    let sidev = GMutex.singleton tid apr_side in
    sideg V.mutex_inits (G.create_mutex sidev);
    (* Introduction into local state not needed, will be read via initializer *)
    (* Also no side-effect to mutex globals needed, the value here will either by read via the initializer, *)
    (* or it will be locally overwitten and in LMust in which case these values are irrelevant anyway *)
    let apr_local = AD.remove_vars apr g_vars in
    {st with apr = apr_local}

  let threadenter ask getg (st: apron_components_t): apron_components_t =
    let _,lmust,l = st.priv in
    {apr = AD.bot (); priv = (W.bot (),lmust,l)}

  let iter_sys_vars getg vq vf =
    match vq with
    | VarQuery.Global g -> vf (V.global g)
    | _ -> ()

  let finalize () = finalize ()
end

module TracingPriv = functor (Priv: S) -> functor (AD: ApronDomain.S3) ->
struct
  module Priv = Priv (AD)
  include Priv

  module D = Priv.D
  module ApronComponents = ApronDomain.ApronComponents (AD) (D)

  let read_global ask getg st g x =
    if M.tracing then M.traceli "apronpriv" "read_global %a %a\n" d_varinfo g d_varinfo x;
    if M.tracing then M.trace "apronpriv" "st: %a\n" ApronComponents.pretty st;
    let getg x =
      let r = getg x in
      if M.tracing then M.trace "apronpriv" "getg %a -> %a\n" V.pretty x G.pretty r;
      r
    in
    let r = Priv.read_global ask getg st g x in
    if M.tracing then M.traceu "apronpriv" "-> %a\n" AD.pretty r;
    r

  let write_global ?invariant ask getg sideg st g x =
    if M.tracing then M.traceli "apronpriv" "write_global %a %a\n" d_varinfo g d_varinfo x;
    if M.tracing then M.trace "apronpriv" "st: %a\n" ApronComponents.pretty st;
    let getg x =
      let r = getg x in
      if M.tracing then M.trace "apronpriv" "getg %a -> %a\n" V.pretty x G.pretty r;
      r
    in
    let sideg x v =
      if M.tracing then M.trace "apronpriv" "sideg %a %a\n" V.pretty x G.pretty v;
      sideg x v
    in
    let r = write_global ?invariant ask getg sideg st g x in
    if M.tracing then M.traceu "apronpriv" "-> %a\n" ApronComponents.pretty r;
    r

  let lock ask getg st m =
    if M.tracing then M.traceli "apronpriv" "lock %a\n" LockDomain.Addr.pretty m;
    if M.tracing then M.trace "apronpriv" "st: %a\n" ApronComponents.pretty st;
    let getg x =
      let r = getg x in
      if M.tracing then M.trace "apronpriv" "getg %a -> %a\n" V.pretty x G.pretty r;
      r
    in
    let r = lock ask getg st m in
    if M.tracing then M.traceu "apronpriv" "-> %a\n" ApronComponents.pretty r;
    r

  let unlock ask getg sideg st m =
    if M.tracing then M.traceli "apronpriv" "unlock %a\n" LockDomain.Addr.pretty m;
    if M.tracing then M.trace "apronpriv" "st: %a\n" ApronComponents.pretty st;
    let getg x =
      let r = getg x in
      if M.tracing then M.trace "apronpriv" "getg %a -> %a\n" V.pretty x G.pretty r;
      r
    in
    let sideg x v =
      if M.tracing then M.trace "apronpriv" "sideg %a %a\n" V.pretty x G.pretty v;
      sideg x v
    in
    let r = unlock ask getg sideg st m in
    if M.tracing then M.traceu "apronpriv" "-> %a\n" ApronComponents.pretty r;
    r

  let enter_multithreaded ask getg sideg st =
    if M.tracing then M.traceli "apronpriv" "enter_multithreaded\n";
    if M.tracing then M.trace "apronpriv" "st: %a\n" ApronComponents.pretty st;
    let getg x =
      let r = getg x in
      if M.tracing then M.trace "apronpriv" "getg %a -> %a\n" V.pretty x G.pretty r;
      r
    in
    let sideg x v =
      if M.tracing then M.trace "apronpriv" "sideg %a %a\n" V.pretty x G.pretty v;
      sideg x v
    in
    let r = enter_multithreaded ask getg sideg st in
    if M.tracing then M.traceu "apronpriv" "-> %a\n" ApronComponents.pretty r;
    r

  let threadenter ask getg st =
    if M.tracing then M.traceli "apronpriv" "threadenter\n";
    if M.tracing then M.trace "apronpriv" "st: %a\n" ApronComponents.pretty st;
    let getg x =
      let r = getg x in
      if M.tracing then M.trace "apronpriv" "getg %a -> %a\n" V.pretty x G.pretty r;
      r
    in
    let r = threadenter ask getg st in
    if M.tracing then M.traceu "apronpriv" "-> %a\n" ApronComponents.pretty r;
    r

  let sync ask getg sideg st reason =
    if M.tracing then M.traceli "apronpriv" "sync\n";
    if M.tracing then M.trace "apronpriv" "st: %a\n" ApronComponents.pretty st;
    let getg x =
      let r = getg x in
      if M.tracing then M.trace "apronpriv" "getg %a -> %a\n" V.pretty x G.pretty r;
      r
    in
    let sideg x v =
      if M.tracing then M.trace "apronpriv" "sideg %a %a\n" V.pretty x G.pretty v;
      sideg x v
    in
    let r = sync ask getg sideg st reason in
    if M.tracing then M.traceu "apronpriv" "-> %a\n" ApronComponents.pretty r;
    r
end


let priv_module: (module S) Lazy.t =
  lazy (
    let module Priv: S =
      (val match get_string "ana.apron.privatization" with
         | "top" -> (module Top : S)
         | "protection" -> (module ProtectionBasedPriv (struct let path_sensitive = false end))
         | "protection-path" -> (module ProtectionBasedPriv (struct let path_sensitive = true end))
         | "mutex-meet" -> (module PerMutexMeetPriv)
         | "mutex-meet-tid" -> (module PerMutexMeetPrivTID (NoCluster))
         | "mutex-meet-tid-cluster12" -> (module PerMutexMeetPrivTID (DownwardClosedCluster (Clustering12)))
         | "mutex-meet-tid-cluster2" -> (module PerMutexMeetPrivTID (ArbitraryCluster (Clustering2)))
         | "mutex-meet-tid-cluster-max" -> (module PerMutexMeetPrivTID (ArbitraryCluster (ClusteringMax)))
         | "mutex-meet-tid-cluster-power" -> (module PerMutexMeetPrivTID (DownwardClosedCluster (ClusteringPower)))
         | _ -> failwith "ana.apron.privatization: illegal value"
      )
    in
    let module Priv = TracingPriv (Priv)  in
    (module Priv)
  )

let get_priv (): (module S) =
  Lazy.force priv_module<|MERGE_RESOLUTION|>--- conflicted
+++ resolved
@@ -47,11 +47,7 @@
 
 (** Top privatization, which doesn't track globals at all.
     This is unlike base's "none" privatization. which does track globals, but doesn't privatize them. *)
-<<<<<<< HEAD
-module Top: S = functor (AD: ApronDomain.S2) ->
-=======
 module Top: S = functor (AD: ApronDomain.S3) ->
->>>>>>> fdedebad
 struct
   module D = Lattice.Unit
   module G = Lattice.Unit
@@ -60,13 +56,6 @@
 
   type apron_components_t = ApronComponents (AD) (D).t
 
-<<<<<<< HEAD
-  type apron_components_t = ApronComponents (AD) (D).t
-
-  module AV = ApronDomain.V
-
-=======
->>>>>>> fdedebad
   let name () = "top"
   let startstate () = ()
   let should_join _ _ = true
@@ -87,7 +76,22 @@
   let thread_join ?(force=false) ask getg exp st = st
   let thread_return ask getg sideg tid st = st
 
-<<<<<<< HEAD
+  let escape node ask getg sideg (st:apron_components_t) escaped:apron_components_t =
+    let apr = st.apr in
+    let esc_vars = List.filter (fun var -> match AV.find_metadata var with
+        | Some (Global _) -> false
+        | Some Local ->
+          (let fundec = Node.find_fundec node in
+           let r = AV.to_cil_varinfo fundec var in
+           match r with
+           | Some r -> EscapeDomain.EscapedVars.mem r escaped
+           | _ -> false)
+        | _ -> false
+      ) (AD.vars apr)
+    in
+    let apr_local = AD.remove_vars apr esc_vars in
+    { st with apr = apr_local }
+
   let sync (ask: Q.ask) getg sideg (st: apron_components_t) reason =
     match reason with
     | `Join ->
@@ -122,60 +126,7 @@
   let threadenter ask getg (st: apron_components_t): apron_components_t =
     {apr = AD.bot (); priv = startstate ()}
 
-  (* TODO: remove escaped locals after PR #742 *)
-=======
-  let escape node ask getg sideg (st:apron_components_t) escaped:apron_components_t =
-    let apr = st.apr in
-    let esc_vars = List.filter (fun var -> match AV.find_metadata var with
-        | Some (Global _) -> false
-        | Some Local ->
-          (let fundec = Node.find_fundec node in
-           let r = AV.to_cil_varinfo fundec var in
-           match r with
-           | Some r -> EscapeDomain.EscapedVars.mem r escaped
-           | _ -> false)
-        | _ -> false
-      ) (AD.vars apr)
-    in
-    let apr_local = AD.remove_vars apr esc_vars in
-    { st with apr = apr_local }
-
-  let sync (ask: Q.ask) getg sideg (st: apron_components_t) reason =
-    match reason with
-    | `Join ->
-      if (ask.f Q.MustBeSingleThreaded) then
-        st
-      else
-        (* must be like enter_multithreaded *)
-        let apr = st.apr in
-        let apr_local = AD.remove_filter apr (fun var ->
-            match AV.find_metadata var with
-            | Some (Global _) -> true
-            | _ -> false
-          )
-        in
-        {st with apr = apr_local}
-    | `Normal
-    | `Init
-    | `Thread
-    | `Return ->
-      st
-
-  let enter_multithreaded ask getg sideg (st: apron_components_t): apron_components_t =
-    let apr = st.apr in
-    let apr_local = AD.remove_filter apr (fun var ->
-        match AV.find_metadata var with
-        | Some (Global _) -> true
-        | _ -> false
-      )
-    in
-    {st with apr = apr_local}
-
-  let threadenter ask getg (st: apron_components_t): apron_components_t =
-    {apr = AD.bot (); priv = startstate ()}
-
   let iter_sys_vars getg vq vf = ()
->>>>>>> fdedebad
 
   let init () = ()
   let finalize () = ()
