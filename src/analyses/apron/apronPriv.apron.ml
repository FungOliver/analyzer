open Prelude.Ana
open Analyses
open GobConfig
(* open BaseUtil *)
module Q = Queries

module A = ApronDomain.A
module ApronComponents = ApronDomain.ApronComponents
open Apron

open CommonPriv


module type S =
  functor (AD: ApronDomain.S3) ->
  sig
    module D: Lattice.S
    module G: Lattice.S
    module V: Printable.S

    type apron_components_t := ApronDomain.ApronComponents (AD) (D).t
    val name: unit -> string
    val startstate: unit -> D.t
    val should_join: apron_components_t -> apron_components_t -> bool

    val read_global: Q.ask -> (V.t -> G.t) -> apron_components_t -> varinfo -> varinfo -> AD.t

    (* [invariant]: Check if we should avoid producing a side-effect, such as updates to
     * the state when following conditional guards. *)
    val write_global: ?invariant:bool -> Q.ask -> (V.t -> G.t) -> (V.t -> G.t -> unit) -> apron_components_t -> varinfo -> varinfo -> apron_components_t

    val lock: Q.ask -> (V.t -> G.t) -> apron_components_t -> LockDomain.Addr.t -> apron_components_t
    val unlock: Q.ask -> (V.t -> G.t) -> (V.t -> G.t -> unit) -> apron_components_t -> LockDomain.Addr.t -> apron_components_t

    val sync: Q.ask -> (V.t -> G.t) -> (V.t -> G.t -> unit) -> apron_components_t -> [`Normal | `Join | `Return | `Init | `Thread] -> apron_components_t

    val escape: Node.t -> Q.ask -> (V.t -> G.t) -> (V.t -> G.t -> unit) -> apron_components_t -> EscapeDomain.EscapedVars.t -> apron_components_t
    val enter_multithreaded: Q.ask -> (V.t -> G.t) -> (V.t -> G.t -> unit) -> apron_components_t -> apron_components_t
    val threadenter: Q.ask -> (V.t -> G.t) -> apron_components_t -> apron_components_t

    val thread_join: Q.ask -> (V.t -> G.t) -> Cil.exp -> apron_components_t -> apron_components_t
    val thread_return: Q.ask -> (V.t -> G.t) -> (V.t -> G.t -> unit) -> ThreadIdDomain.Thread.t -> apron_components_t -> apron_components_t

    val init: unit -> unit
    val finalize: unit -> unit
  end

(** Top privatization, which doesn't track globals at all.
    This is unlike base's "none" privatization. which does track globals, but doesn't privatize them. *)
module Top: S = functor (AD: ApronDomain.S3) ->
struct
  module D = Lattice.Unit
  module G = Lattice.Unit
  module V = EmptyV
  module AV = ApronDomain.V

  type apron_components_t = ApronComponents (AD) (D).t

  let name () = "top"
  let startstate () = ()
  let should_join _ _ = true

  let read_global ask getg (st: apron_components_t) g x =
    let apr = st.apr in
    assert (not (AD.mem_var apr (AV.global g)));
    apr

  let write_global ?(invariant=false) ask getg sideg (st: apron_components_t) g x: apron_components_t =
    let apr = st.apr in
    assert (not (AD.mem_var apr (AV.global g)));
    st

  let lock ask getg st m = st
  let unlock ask getg sideg st m = st

  let thread_join ask getg exp st = st
  let thread_return ask getg sideg tid st = st

  let sync ask getg sideg st reason = st

  let escape node ask getg sideg (st:apron_components_t) escaped:apron_components_t =
    let apr = st.apr in
    let esc_vars = List.filter (fun var -> match AV.find_metadata var with
        | Some (Global _) -> false
        | Some Local ->
          (let fundec = Node.find_fundec node in
           let r = AV.to_cil_varinfo fundec var in
           match r with
           | Some r -> EscapeDomain.EscapedVars.mem r escaped
           | _ -> false)
        | _ -> false
      ) (AD.vars apr)
    in
    let apr_local = AD.remove_vars apr esc_vars in
    { st with apr = apr_local }

  let sync (ask: Q.ask) getg sideg (st: apron_components_t) reason =
    match reason with
    | `Join ->
      if (ask.f Q.MustBeSingleThreaded) then
        st
      else
        (* must be like enter_multithreaded *)
        let apr = st.apr in
        let apr_local = AD.remove_filter apr (fun var ->
            match AV.find_metadata var with
            | Some (Global _) -> true
            | _ -> false
          )
        in
        {st with apr = apr_local}
    | `Normal
    | `Init
    | `Thread
    | `Return ->
      st

  let enter_multithreaded ask getg sideg (st: apron_components_t): apron_components_t =
    let apr = st.apr in
    let apr_local = AD.remove_filter apr (fun var ->
        match AV.find_metadata var with
        | Some (Global _) -> true
        | _ -> false
      )
    in
    {st with apr = apr_local}

  let threadenter ask getg (st: apron_components_t): apron_components_t =
    {apr = AD.bot (); priv = startstate ()}

  let init () = ()
  let finalize () = ()
end

module type ProtectionBasedPrivParam =
sig
  (** Whether to be path-sensitive w.r.t. locally written protected globals that have been continuously protected since writing. *)
  val path_sensitive: bool
end

<<<<<<< HEAD
(** Protection-Based Reading. Is unsound w.r.t. to locals escaping and becoming public. *)
module ProtectionBasedPriv (Param: ProtectionBasedPrivParam): S = functor (AD: ApronDomain.S2) ->
=======
(** Protection-Based Reading. *)
module ProtectionBasedPriv (Param: ProtectionBasedPrivParam): S = functor (AD: ApronDomain.S3) ->
>>>>>>> 713f2a1e
struct
  include ConfCheck.RequireMutexActivatedInit
  open Protection

  (** Locally must-written protected globals that have been continuously protected since writing. *)
  module P =
  struct
    include MustVars
    let name () = "P"
  end

  (** Locally may-written protected globals that have been continuously protected since writing. *)
  (* TODO: is this right? *)
  module W =
  struct
    include MayVars
    let name () = "W"
  end

  module D = Lattice.Prod (P) (W)
  module G = AD
  module V = Printable.UnitConf (struct let name = "global" end)

  type apron_components_t = ApronComponents (AD) (D).t

  module VM =
  struct
    type t =
      | Local of varinfo
      | Unprot of varinfo
      | Prot of varinfo

    let var_name = function
      | Local x -> x.vname ^ "#" ^ string_of_int(x.vid)
      | Unprot g -> g.vname ^ "#unprot"
      | Prot g -> g.vname ^ "#prot"
  end
  module AV =
  struct
    include ApronDomain.VarMetadataTbl (VM)
    open VM

    let local g = make_var (Local g)
    let unprot g = make_var (Unprot g)
    let prot g = make_var (Prot g)
  end

  let name () = "ProtectionBasedPriv"

  (** Restrict environment to global invariant variables. *)
  let restrict_global apr =
    AD.remove_filter apr (fun var ->
        match AV.find_metadata var with
        | Some (Unprot _ | Prot _) -> false
        | _ -> true
      )

  (** Restrict environment to local variables and still-protected global variables. *)
  let restrict_local is_unprot apr w_remove =
    let remove_local_vars = List.map AV.local (W.elements w_remove) in
    let apr' = AD.remove_vars apr remove_local_vars in
    (* remove global vars *)
    AD.remove_filter apr' (fun var ->
        match AV.find_metadata var with
        | Some (Unprot g | Prot g) -> is_unprot g
        | _ -> false
      )

  let startstate () = (P.empty (), W.empty ())

  let should_join (st1: apron_components_t) (st2: apron_components_t) =
    if Param.path_sensitive then (
      let (p1, _) = st1.priv in
      let (p2, _) = st2.priv in
      P.equal p1 p2
    )
    else
      true

  let read_global ask getg (st: apron_components_t) g x =
    let apr = st.apr in
    let (p, w) = st.priv in
    let g_local_var = AV.local g in
    let x_var = AV.local x in
    let apr_local =
      if W.mem g w then
        AD.assign_var apr x_var g_local_var
      else
        AD.bot ()
    in
    let apr_local' =
      if P.mem g p then
        apr_local
      else if is_unprotected ask g then (
        let g_unprot_var = AV.unprot g in
        let apr_unprot = AD.add_vars apr [g_unprot_var] in
        let apr_unprot = AD.assign_var apr_unprot x_var g_unprot_var in
        (* let oct_unprot' = AD.join oct_local oct_unprot in
           (* unlock *)
           let oct_unprot' = AD.remove_vars oct_unprot' [g_unprot_var; g_local_var] in
           (* add, assign from, remove is not equivalent to forget if g#unprot already existed and had some relations *)
           (* TODO: why removing g_unprot_var? *)
           oct_unprot' *)
        AD.join apr_local apr_unprot
      )
      else (
        let g_prot_var = AV.prot g in
        let apr_prot = AD.add_vars apr [g_prot_var] in
        let apr_prot = AD.assign_var apr_prot x_var g_prot_var in
        AD.join apr_local apr_prot
      )
    in
    let apr_local' = restrict_local (is_unprotected ask) apr_local' (W.empty ()) in
    let apr_local' = AD.meet apr_local' (getg ()) in
    apr_local'

  let write_global ?(invariant=false) ask getg sideg (st: apron_components_t) g x =
    let apr = st.apr in
    let (p, w) = st.priv in
    let g_local_var = AV.local g in
    let g_unprot_var = AV.unprot g in
    let x_var = AV.local x in
    let apr_local = AD.add_vars apr [g_local_var] in
    let apr_local = AD.assign_var apr_local g_local_var x_var in
    let apr_side = AD.add_vars apr_local [g_unprot_var] in
    let apr_side = AD.assign_var apr_side g_unprot_var g_local_var in
    let apr' = apr_side in
    let apr_side = restrict_global apr_side in
    sideg () apr_side;
    let st' =
      (* if is_unprotected ask g then
         st (* add, assign, remove gives original local state *)
         else
         (* restricting g#unprot-s out from oct' gives oct_local *)
         {oct = oct_local; priv = (P.add g p, W.add g w)} *)
      if is_unprotected ask g then
        {st with apr = restrict_local (is_unprotected ask) apr' (W.singleton g)}
      else (
        let p' = P.add g p in
        let w' = W.add g w in
        {apr = restrict_local (is_unprotected ask) apr' (W.empty ()); priv = (p', w')}
      )
    in
    let apr_local' = AD.meet st'.apr (getg ()) in
    {st' with apr = apr_local'}

  let lock ask getg (st: apron_components_t) m = st

  let unlock ask getg sideg (st: apron_components_t) m: apron_components_t =
    let apr = st.apr in
    let (p, w) = st.priv in
    let (p_remove, p') = P.partition (fun g -> is_unprotected_without ask g m) p in
    let (w_remove, w') = W.partition (fun g -> is_unprotected_without ask g m) w in
    let p_a = P.filter (is_protected_by ask m) p in
    let w_a = W.filter (is_protected_by ask m) (W.diff w p) in
    let big_omega =
      let certain = P.elements p_a in
      let choice = W.elements w_a in
      choice
      |> List.map (fun _ -> [true; false])
      |> List.n_cartesian_product (* TODO: exponential! *)
      |> List.map (fun omega ->
          (* list globals where omega is true *)
          List.fold_left2 (fun acc g omega_g ->
              if omega_g then
                g :: acc
              else
                acc
            ) certain choice omega
        )
    in
    let apr_side = List.fold_left (fun acc omega ->
        let g_prot_vars = List.map AV.prot omega in
        let g_local_vars = List.map AV.local omega in
        let apr_side1 = AD.add_vars apr g_prot_vars in
        let apr_side1 = AD.assign_var_parallel' apr_side1 g_prot_vars g_local_vars in
        AD.join acc apr_side1
      ) (AD.bot ()) big_omega
    in
    let apr' = apr_side in
    let apr_side = restrict_global apr_side in
    sideg () apr_side;
    let apr_local = restrict_local (fun g -> is_unprotected_without ask g m) apr' w_remove in
    let apr_local' = AD.meet apr_local (getg ()) in
    {apr = apr_local'; priv = (p', w')}


  let thread_join ask getg exp st = st
  let thread_return ask getg sideg tid st = st

  let sync ask getg sideg (st: apron_components_t) reason =
    match reason with
    | `Return -> (* required for thread return *)
      (* TODO: implement? *)
      begin match ThreadId.get_current ask with
        | `Lifted x (* when CPA.mem x st.cpa *) ->
          st
        | _ ->
          st
      end
    | `Join ->
      if (ask.f Q.MustBeSingleThreaded) then
        st
      else
        (* must be like enter_multithreaded *)
        let apr = st.apr in
        let (g_vars, gs) =
          AD.vars apr
          |> List.enum
          |> Enum.filter_map (fun var ->
              match ApronDomain.V.find_metadata var with
              | Some (Global g) -> Some (var, g)
              | _ -> None
            )
          |> Enum.uncombine
          |> Tuple2.map List.of_enum List.of_enum
        in
        let g_unprot_vars = List.map AV.unprot gs in
        let g_prot_vars = List.map AV.prot gs in
        let apr_side = AD.add_vars apr (g_unprot_vars @ g_prot_vars) in
        let apr_side = AD.assign_var_parallel' apr_side g_unprot_vars g_vars in
        let apr_side = AD.assign_var_parallel' apr_side g_prot_vars g_vars in
        let apr_side = restrict_global apr_side in
        sideg () apr_side;
        (* TODO: why not remove at all? should only remove unprotected? *)
        (* let apr_local = AD.remove_vars apr g_vars in
        let apr_local' = AD.meet apr_local (getg ()) in
        {st with apr = apr_local'} *)
        st
    | `Normal
    | `Init
    | `Thread ->
      st

  let escape node ask getg sideg st escaped = (* TODO: Implement *) st

  let enter_multithreaded ask getg sideg (st: apron_components_t): apron_components_t =
    let apr = st.apr in
    let (g_vars, gs) =
      AD.vars apr
      |> List.enum
      |> Enum.filter_map (fun var ->
          match ApronDomain.V.find_metadata var with
          | Some (Global g) -> Some (var, g)
          | _ -> None
        )
      |> Enum.uncombine
      |> Tuple2.map List.of_enum List.of_enum
    in
    let g_unprot_vars = List.map AV.unprot gs in
    let g_prot_vars = List.map AV.prot gs in
    let apr_side = AD.add_vars apr (g_unprot_vars @ g_prot_vars) in
    let apr_side = AD.assign_var_parallel' apr_side g_unprot_vars g_vars in
    let apr_side = AD.assign_var_parallel' apr_side g_prot_vars g_vars in
    let apr_side = restrict_global apr_side in
    sideg () apr_side;
    let apr_local = AD.remove_vars apr g_vars in
    let apr_local' = AD.meet apr_local (getg ()) in
    {apr = apr_local'; priv = startstate ()}

  let threadenter ask getg (st: apron_components_t): apron_components_t =
    {apr = getg (); priv = startstate ()}

  let finalize () = ()
end

module CommonPerMutex = functor(AD: ApronDomain.S3) ->
struct
  include Protection
  module V = ApronDomain.V

  let remove_globals_unprotected_after_unlock ask m oct =
    let newly_unprot var = match V.find_metadata var with
      | Some (Global g) -> is_protected_by ask m g && is_unprotected_without ask g m
      | _ -> false
    in
    AD.remove_filter oct newly_unprot

  let keep_only_protected_globals ask m oct =
    let protected var = match V.find_metadata var with
      | Some (Global g) -> is_protected_by ask m g
      | _ -> false
    in
    AD.keep_filter oct protected

  let finalize () = ProtectionLogging.dump ()
end

(** Per-mutex meet. *)
module PerMutexMeetPriv : S = functor (AD: ApronDomain.S3) ->
struct
  open CommonPerMutex(AD)
  include MutexGlobals

  module D = Lattice.Unit
  module G = AD

  type apron_components_t = ApronDomain.ApronComponents (AD) (D).t

  module AV = ApronDomain.V

  let name () = "PerMutexMeetPriv"

  let startstate () = ()

  let should_join _ _ = true

  let get_m_with_mutex_inits ask getg m =
    let get_m = getg (V.mutex m) in
    let get_mutex_inits = getg V.mutex_inits in
    let get_mutex_inits' = keep_only_protected_globals ask m get_mutex_inits in
    AD.join get_m get_mutex_inits'

  let get_mutex_global_g_with_mutex_inits ask getg g =
    let get_mutex_global_g = getg (V.global g) in
    let get_mutex_inits = getg V.mutex_inits in
    let g_var = AV.global g in
    let get_mutex_inits' = AD.keep_vars get_mutex_inits [g_var] in
    AD.join get_mutex_global_g get_mutex_inits'

  let read_global ask getg (st: apron_components_t) g x: AD.t =
    let apr = st.apr in
    (* lock *)
    let apr = AD.meet apr (get_mutex_global_g_with_mutex_inits ask getg g) in
    (* read *)
    let g_var = AV.global g in
    let x_var = AV.local x in
    let apr_local = AD.add_vars apr [g_var] in
    let apr_local = AD.assign_var apr_local x_var g_var in
    (* unlock *)
    let apr_local' =
      if is_unprotected ask g then
        AD.remove_vars apr_local [g_var]
      else
        apr_local
    in
    apr_local'

  let write_global ?(invariant=false) ask getg sideg (st: apron_components_t) g x: apron_components_t =
    let apr = st.apr in
    (* lock *)
    let apr = AD.meet apr (get_mutex_global_g_with_mutex_inits ask getg g) in
    (* write *)
    let g_var = AV.global g in
    let x_var = AV.local x in
    let apr_local = AD.add_vars apr [g_var] in
    let apr_local = AD.assign_var apr_local g_var x_var in
    (* unlock *)
    let apr_side = AD.keep_vars apr_local [g_var] in
    sideg (V.global g) apr_side;
    let apr_local' =
      if is_unprotected ask g then
        AD.remove_vars apr_local [g_var]
      else
        apr_local
    in
    {st with apr = apr_local'}

  let lock ask getg (st: apron_components_t) m =
    (* TODO: somehow actually unneeded here? *)
    if Locksets.(not (Lockset.mem m (current_lockset ask))) then (
      let apr = st.apr in
      let get_m = get_m_with_mutex_inits ask getg m in
      (* Additionally filter get_m in case it contains variables it no longer protects. E.g. in 36/22. *)
      let get_m = keep_only_protected_globals ask m get_m in
      let apr' = AD.meet apr get_m in
      {st with apr = apr'}
    )
    else
      st (* sound w.r.t. recursive lock *)

  let unlock ask getg sideg (st: apron_components_t) m: apron_components_t =
    let apr = st.apr in
    let apr_side = keep_only_protected_globals ask m apr in
    sideg (V.mutex m) apr_side;
    let apr_local = remove_globals_unprotected_after_unlock ask m apr in
    {st with apr = apr_local}

  let thread_join ask getg exp st = st
  let thread_return ask getg sideg tid st = st

  let sync ask getg sideg (st: apron_components_t) reason =
    match reason with
    | `Return -> (* required for thread return *)
      (* TODO: implement? *)
      begin match ThreadId.get_current ask with
        | `Lifted x (* when CPA.mem x st.cpa *) ->
          st
        | _ ->
          st
      end
    | `Join ->
      if (ask.f Q.MustBeSingleThreaded) then
        st
      else
        let apr = st.apr in
        let g_vars = List.filter (fun var ->
            match AV.find_metadata var with
            | Some (Global _) -> true
            | _ -> false
          ) (AD.vars apr)
        in
        let apr_side = AD.keep_vars apr g_vars in
        sideg V.mutex_inits apr_side;
        let apr_local = AD.remove_filter apr (fun var ->
            match AV.find_metadata var with
            | Some (Global g) -> is_unprotected ask g
            | _ -> false
          )
        in
        {st with apr = apr_local}
    | `Normal
    | `Init
    | `Thread ->
      st

  let enter_multithreaded ask getg sideg (st: apron_components_t): apron_components_t =
    let apr = st.apr in
    (* Don't use keep_filter & remove_filter because it would duplicate find_metadata-s. *)
    let g_vars = List.filter (fun var ->
        match AV.find_metadata var with
        | Some (Global _) -> true
        | _ -> false
      ) (AD.vars apr)
    in
    let apr_side = AD.keep_vars apr g_vars in
    sideg V.mutex_inits apr_side;
    let apr_local = AD.remove_vars apr g_vars in (* TODO: side effect initial values to mutex_globals? *)
    {st with apr = apr_local}

  let escape node ask getg sideg (st:apron_components_t) escaped : apron_components_t =
    let esc_vars = EscapeDomain.EscapedVars.elements escaped in
    let esc_vars = List.filter (fun v -> not v.vglob && AD.varinfo_tracked v && AD.mem_var st.apr (AV.local v)) esc_vars in
    let escape_one (x:varinfo) st = write_global ask getg sideg st x x in
    List.fold_left (fun st v -> escape_one v st) st esc_vars

  let threadenter ask getg (st: apron_components_t): apron_components_t =
    {apr = AD.bot (); priv = startstate ()}

  let init () = ()
  let finalize () = finalize ()
end

(** May written variables. *)
module W =
struct
  include MayVars
  let name () = "W"
end

module type ClusterArg = functor (AD: ApronDomain.S3) ->
sig
  module LAD: Lattice.S

  val keep_only_protected_globals: Q.ask -> LockDomain.Addr.t -> LAD.t -> LAD.t
  val keep_global: varinfo -> LAD.t -> LAD.t

  val lock: AD.t -> LAD.t -> LAD.t -> AD.t
  val unlock: W.t -> AD.t -> LAD.t

  val name: unit -> string
end

(** No clustering. *)
module NoCluster:ClusterArg = functor (AD: ApronDomain.S3) ->
struct
  module AD = AD
  open CommonPerMutex(AD)
  module LAD = AD

  let keep_only_protected_globals = keep_only_protected_globals

  let keep_global g oct =
    let g_var = V.global g in
    AD.keep_vars oct [g_var]

  let lock oct local_m get_m =
    AD.meet oct (AD.join local_m get_m)

  let unlock w oct_side =
    oct_side

  let name () = "no-clusters"
end

module type ClusteringArg =
sig
  val generate: varinfo list -> varinfo list list
  val name: unit -> string
end

(** All clusters of size 1 and 2. *)
module Clustering12: ClusteringArg =
struct
  let generate gs =
    List.cartesian_product gs gs
    |> List.filter (fun (g1, g2) -> CilType.Varinfo.compare g1 g2 <= 0) (* filter flipped ordering, keep equals for next step *)
    |> List.map (fun (g1, g2) -> [g1; g2]) (* if g1 = g2, then we get a singleton cluster *)

  let name () = "cluster12"
end

(** All clusters of size 2. *)
module Clustering2: ClusteringArg =
struct
  let generate gs =
    match gs with
    | [_] -> [gs] (* use clusters of size 1 if only 1 variable *)
    | _ ->
      List.cartesian_product gs gs
      |> List.filter (fun (g1, g2) -> CilType.Varinfo.compare g1 g2 < 0) (* filter flipped ordering, forbid equals for just clusters of size 2 *)
      |> List.map (fun (g1, g2) -> [g1; g2])

  let name () = "cluster2"
end

(** All subset clusters. *)
module ClusteringPower: ClusteringArg =
struct
  let generate gs =
    gs
    |> List.map (fun _ -> [true; false])
    |> List.n_cartesian_product (* TODO: exponential! *)
    |> List.map (fun bs ->
      (* list globals where omega is true *)
      List.fold_left2 (fun acc g b ->
          if b then
            g :: acc
          else
            acc
        ) [] gs bs
    )

  let name () = "clusterPow"
end

(** One maximum cluster. *)
module ClusteringMax: ClusteringArg =
struct
  let generate gs =
    [gs]

  let name () = "clusterMax"
end


(** Clusters when clustering is downward-closed. *)
module DownwardClosedCluster (ClusteringArg: ClusteringArg) =  functor (AD: ApronDomain.S3) ->
struct
  module AD = AD
  open CommonPerMutex(AD)

  module VS =
  struct
    include Printable.Std
    include SetDomain.Make (CilType.Varinfo)
  end
  module LAD = MapDomain.MapBot (VS) (AD)

  let keep_only_protected_globals ask m octs =
    (* normal (strong) mapping: contains only still fully protected *)
    (* must filter by protection to avoid later meeting with non-protecting *)
    LAD.filter (fun gs _ ->
        VS.for_all (is_protected_by ask m) gs
      ) octs

  let keep_global g octs =
    let g_var = V.global g in
    (* normal (strong) mapping: contains only still fully protected *)
    let g' = VS.singleton g in
    let oct = LAD.find g' octs in
    LAD.singleton g' (AD.keep_vars oct [g_var])

  let lock_get_m oct local_m get_m =
    let joined = LAD.join local_m get_m in
    if M.tracing then M.traceli "apronpriv" "lock_get_m:\n  get=%a\n  joined=%a\n" LAD.pretty get_m LAD.pretty joined;
    let r = LAD.fold (fun _ -> AD.meet) joined (AD.bot ()) in (* bot is top with empty env *)
    if M.tracing then M.trace "apronpriv" "meet=%a\n" AD.pretty r;
    let r = AD.meet oct r in
    if M.tracing then M.traceu "apronpriv" "-> %a\n" AD.pretty r;
    r

  let lock oct local_m get_m =
    if M.tracing then M.traceli "apronpriv" "cluster lock: local=%a\n" LAD.pretty local_m;
    let r = lock_get_m oct local_m get_m in
    (* is_bot check commented out because it's unnecessarily expensive *)
    (* if AD.is_bot_env r then
      failwith "DownwardClosedCluster.lock: not downward closed?"; *)
    if M.tracing then M.traceu "apronpriv" "-> %a\n" AD.pretty r;
    r

  let unlock w oct_side =
    let vars = AD.vars oct_side in
    let gs = List.map (fun var -> match V.find_metadata var with
        | Some (Global g) -> g
        | _ -> assert false (* oct_side should only contain (protected) globals *)
      ) vars
    in
    let clusters =
      ClusteringArg.generate gs
      |> List.map VS.of_list
      |> List.filter (VS.exists (fun g -> W.mem g w)) (* cluster intersection w is non-empty *)
    in
    let oct_side_cluster gs =
      AD.keep_vars oct_side (gs |> VS.elements |> List.map V.global)
    in
    LAD.add_list_fun clusters oct_side_cluster (LAD.empty ())

  let name = ClusteringArg.name
end

(** Clusters when clustering is arbitrary (not necessarily downward-closed). *)
module ArbitraryCluster (ClusteringArg: ClusteringArg): ClusterArg = functor (AD: ApronDomain.S3) ->
struct
  module AD = AD
  module DCCluster = (DownwardClosedCluster(ClusteringArg))(AD)

  open CommonPerMutex(AD)

  module VS = DCCluster.VS
  module LAD1 = DCCluster.LAD
  module LAD = Lattice.Prod (LAD1) (LAD1) (* second component is only used between keep_* and lock for additional weak mapping *)

  let name = ClusteringArg.name

  let filter_map' f m =
    LAD1.fold (fun k v acc ->
        match f k v with
        | Some (k', v') ->
          LAD1.add k' (AD.join (LAD1.find k' acc) v') acc
        | None ->
          acc
      ) m (LAD1.empty ())

  let keep_only_protected_globals ask m (octs, _) =
    let lad = DCCluster.keep_only_protected_globals ask m octs in
    let lad_weak =
      (* backup (weak) mapping: contains any still intersecting with protected, needed for decreasing protecting locksets *)
      filter_map' (fun gs oct ->
          (* must filter by protection to avoid later meeting with non-protecting *)
          let gs' = VS.filter (is_protected_by ask m) gs in
          if VS.is_empty gs' then
            None
          else
            (* must restrict cluster down to protected (join) *)
            Some (gs', keep_only_protected_globals ask m oct)
        ) octs
    in
    (lad, lad_weak)

  let keep_global g (octs, _) =
    let g_var = V.global g in
    let lad = DCCluster.keep_global g octs in
    let lad_weak =
      (* backup (weak) mapping: contains any still intersecting with protected, needed for decreasing protecting locksets *)
      filter_map' (fun gs oct ->
          (* must filter by protection to avoid later meeting with non-protecting *)
          if VS.mem g gs then
            (* must restrict cluster down to m_g (join) *)
            Some (VS.singleton g, AD.keep_vars oct [g_var])
          else
            None
        ) octs
    in
    (lad, lad_weak)

  let lock oct (local_m, _) (get_m, get_m') =
    if M.tracing then M.traceli "apronpriv" "cluster lock: local=%a\n" LAD1.pretty local_m;
    let r =
      let locked = DCCluster.lock_get_m oct local_m get_m in
      if AD.is_bot_env locked then (
        let locked' = DCCluster.lock_get_m oct local_m get_m' in
        if AD.is_bot_env locked' then
          raise Deadcode
        else
          locked'
      )
      else
        locked
    in
    if M.tracing then M.traceu "apronpriv" "-> %a\n" AD.pretty r;
    r

  let unlock w oct_side =
    (DCCluster.unlock w oct_side, LAD1.bot ())
end

(** Per-mutex meet with TIDs. *)
module PerMutexMeetPrivTID (Cluster: ClusterArg): S  = functor (AD: ApronDomain.S3) ->
struct
  open CommonPerMutex(AD)
  include MutexGlobals
  include ConfCheck.RequireThreadFlagPathSensInit

  module NC = Cluster(AD)
  module Cluster = NC
  module LAD = NC.LAD

  module LLock =
  struct
    include Printable.Either (Locksets.Lock) (CilType.Varinfo)
    let mutex m = `Left m
    let global x = `Right x
  end

  (* Map from locks to last written values thread-locally *)
  module L = MapDomain.MapBot_LiftTop (LLock) (LAD)

  module LMust = struct
    include SetDomain.Reverse (SetDomain.ToppedSet (LLock) (struct let topname = "All locks" end))
    let name () = "LMust"
  end

  module D = Lattice.Prod3 (W) (LMust) (L)
  module GMutex = MapDomain.MapBot_LiftTop (ThreadIdDomain.ThreadLifted) (LAD)
  module GThread = Lattice.Prod (LMust) (L)
  module G =
  struct
    include Lattice.Lift2 (GMutex) (GThread) (Printable.DefaultNames)

    let mutex = function
      | `Bot -> GMutex.bot ()
      | `Lifted1 x -> x
      | _ -> failwith "PerMutexMeetPrivTID.mutex"
    let thread = function
      | `Bot -> GThread.bot ()
      | `Lifted2 x -> x
      | _ -> failwith "PerMutexMeetPrivTID.thread"
    let create_mutex mutex = `Lifted1 mutex
    let create_global global = `Lifted1 global
    let create_thread thread = `Lifted2 thread
  end

  module AV = ApronDomain.V
  module TID = ThreadIdDomain.Thread

  module V =
  struct
    include Printable.Either (MutexGlobals.V) (TID)
    let mutex x = `Left (MutexGlobals.V.mutex x)
    let mutex_inits = `Left MutexGlobals.V.mutex_inits
    let global x = `Left (MutexGlobals.V.global x)
    let thread x = `Right x
  end

  let name () = "PerMutexMeetPrivTID(" ^ (Cluster.name ()) ^ (if GobConfig.get_bool "ana.apron.priv.must-joined" then  ",join"  else "") ^ ")"


  let compatible (ask:Q.ask) current must_joined other =
    match current, other with
    | `Lifted current, `Lifted other ->
      if (TID.is_unique current) && (TID.equal current other) then
        false (* self-read *)
      else if GobConfig.get_bool "ana.apron.priv.not-started" && MHP.definitely_not_started (current, ask.f Q.CreatedThreads) other then
        false (* other is not started yet *)
      else if GobConfig.get_bool "ana.apron.priv.must-joined" && MHP.must_be_joined other must_joined then
        false (* accounted for in local information *)
      else
        true
    | _ -> true

  let get_relevant_writes (ask:Q.ask) m v =
    let current = ThreadId.get_current ask in
    let must_joined = ask.f Queries.MustJoinedThreads in
    GMutex.fold (fun k v acc ->
        if compatible ask current must_joined k then
          LAD.join acc (Cluster.keep_only_protected_globals ask m v)
        else
          acc
      ) v (LAD.bot ())

  let get_relevant_writes_nofilter (ask:Q.ask) v =
    let current = ThreadId.get_current ask in
    let must_joined = ask.f Queries.MustJoinedThreads in
    GMutex.fold (fun k v acc ->
        if compatible ask current must_joined k then
          LAD.join acc v
        else
          acc
      ) v (LAD.bot ())

  let merge_all v =
    GMutex.fold (fun _ v acc -> LAD.join acc v) v (LAD.bot ())

  type apron_components_t =  ApronDomain.ApronComponents (AD) (D).t


  let startstate () = W.bot (), LMust.top (), L.bot ()

  let should_join _ _ = true

  let get_m_with_mutex_inits inits ask getg m =
    let get_m = get_relevant_writes ask m (G.mutex @@ getg (V.mutex m)) in
    if M.tracing then M.traceli "apronpriv" "get_m_with_mutex_inits %a\n  get=%a\n" LockDomain.Addr.pretty m LAD.pretty get_m;
    let r =
    if not inits then
      get_m
    else
      let get_mutex_inits = merge_all @@ G.mutex @@ getg V.mutex_inits in
      let get_mutex_inits' = Cluster.keep_only_protected_globals ask m get_mutex_inits in
      if M.tracing then M.trace "apronpriv" "inits=%a\n  inits'=%a\n" LAD.pretty get_mutex_inits LAD.pretty get_mutex_inits';
      LAD.join get_m get_mutex_inits'
    in
    if M.tracing then M.traceu "apronpriv" "-> %a\n" LAD.pretty r;
    r

  let get_mutex_global_g_with_mutex_inits inits ask getg g =
    let get_mutex_global_g = get_relevant_writes_nofilter ask @@ G.mutex @@ getg (V.global g) in
    if M.tracing then M.traceli "apronpriv" "get_mutex_global_g_with_mutex_inits %a\n  get=%a\n" CilType.Varinfo.pretty g LAD.pretty get_mutex_global_g;
    let r =
    if not inits then
      get_mutex_global_g
    else
      let get_mutex_inits = merge_all @@ G.mutex @@ getg V.mutex_inits in
      let get_mutex_inits' = Cluster.keep_global g get_mutex_inits in
      if M.tracing then M.trace "apronpriv" "inits=%a\n  inits'=%a\n" LAD.pretty get_mutex_inits LAD.pretty get_mutex_inits';
      LAD.join get_mutex_global_g get_mutex_inits'
    in
    if M.tracing then M.traceu "apronpriv" "-> %a\n" LAD.pretty r;
    r

  let read_global ask getg (st: apron_components_t) g x: AD.t =
    let _,lmust,l = st.priv in
    let apr = st.apr in
    let lm = LLock.global g in
    (* lock *)
    let tmp = get_mutex_global_g_with_mutex_inits (not (LMust.mem lm lmust)) ask getg g in
    let local_m = BatOption.default (LAD.bot ()) (L.find_opt lm l) in
    (* Additionally filter get_m in case it contains variables it no longer protects. E.g. in 36/22. *)
    let apr = Cluster.lock apr local_m tmp in
    (* read *)
    let g_var = AV.global g in
    let x_var = AV.local x in
    let apr_local = AD.add_vars apr [g_var] in
    let apr_local = AD.assign_var apr_local x_var g_var in
    (* unlock *)
    let apr_local' =
      if is_unprotected ask g then
        AD.remove_vars apr_local [g_var]
      else
        apr_local
    in
    apr_local'

  let write_global ?(invariant=false) (ask:Q.ask) getg sideg (st: apron_components_t) g x: apron_components_t =
    let w,lmust,l = st.priv in
    let lm = LLock.global g in
    let apr = st.apr in
    (* lock *)
    let tmp = get_mutex_global_g_with_mutex_inits (not (LMust.mem lm lmust)) ask getg g in
    let local_m = BatOption.default (LAD.bot ()) (L.find_opt lm l) in
    (* Additionally filter get_m in case it contains variables it no longer protects. E.g. in 36/22. *)
    let apr = Cluster.lock apr local_m tmp in
    (* write *)
    let g_var = AV.global g in
    let x_var = AV.local x in
    let apr_local = AD.add_vars apr [g_var] in
    let apr_local = AD.assign_var apr_local g_var x_var in
    (* unlock *)
    let apr_side = AD.keep_vars apr_local [g_var] in
    let apr_side = Cluster.unlock (W.singleton g) apr_side in
    let tid = ThreadId.get_current ask in
    let sidev = GMutex.singleton tid apr_side in
    sideg (V.global g) (G.create_global sidev);
    let l' = L.add lm apr_side l in
    let apr_local' =
      if is_unprotected ask g then
        AD.remove_vars apr_local [g_var]
      else
        apr_local
    in
    {apr = apr_local'; priv = (W.add g w,LMust.add lm lmust,l')}

  let lock ask getg (st: apron_components_t) m =
    if Locksets.(not (Lockset.mem m (current_lockset ask))) then (
      let apr = st.apr in
      let _,lmust,l = st.priv in
      let lm = LLock.mutex m in
      let get_m = get_m_with_mutex_inits (not (LMust.mem lm lmust)) ask getg m in
      let local_m = BatOption.default (LAD.bot ()) (L.find_opt lm l) in
      (* Additionally filter get_m in case it contains variables it no longer protects. E.g. in 36/22. *)
      let local_m = Cluster.keep_only_protected_globals ask m local_m in
      let apr = Cluster.lock apr local_m get_m in
      {st with apr}
    )
    else
      st (* sound w.r.t. recursive lock *)

  let unlock ask getg sideg (st: apron_components_t) m: apron_components_t =
    let apr = st.apr in
    let w,lmust,l = st.priv in
    let apr_local = remove_globals_unprotected_after_unlock ask m apr in
    let w' = W.filter (fun v -> not (is_unprotected_without ask v m)) w in
    let side_needed = W.exists (fun v -> is_protected_by ask m v) w in
    if not side_needed then
      {apr = apr_local; priv = (w',lmust,l)}
    else
      let apr_side = keep_only_protected_globals ask m apr in
      let apr_side = Cluster.unlock w apr_side in
      let tid = ThreadId.get_current ask in
      let sidev = GMutex.singleton tid apr_side in
      sideg (V.mutex m) (G.create_mutex sidev);
      let lm = LLock.mutex m in
      let l' = L.add lm apr_side l in
      {apr = apr_local; priv = (w',LMust.add lm lmust,l')}

  let thread_join (ask:Q.ask) getg exp (st: apron_components_t) =
    let w,lmust,l = st.priv in
    let tids = ask.f (Q.EvalThread exp) in
    if ConcDomain.ThreadSet.is_top tids then
      st (* TODO: why needed? *)
    else (
      (* elements throws if the thread set is top *)
      let tids = ConcDomain.ThreadSet.elements tids in
      match tids with
      | [tid] ->
        let lmust',l' = G.thread (getg (V.thread tid)) in
        {st with priv = (w, LMust.union lmust' lmust, L.join l l')}
      | _ ->
        (* To match the paper more closely, one would have to join in the non-definite case too *)
        (* Given how we handle lmust (for initialization), doing this might actually be beneficial given that it grows lmust *)
        st
    )

  let thread_return ask getg sideg tid (st: apron_components_t) =
    let _,lmust,l = st.priv in
    sideg (V.thread tid) (G.create_thread (lmust,l));
    st

  let sync (ask:Q.ask) getg sideg (st: apron_components_t) reason =
    match reason with
    | `Return -> st (* TODO: implement? *)
    | `Join ->
      if (ask.f Q.MustBeSingleThreaded) then
        st
      else
        let apr = st.apr in
        (* There can be no branched going multi-threaded here *)
        (* TODO: Do we need to remove no longer protected variables here? *)
        (* TODO: Is not potentially even unsound to do so?! *)
        let apr_local = AD.remove_filter apr (fun var ->
            match AV.find_metadata var with
            | Some (Global g) -> is_unprotected ask g
            | _ -> false
          )
        in
        {st with apr = apr_local}
    | `Normal
    | `Init
    | `Thread ->
      st

  let escape node ask getg sideg (st: apron_components_t) escaped: apron_components_t =
    let esc_vars = EscapeDomain.EscapedVars.elements escaped in
    let esc_vars = List.filter (fun v -> not v.vglob && AD.varinfo_tracked v && AD.mem_var st.apr (AV.local v)) esc_vars in
    let escape_one (x:varinfo) st = write_global ask getg sideg st x x in
    List.fold_left (fun st v -> escape_one v st) st esc_vars

  let enter_multithreaded (ask:Q.ask) getg sideg (st: apron_components_t): apron_components_t =
    let apr = st.apr in
    (* Don't use keep_filter & remove_filter because it would duplicate find_metadata-s. *)
    let g_vars = List.filter (fun var ->
        match AV.find_metadata var with
        | Some (Global _) -> true
        | _ -> false
      ) (AD.vars apr)
    in
    let apr_side = AD.keep_vars apr g_vars in
    let apr_side = Cluster.unlock (W.top ()) apr_side in (* top W to avoid any filtering *)
    let tid = ThreadId.get_current ask in
    let sidev = GMutex.singleton tid apr_side in
    sideg V.mutex_inits (G.create_mutex sidev);
    (* Introduction into local state not needed, will be read via initializer *)
    (* Also no side-effect to mutex globals needed, the value here will either by read via the initializer, *)
    (* or it will be locally overwitten and in LMust in which case these values are irrelevant anyway *)
    let apr_local = AD.remove_vars apr g_vars in
    {st with apr = apr_local}

  let threadenter ask getg (st: apron_components_t): apron_components_t =
    let _,lmust,l = st.priv in
    {apr = AD.bot (); priv = (W.bot (),lmust,l)}

  let finalize () = finalize ()
end

module TracingPriv = functor (Priv: S) -> functor (AD: ApronDomain.S3) ->
struct
  module Priv = Priv (AD)
  include Priv

  module D = Priv.D
  module ApronComponents = ApronDomain.ApronComponents (AD) (D)

  let read_global ask getg st g x =
    if M.tracing then M.traceli "apronpriv" "read_global %a %a\n" d_varinfo g d_varinfo x;
    if M.tracing then M.trace "apronpriv" "st: %a\n" ApronComponents.pretty st;
    let getg x =
      let r = getg x in
      if M.tracing then M.trace "apronpriv" "getg %a -> %a\n" V.pretty x G.pretty r;
      r
    in
    let r = Priv.read_global ask getg st g x in
    if M.tracing then M.traceu "apronpriv" "-> %a\n" AD.pretty r;
    r

  let write_global ?invariant ask getg sideg st g x =
    if M.tracing then M.traceli "apronpriv" "write_global %a %a\n" d_varinfo g d_varinfo x;
    if M.tracing then M.trace "apronpriv" "st: %a\n" ApronComponents.pretty st;
    let getg x =
      let r = getg x in
      if M.tracing then M.trace "apronpriv" "getg %a -> %a\n" V.pretty x G.pretty r;
      r
    in
    let sideg x v =
      if M.tracing then M.trace "apronpriv" "sideg %a %a\n" V.pretty x G.pretty v;
      sideg x v
    in
    let r = write_global ?invariant ask getg sideg st g x in
    if M.tracing then M.traceu "apronpriv" "-> %a\n" ApronComponents.pretty r;
    r

  let lock ask getg st m =
    if M.tracing then M.traceli "apronpriv" "lock %a\n" LockDomain.Addr.pretty m;
    if M.tracing then M.trace "apronpriv" "st: %a\n" ApronComponents.pretty st;
    let getg x =
      let r = getg x in
      if M.tracing then M.trace "apronpriv" "getg %a -> %a\n" V.pretty x G.pretty r;
      r
    in
    let r = lock ask getg st m in
    if M.tracing then M.traceu "apronpriv" "-> %a\n" ApronComponents.pretty r;
    r

  let unlock ask getg sideg st m =
    if M.tracing then M.traceli "apronpriv" "unlock %a\n" LockDomain.Addr.pretty m;
    if M.tracing then M.trace "apronpriv" "st: %a\n" ApronComponents.pretty st;
    let getg x =
      let r = getg x in
      if M.tracing then M.trace "apronpriv" "getg %a -> %a\n" V.pretty x G.pretty r;
      r
    in
    let sideg x v =
      if M.tracing then M.trace "apronpriv" "sideg %a %a\n" V.pretty x G.pretty v;
      sideg x v
    in
    let r = unlock ask getg sideg st m in
    if M.tracing then M.traceu "apronpriv" "-> %a\n" ApronComponents.pretty r;
    r

  let enter_multithreaded ask getg sideg st =
    if M.tracing then M.traceli "apronpriv" "enter_multithreaded\n";
    if M.tracing then M.trace "apronpriv" "st: %a\n" ApronComponents.pretty st;
    let getg x =
      let r = getg x in
      if M.tracing then M.trace "apronpriv" "getg %a -> %a\n" V.pretty x G.pretty r;
      r
    in
    let sideg x v =
      if M.tracing then M.trace "apronpriv" "sideg %a %a\n" V.pretty x G.pretty v;
      sideg x v
    in
    let r = enter_multithreaded ask getg sideg st in
    if M.tracing then M.traceu "apronpriv" "-> %a\n" ApronComponents.pretty r;
    r

  let threadenter ask getg st =
    if M.tracing then M.traceli "apronpriv" "threadenter\n";
    if M.tracing then M.trace "apronpriv" "st: %a\n" ApronComponents.pretty st;
    let getg x =
      let r = getg x in
      if M.tracing then M.trace "apronpriv" "getg %a -> %a\n" V.pretty x G.pretty r;
      r
    in
    let r = threadenter ask getg st in
    if M.tracing then M.traceu "apronpriv" "-> %a\n" ApronComponents.pretty r;
    r

  let sync ask getg sideg st reason =
    if M.tracing then M.traceli "apronpriv" "sync\n";
    if M.tracing then M.trace "apronpriv" "st: %a\n" ApronComponents.pretty st;
    let getg x =
      let r = getg x in
      if M.tracing then M.trace "apronpriv" "getg %a -> %a\n" V.pretty x G.pretty r;
      r
    in
    let sideg x v =
      if M.tracing then M.trace "apronpriv" "sideg %a %a\n" V.pretty x G.pretty v;
      sideg x v
    in
    let r = sync ask getg sideg st reason in
    if M.tracing then M.traceu "apronpriv" "-> %a\n" ApronComponents.pretty r;
    r
end


let priv_module: (module S) Lazy.t =
  lazy (
    let module Priv: S =
      (val match get_string "ana.apron.privatization" with
         | "top" -> (module Top : S)
         | "protection" -> (module ProtectionBasedPriv (struct let path_sensitive = false end))
         | "protection-path" -> (module ProtectionBasedPriv (struct let path_sensitive = true end))
         | "mutex-meet" -> (module PerMutexMeetPriv)
         | "mutex-meet-tid" -> (module PerMutexMeetPrivTID (NoCluster))
         | "mutex-meet-tid-cluster12" -> (module PerMutexMeetPrivTID (DownwardClosedCluster (Clustering12)))
         | "mutex-meet-tid-cluster2" -> (module PerMutexMeetPrivTID (ArbitraryCluster (Clustering2)))
         | "mutex-meet-tid-cluster-max" -> (module PerMutexMeetPrivTID (ArbitraryCluster (ClusteringMax)))
         | "mutex-meet-tid-cluster-power" -> (module PerMutexMeetPrivTID (DownwardClosedCluster (ClusteringPower)))
         | _ -> failwith "ana.apron.privatization: illegal value"
      )
    in
    let module Priv = TracingPriv (Priv)  in
    (module Priv)
  )

let get_priv (): (module S) =
  Lazy.force priv_module<|MERGE_RESOLUTION|>--- conflicted
+++ resolved
@@ -138,13 +138,8 @@
   val path_sensitive: bool
 end
 
-<<<<<<< HEAD
 (** Protection-Based Reading. Is unsound w.r.t. to locals escaping and becoming public. *)
-module ProtectionBasedPriv (Param: ProtectionBasedPrivParam): S = functor (AD: ApronDomain.S2) ->
-=======
-(** Protection-Based Reading. *)
 module ProtectionBasedPriv (Param: ProtectionBasedPrivParam): S = functor (AD: ApronDomain.S3) ->
->>>>>>> 713f2a1e
 struct
   include ConfCheck.RequireMutexActivatedInit
   open Protection
@@ -577,7 +572,7 @@
 
   let escape node ask getg sideg (st:apron_components_t) escaped : apron_components_t =
     let esc_vars = EscapeDomain.EscapedVars.elements escaped in
-    let esc_vars = List.filter (fun v -> not v.vglob && AD.varinfo_tracked v && AD.mem_var st.apr (AV.local v)) esc_vars in
+    let esc_vars = List.filter (fun v -> not v.vglob && ApronDomain.Tracked.varinfo_tracked v && AD.mem_var st.apr (AV.local v)) esc_vars in
     let escape_one (x:varinfo) st = write_global ask getg sideg st x x in
     List.fold_left (fun st v -> escape_one v st) st esc_vars
 
@@ -1099,7 +1094,7 @@
 
   let escape node ask getg sideg (st: apron_components_t) escaped: apron_components_t =
     let esc_vars = EscapeDomain.EscapedVars.elements escaped in
-    let esc_vars = List.filter (fun v -> not v.vglob && AD.varinfo_tracked v && AD.mem_var st.apr (AV.local v)) esc_vars in
+    let esc_vars = List.filter (fun v -> not v.vglob && ApronDomain.Tracked.varinfo_tracked v && AD.mem_var st.apr (AV.local v)) esc_vars in
     let escape_one (x:varinfo) st = write_global ask getg sideg st x x in
     List.fold_left (fun st v -> escape_one v st) st esc_vars
 
