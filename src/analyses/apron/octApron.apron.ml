(** Analysis using Apron for integer variables. *)

open Prelude.Ana
open Analyses
open OctApronDomain

module SpecFunctor (Priv: OctApronPriv.S) : Analyses.MCPSpec =
struct
  include Analyses.DefaultSpec

  let name () = "octApron"

  module D = OctApronComponents (Priv.D)
  module G = Priv.G
  module C = D

  module AD = OctApronDomain.D2

  let should_join = Priv.should_join

  let val_of x = x
  let context x = if GobConfig.get_bool "exp.full-context" then x else D.bot ()


  let rec print_list_exp myList = match myList with
    | [] -> print_endline "End!"
    | head::body ->
      AD.print_expression head;
      print_list_exp body

  let rec get_vnames_list exp = match exp with
    | Lval lval ->
      let lhost, offset = lval in
      begin match lhost with
        | Var vinfo -> [vinfo.vname]
        | _ -> []
      end
    | UnOp (unop, e, typ) -> get_vnames_list e
    | BinOp (binop, e1, e2, typ) -> (get_vnames_list e1) @ (get_vnames_list e2)
    | AddrOf lval -> get_vnames_list (Lval(lval))
    | CastE(_, e) -> get_vnames_list e
    | _ -> []

  let invalidate oct (exps: exp list) =
    if Messages.tracing && exps <> [] then Messages.tracel "invalidate" "Will invalidate expressions [%a]\n" (d_list ", " d_plainexp) exps;
    let l = List.flatten (List.map get_vnames_list exps) in
    AD.forget_all_with oct l

  let threadenter ctx lval f args =
    let st = ctx.local in
    (* TODO: HACK: Simulate enter_multithreaded for first entering thread to publish global inits before analyzing thread.
       Otherwise thread is analyzed with no global inits, reading globals gives bot, which turns into top, which might get published...
       sync `Thread doesn't help us here, it's not specific to entering multithreaded mode.
       EnterMultithreaded events only execute after threadenter and threadspawn. *)
    if not (ThreadFlag.is_multi (Analyses.ask_of_ctx ctx)) then
      ignore (Priv.enter_multithreaded (Analyses.ask_of_ctx ctx) ctx.global ctx.sideg st);
    [Priv.threadenter (Analyses.ask_of_ctx ctx) ctx.global st]

  let threadspawn ctx lval f args fctx = let st = ctx.local in (invalidate st.oct args); st
  let exitstate  _ = { oct = AD.bot (); priv = Priv.startstate () }
  let startstate _ = { oct = AD.bot (); priv = Priv.startstate () }

  let enter ctx r f args =
    let st = ctx.local in
    if AD.is_bot st.oct then [st, D.bot ()] else
      let ctx_f_locals =
        if MyCFG.Node.equal ctx.prev_node MyCFG.dummy_node then
          [] (* enter_with in Control *)
        else
          (MyCFG.getFun ctx.prev_node).slocals
      in
      let f = Cilfacade.getdec f in
<<<<<<< HEAD
      let is, fs = AD.typesort f.sformals in
      let is = is @ List.map (fun x -> x^"'") is in
      let fs = fs @ List.map (fun x -> x^"'") fs in
      let newd = AD.add_vars st.oct (is,fs) in
      let formargs = Goblintutil.zip f.sformals args in
      let arith_formals = List.filter (fun (x,_) -> isArithmeticType x.vtype) formargs in
      List.iter (fun (v, e) -> AD.assign_var_with newd (v.vname^"'") e) arith_formals;
      AD.forget_all_with newd (List.map (fun (x,_) -> x.vname) arith_formals);
      List.iter  (fun (v,_)   -> AD.assign_var_eq_with newd v.vname (v.vname^"'")) arith_formals;
      AD.remove_all_with newd (List.map (fun x -> x.vname) ctx_f_locals); (* remove caller locals, keep everything else (globals, global invariant)*)
      [st, {st with oct = newd}]
=======
      let is = D.typesort f.sformals in
      let is = is @ List.map (fun x -> x^"'") is in
      let newd = D.add_vars ctx.local is in
      let formargs = Goblintutil.zip f.sformals args in
      let arith_formals = List.filter (fun (x,_) -> isIntegralType x.vtype) formargs in
      List.iter (fun (v, e) -> D.assign_var_with newd (v.vname^"'") e) arith_formals;
      D.forget_all_with newd (List.map (fun (x,_) -> x.vname) arith_formals);
      List.iter  (fun (v,_)   -> D.assign_var_eq_with newd v.vname (v.vname^"'")) arith_formals;
      D.remove_all_but_with newd (is);
      [ctx.local, newd]
>>>>>>> b5e988d7


  let combine ctx r fe f args fc fun_st =
    let st = ctx.local in
    if AD.is_bot st.oct then D.bot () else
      let f = Cilfacade.getdec f in
      match r with
<<<<<<< HEAD
      | Some (Var v, NoOffset) when isArithmeticType v.vtype && (not v.vglob) ->
        let nd = AD.forget_all st.oct [v.vname] in
        let fis,ffs = AD.get_vars st.oct in
        let fis = List.map Var.to_string fis in
        let ffs = List.map Var.to_string ffs in
        let nd' = AD.add_vars fun_st.oct (fis,ffs) in
        let formargs = Goblintutil.zip f.sformals args in
        let arith_formals = List.filter (fun (x,_) -> isArithmeticType x.vtype) formargs in
        List.iter (fun (v, e) -> AD.substitute_var_with nd' (v.vname^"'") e) arith_formals;
=======
      | Some (Var v, NoOffset) when isIntegralType v.vtype && (not v.vglob) ->
        let nd = D.forget_all ctx.local [v.vname] in
        let fis = D.get_vars ctx.local in
        let fis = List.map Var.to_string fis in
        let nd' = D.add_vars d fis in
        let formargs = Goblintutil.zip f.sformals args in
        let arith_formals = List.filter (fun (x,_) -> isIntegralType x.vtype) formargs in
        List.iter (fun (v, e) -> D.substitute_var_with nd' (v.vname^"'") e) arith_formals;
>>>>>>> b5e988d7
        let vars = List.map (fun (x,_) -> x.vname^"'") arith_formals in
        AD.remove_all_with nd' vars;
        AD.forget_all_with nd' [v.vname];
        AD.substitute_var_eq_with nd' "#ret" v.vname;
        AD.remove_all_with nd' ["#ret"];
        {fun_st with oct = A.unify Man.mgr nd nd'}
      | _ -> {fun_st with oct = AD.topE (A.env st.oct)}

  let special ctx r f args =
    let st = ctx.local in
    if AD.is_bot st.oct then D.bot () else
      begin
        match LibraryFunctions.classify f.vname args with
        | `Assert expression -> st
        | `Unknown "printf" -> st
        | `Unknown "__goblint_check" -> st
        | `Unknown "__goblint_commit" -> st
        | `Unknown "__goblint_assert" -> st
        | `Malloc size ->
          begin match r with
            | Some lv ->
              {st with oct = AD.forget_all st.oct [f.vname]}
            | _ -> st
          end
        | `Calloc (n, size) ->
          begin match r with
            | Some lv ->
              {st with oct = AD.forget_all st.oct [f.vname]}
            | _ -> st
          end
        | `ThreadJoin (id,ret_var) ->
          let nd = st.oct in
          invalidate nd [ret_var];
          st
        | `ThreadCreate _ -> st
        | _ ->
          begin
            let st =
              match LibraryFunctions.get_invalidate_action f.vname with
              | Some fnc -> let () = invalidate st.oct (fnc `Write  args) in st
              | None -> {st with oct = AD.topE (A.env st.oct)}
            in
            st
          end
      end

  let branch ctx e b =
    let st = ctx.local in
    if AD.is_bot st.oct then
      D.bot ()
    else
      let res = AD.assert_inv st.oct e (not b) in
      if AD.is_bot res then raise Deadcode;
      {st with oct = res}

  let return ctx e f =
    let st = ctx.local in
    if AD.is_bot st.oct then D.bot () else

      let nd = match e with
<<<<<<< HEAD
        | Some e when isArithmeticType (typeOf e) ->
          let nd = AD.add_vars st.oct (["#ret"],[]) in
          let () = AD.assign_var_with nd "#ret" e in
          nd
        | None -> AD.topE (A.env st.oct)
        | _ -> AD.add_vars st.oct (["#ret"],[])
=======
        | Some e when isIntegralType (typeOf e) ->
          let nd = D.add_vars ctx.local ["#ret"] in
          let () = D.assign_var_with nd "#ret" e in
          nd
        | None -> D.topE (A.env ctx.local)
        | _ -> D.add_vars ctx.local ["#ret"]
>>>>>>> b5e988d7
      in
      let vars = List.filter (fun x -> isIntegralType x.vtype) (f.slocals @ f.sformals) in
      let vars = List.map (fun x -> x.vname) vars in
      AD.remove_all_with nd vars;
      {st with oct = nd}

  let body ctx f =
    let st = ctx.local in
    (* if AD.is_bot st.oct then D.bot () else *)
      let vars = f.slocals in
      (* TODO: avoid adding all global (with temps) to environment *)
      (* let vars =
        foldGlobals !Cilfacade.current_file (fun acc global ->
          match global with
          | GVar (vi, _, _) ->
            vi :: acc
            (* TODO: what about GVarDecl? *)
          | _ -> acc
        ) vars
      in *)
      let vars = AD.typesort vars in
      {st with oct = AD.add_vars st.oct vars}

  let read_global ask getg st g x =
    if ThreadFlag.is_multi ask then
      Priv.read_global ask getg st g x
    else (
      let oct = st.oct in
      let g_var = GV.make g in
      let x_var = Var.of_string x.vname in
      let oct' = AD.add_vars_int oct [g_var] in
      let oct' = AD.assign_var' oct' x_var g_var in
      {st with oct = oct'}
    )

  module VH = BatHashtbl.Make (Basetype.Variables)

  let read_globals_to_locals ask getg st e =
    let v_ins = VH.create 10 in
    let visitor = object
        inherit nopCilVisitor
        method! vvrbl (v: varinfo) =
          if v.vglob then (
            let v_in =
              if VH.mem v_ins v then
                VH.find v_ins v
              else
                let v_in = Goblintutil.create_var @@ makeVarinfo false (v.vname ^ "#in") v.vtype in (* temporary local g#in for global g *)
                VH.replace v_ins v v_in;
                v_in
            in
            ChangeTo v_in
          )
          else
            SkipChildren
      end
    in
    let e' = visitCilExpr visitor e in
    let st = {st with oct = AD.add_vars st.oct (List.map (fun v -> v.vname) (VH.values v_ins |> List.of_enum), [])} in (* add temporary g#in-s *)
    let st' = VH.fold (fun v v_in st ->
        if M.tracing then M.trace "apron" "read_global %a %a\n" d_varinfo v d_varinfo v_in;
        read_global ask getg st v v_in (* g#in = g; *)
      ) v_ins st
    in
    (st', e', v_ins)

  let assign_with_globals ask getg st v e =
    let (st', e', v_ins) = read_globals_to_locals ask getg st e in
    if M.tracing then M.trace "apron" "AD.assign %a %a\n" d_varinfo v d_exp e';
    let oct' = AD.assign_var_handling_underflow_overflow st'.oct v e' in (* x = e; *)
    let oct'' = AD.remove_all oct' (List.map (fun v -> v.vname) (VH.values v_ins |> List.of_enum)) in (* remove temporary g#in-s *)
    {st' with oct = oct''}

  let write_global ask getg sideg st g x =
    if ThreadFlag.is_multi ask then
      Priv.write_global ask getg sideg st g x
    else (
      let oct = st.oct in
      let g_var = GV.make g in
      let x_var = Var.of_string x.vname in
      let oct' = AD.add_vars_int oct [g_var] in
      let oct' = AD.assign_var' oct' g_var x_var in
      {st with oct = oct'}
    )

  let assign ctx (lv:lval) e =
    let st = ctx.local in
    (* if AD.is_bot st.oct then D.bot () else *)
      match lv with
<<<<<<< HEAD
      (* Lvals which are numbers, have no offset and their address wasn't taken *)
      | Var v, NoOffset when isArithmeticType v.vtype && not v.vaddrof && not (!GU.global_initialization && e = MyCFG.unknown_exp) -> (* ignore extern inits because there's no body before assign, so octagon env is empty... *)
        if M.tracing then M.traceli "apron" "assign %a = %a\n" d_lval lv d_exp e;
        let ask = Analyses.ask_of_ctx ctx in
        let r =
          if not v.vglob then
            assign_with_globals ask ctx.global st v e
          else (
            let v_out = Goblintutil.create_var @@ makeVarinfo false (v.vname ^ "#out") v.vtype in (* temporary local g#out for global g *)
            let st = {st with oct = AD.add_vars st.oct ([v_out.vname], [])} in (* add temporary g#out *)
            let st' = assign_with_globals ask ctx.global st v_out e in (* g#out = e; *)
            if M.tracing then M.trace "apron" "write_global %a %a\n" d_varinfo v d_varinfo v_out;
            let st' = write_global ask ctx.global ctx.sideg st' v v_out in (* g = g#out; *)
            let oct'' = AD.remove_all st'.oct [v_out.vname] in (* remove temporary g#out *)
            {st' with oct = oct''}
          )
        in
        if M.tracing then M.traceu "apron" "-> %a\n" D.pretty r;
        r
=======
      (* Locals which are numbers, have no offset and their address wasn't taken *)
      | Var v, NoOffset when isIntegralType v.vtype && (not v.vglob) && (not v.vaddrof)->
          D.assign_var_handling_underflow_overflow ctx.local v e
>>>>>>> b5e988d7
      (* Ignoring all other assigns *)
      | _ -> st

  let check_assert_with_globals ctx e =
    let st = ctx.local in
    let (st', e', _) = read_globals_to_locals (Analyses.ask_of_ctx ctx) ctx.global st e in
    AD.check_assert e' st'.oct
    (* no need to remove g#in-s *)

  let query ctx (type a) (q: a Queries.t): a Queries.result =
    let open Queries in
    let st = ctx.local in
    match q with
    | Assert e ->
      begin match check_assert_with_globals ctx e with
        | `Top -> `Top
        | `True -> `Lifted true
        | `False -> `Lifted false
        | _ -> `Bot
      end
    | EvalInt e ->
      begin
        match AD.get_int_val_for_cil_exp st.oct e with
        | Some i -> ID.of_int i
        | _ -> `Top
      end
    | _ -> Result.top q

  let event ctx e octx =
    let st = ctx.local in
    match e with
    | Events.Lock addr when ThreadFlag.is_multi (Analyses.ask_of_ctx ctx) -> (* TODO: is this condition sound? *)
      Priv.lock (Analyses.ask_of_ctx octx) octx.global st addr
    | Events.Unlock addr when ThreadFlag.is_multi (Analyses.ask_of_ctx ctx) -> (* TODO: is this condition sound? *)
      Priv.unlock (Analyses.ask_of_ctx octx) octx.global octx.sideg st addr
    (* No need to handle escape because escaped variables are always referenced but this analysis only considers unreferenced variables. *)
    | Events.EnterMultiThreaded ->
      Priv.enter_multithreaded (Analyses.ask_of_ctx octx) octx.global octx.sideg st
    | _ ->
      st

  let sync ctx reason =
    Priv.sync (Analyses.ask_of_ctx ctx) ctx.global ctx.sideg ctx.local (reason :> [`Normal | `Join | `Return | `Init | `Thread])

  let init () =
    Priv.init ()

  let finalize () =
    Priv.finalize ()
end


let spec_module: (module MCPSpec) Lazy.t =
  lazy (
    let module Priv = (val OctApronPriv.get_priv ()) in
    let module Spec = SpecFunctor (Priv) in
    (module Spec)
  )

let get_spec (): (module MCPSpec) =
  Lazy.force spec_module

let after_config () =
  let module Spec = (val get_spec ()) in
  MCP.register_analysis (module Spec : MCPSpec)

let _ =
  AfterConfig.register after_config


let () =
  Printexc.register_printer
    (function
      | Apron.Manager.Error e ->
        let () = Apron.Manager.print_exclog Format.str_formatter e in
        Some(Printf.sprintf "Apron.Manager.Error\n %s" (Format.flush_str_formatter ()))
      | _ -> None (* for other exceptions *)
    )<|MERGE_RESOLUTION|>--- conflicted
+++ resolved
@@ -70,30 +70,16 @@
           (MyCFG.getFun ctx.prev_node).slocals
       in
       let f = Cilfacade.getdec f in
-<<<<<<< HEAD
-      let is, fs = AD.typesort f.sformals in
+      let is = AD.typesort f.sformals in
       let is = is @ List.map (fun x -> x^"'") is in
-      let fs = fs @ List.map (fun x -> x^"'") fs in
-      let newd = AD.add_vars st.oct (is,fs) in
+      let newd = AD.add_vars st.oct is in
       let formargs = Goblintutil.zip f.sformals args in
-      let arith_formals = List.filter (fun (x,_) -> isArithmeticType x.vtype) formargs in
+      let arith_formals = List.filter (fun (x,_) -> isIntegralType x.vtype) formargs in
       List.iter (fun (v, e) -> AD.assign_var_with newd (v.vname^"'") e) arith_formals;
       AD.forget_all_with newd (List.map (fun (x,_) -> x.vname) arith_formals);
       List.iter  (fun (v,_)   -> AD.assign_var_eq_with newd v.vname (v.vname^"'")) arith_formals;
       AD.remove_all_with newd (List.map (fun x -> x.vname) ctx_f_locals); (* remove caller locals, keep everything else (globals, global invariant)*)
       [st, {st with oct = newd}]
-=======
-      let is = D.typesort f.sformals in
-      let is = is @ List.map (fun x -> x^"'") is in
-      let newd = D.add_vars ctx.local is in
-      let formargs = Goblintutil.zip f.sformals args in
-      let arith_formals = List.filter (fun (x,_) -> isIntegralType x.vtype) formargs in
-      List.iter (fun (v, e) -> D.assign_var_with newd (v.vname^"'") e) arith_formals;
-      D.forget_all_with newd (List.map (fun (x,_) -> x.vname) arith_formals);
-      List.iter  (fun (v,_)   -> D.assign_var_eq_with newd v.vname (v.vname^"'")) arith_formals;
-      D.remove_all_but_with newd (is);
-      [ctx.local, newd]
->>>>>>> b5e988d7
 
 
   let combine ctx r fe f args fc fun_st =
@@ -101,26 +87,14 @@
     if AD.is_bot st.oct then D.bot () else
       let f = Cilfacade.getdec f in
       match r with
-<<<<<<< HEAD
-      | Some (Var v, NoOffset) when isArithmeticType v.vtype && (not v.vglob) ->
+      | Some (Var v, NoOffset) when isIntegralType v.vtype && (not v.vglob) ->
         let nd = AD.forget_all st.oct [v.vname] in
-        let fis,ffs = AD.get_vars st.oct in
+        let fis = AD.get_vars st.oct in
         let fis = List.map Var.to_string fis in
-        let ffs = List.map Var.to_string ffs in
-        let nd' = AD.add_vars fun_st.oct (fis,ffs) in
-        let formargs = Goblintutil.zip f.sformals args in
-        let arith_formals = List.filter (fun (x,_) -> isArithmeticType x.vtype) formargs in
-        List.iter (fun (v, e) -> AD.substitute_var_with nd' (v.vname^"'") e) arith_formals;
-=======
-      | Some (Var v, NoOffset) when isIntegralType v.vtype && (not v.vglob) ->
-        let nd = D.forget_all ctx.local [v.vname] in
-        let fis = D.get_vars ctx.local in
-        let fis = List.map Var.to_string fis in
-        let nd' = D.add_vars d fis in
+        let nd' = AD.add_vars fun_st.oct fis in
         let formargs = Goblintutil.zip f.sformals args in
         let arith_formals = List.filter (fun (x,_) -> isIntegralType x.vtype) formargs in
-        List.iter (fun (v, e) -> D.substitute_var_with nd' (v.vname^"'") e) arith_formals;
->>>>>>> b5e988d7
+        List.iter (fun (v, e) -> AD.substitute_var_with nd' (v.vname^"'") e) arith_formals;
         let vars = List.map (fun (x,_) -> x.vname^"'") arith_formals in
         AD.remove_all_with nd' vars;
         AD.forget_all_with nd' [v.vname];
@@ -181,21 +155,12 @@
     if AD.is_bot st.oct then D.bot () else
 
       let nd = match e with
-<<<<<<< HEAD
-        | Some e when isArithmeticType (typeOf e) ->
-          let nd = AD.add_vars st.oct (["#ret"],[]) in
+        | Some e when isIntegralType (typeOf e) ->
+          let nd = AD.add_vars st.oct ["#ret"] in
           let () = AD.assign_var_with nd "#ret" e in
           nd
         | None -> AD.topE (A.env st.oct)
-        | _ -> AD.add_vars st.oct (["#ret"],[])
-=======
-        | Some e when isIntegralType (typeOf e) ->
-          let nd = D.add_vars ctx.local ["#ret"] in
-          let () = D.assign_var_with nd "#ret" e in
-          nd
-        | None -> D.topE (A.env ctx.local)
-        | _ -> D.add_vars ctx.local ["#ret"]
->>>>>>> b5e988d7
+        | _ -> AD.add_vars st.oct ["#ret"]
       in
       let vars = List.filter (fun x -> isIntegralType x.vtype) (f.slocals @ f.sformals) in
       let vars = List.map (fun x -> x.vname) vars in
@@ -254,7 +219,7 @@
       end
     in
     let e' = visitCilExpr visitor e in
-    let st = {st with oct = AD.add_vars st.oct (List.map (fun v -> v.vname) (VH.values v_ins |> List.of_enum), [])} in (* add temporary g#in-s *)
+    let st = {st with oct = AD.add_vars st.oct (List.map (fun v -> v.vname) (VH.values v_ins |> List.of_enum))} in (* add temporary g#in-s *)
     let st' = VH.fold (fun v v_in st ->
         if M.tracing then M.trace "apron" "read_global %a %a\n" d_varinfo v d_varinfo v_in;
         read_global ask getg st v v_in (* g#in = g; *)
@@ -285,9 +250,8 @@
     let st = ctx.local in
     (* if AD.is_bot st.oct then D.bot () else *)
       match lv with
-<<<<<<< HEAD
       (* Lvals which are numbers, have no offset and their address wasn't taken *)
-      | Var v, NoOffset when isArithmeticType v.vtype && not v.vaddrof && not (!GU.global_initialization && e = MyCFG.unknown_exp) -> (* ignore extern inits because there's no body before assign, so octagon env is empty... *)
+      | Var v, NoOffset when isIntegralType v.vtype && not v.vaddrof && not (!GU.global_initialization && e = MyCFG.unknown_exp) -> (* ignore extern inits because there's no body before assign, so octagon env is empty... *)
         if M.tracing then M.traceli "apron" "assign %a = %a\n" d_lval lv d_exp e;
         let ask = Analyses.ask_of_ctx ctx in
         let r =
@@ -295,7 +259,7 @@
             assign_with_globals ask ctx.global st v e
           else (
             let v_out = Goblintutil.create_var @@ makeVarinfo false (v.vname ^ "#out") v.vtype in (* temporary local g#out for global g *)
-            let st = {st with oct = AD.add_vars st.oct ([v_out.vname], [])} in (* add temporary g#out *)
+            let st = {st with oct = AD.add_vars st.oct [v_out.vname]} in (* add temporary g#out *)
             let st' = assign_with_globals ask ctx.global st v_out e in (* g#out = e; *)
             if M.tracing then M.trace "apron" "write_global %a %a\n" d_varinfo v d_varinfo v_out;
             let st' = write_global ask ctx.global ctx.sideg st' v v_out in (* g = g#out; *)
@@ -305,11 +269,6 @@
         in
         if M.tracing then M.traceu "apron" "-> %a\n" D.pretty r;
         r
-=======
-      (* Locals which are numbers, have no offset and their address wasn't taken *)
-      | Var v, NoOffset when isIntegralType v.vtype && (not v.vglob) && (not v.vaddrof)->
-          D.assign_var_handling_underflow_overflow ctx.local v e
->>>>>>> b5e988d7
       (* Ignoring all other assigns *)
       | _ -> st
 
