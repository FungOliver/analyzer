(** Variables that escape threads using the last argument from pthread_create. *)

open Prelude.Ana
open Analyses

module M = Messages

module Spec =
struct
  include Analyses.DefaultSpec

  let name () = "escape"
  module D = EscapeDomain.EscapedVars
  module C = EscapeDomain.EscapedVars
  module G = Lattice.Unit

  (* queries *)
  let query ctx (q:Queries.t) : Queries.Result.t =
    match q with
    | Queries.MayEscape v -> `Bool (D.mem v ctx.local)
    | _ -> Queries.Result.top ()

  (* transfer functions *)
  let assign ctx (lval:lval) (rval:exp) : D.t =
    ctx.local

  let branch ctx (exp:exp) (tv:bool) : D.t =
    ctx.local

  let body ctx (f:fundec) : D.t =
    ctx.local

  let return ctx (exp:exp option) (f:fundec) : D.t =
    ctx.local

  let enter ctx (lval: lval option) (f:varinfo) (args:exp list) : (D.t * D.t) list =
    [ctx.local,ctx.local]

  let combine ctx (lval:lval option) fexp (f:varinfo) (args:exp list) fc (au:D.t) : D.t =
    au

  let rec cut_offset x =
    match x with
    | `NoOffset    -> `NoOffset
    | `Index (_,o) -> `NoOffset
    | `Field (f,o) -> `Field (f, cut_offset o)

  let reachable ask e: D.t =
    match ask (Queries.ReachableFrom e) with
    | `LvalSet a when not (Queries.LS.is_top a) ->
      (* let to_extra (v,o) set = D.add (Addr.from_var_offset (v, cut_offset o)) set in *)
      let to_extra (v,o) set = D.add v set in
      Queries.LS.fold to_extra a (D.empty ())
    (* Ignore soundness warnings, as invalidation proper will raise them. *)
    | _ -> D.empty ()

  let special ctx (lval: lval option) (f:varinfo) (arglist:exp list) : D.t =
    ctx.local

  let startstate v = D.bot ()
  let exitstate  v = D.bot ()

  let threadenter ctx lval f args =
    match args with
    | [ptc_arg] -> reachable ctx.ask ptc_arg
    | _ -> D.bot ()

<<<<<<< HEAD
  let threadcombine ctx lval f args fctx =
=======
  let threadspawn ctx f args fctx =
>>>>>>> 93101727
    match args with
    | [ptc_arg] -> reachable ctx.ask ptc_arg (* TODO: just use fd? *)
    | _ -> D.bot ()
end

let _ =
  MCP.register_analysis (module Spec : Spec)<|MERGE_RESOLUTION|>--- conflicted
+++ resolved
@@ -65,11 +65,7 @@
     | [ptc_arg] -> reachable ctx.ask ptc_arg
     | _ -> D.bot ()
 
-<<<<<<< HEAD
-  let threadcombine ctx lval f args fctx =
-=======
-  let threadspawn ctx f args fctx =
->>>>>>> 93101727
+  let threadspawn ctx lval f args fctx =
     match args with
     | [ptc_arg] -> reachable ctx.ask ptc_arg (* TODO: just use fd? *)
     | _ -> D.bot ()
