--- conflicted
+++ resolved
@@ -294,13 +294,8 @@
            | Question (b, t, f, _) -> lval_may_change_pt b bl || lval_may_change_pt t bl || lval_may_change_pt f bl
     in
     let r =
-<<<<<<< HEAD
-      if Cil.isConstant b then false
+      if Cil.isConstant b || Cil.isConstant a then false
       else if Queries.AD.is_top bad
-=======
-      if Cil.isConstant b || Cil.isConstant a then false
-      else if Queries.LS.is_top bls || Queries.LS.mem (dummyFunDec.svar, `NoOffset) bls
->>>>>>> 1128aba9
       then ((*Messages.warn ~category:Analyzer "No PT-set: switching to types ";*) type_may_change_apt a )
       else Queries.AD.exists (function
           | Addr (v,o) -> lval_may_change_pt a (v, Addr.Offs.to_exp o) (* TODO: avoid conversion? *)
