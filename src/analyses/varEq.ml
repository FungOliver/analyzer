(** Variable equalities neccessary for per-element patterns. *)

module M = Messages
module GU = Goblintutil
module Addr = ValueDomain.Addr
module Offs = ValueDomain.Offs
module AD = ValueDomain.AD
module Exp = Exp.Exp
(*module BS = Base.Spec*)
module LF = LibraryFunctions
open Prelude.Ana
open Analyses


module Spec =
struct
  exception Top

  include Analyses.DefaultSpec

  module D =
  struct
    include PartitionDomain.ExpPartitions

    let invariant c ss =
      fold (fun s a ->
          if B.mem MyCFG.unknown_exp s then
            a
          else
            let module B_prod = BatSet.Make2 (Exp) (Exp) in
            let s_prod = B_prod.cartesian_product s s in
            let i = B_prod.Product.fold (fun (x, y) a ->
                if Exp.compare x y < 0 && not (InvariantCil.exp_contains_tmp x) && not (InvariantCil.exp_contains_tmp y) && InvariantCil.exp_is_in_scope c.Invariant.scope x && InvariantCil.exp_is_in_scope c.Invariant.scope y then (* each equality only one way, no self-equalities *)
                  let eq = BinOp (Eq, x, y, intType) in
                  Invariant.(a && of_exp eq)
                else
                  a
              ) s_prod Invariant.none
            in
            Invariant.(a && i)
        ) ss Invariant.none
  end

  module C = D
  module G = Lattice.Unit

  let name () = "var_eq"

  let startstate v = D.top ()
  let otherstate v = D.top ()
  let exitstate  v = D.top ()

  let const_equal c1 c2 =
    match c1, c2 with
    |	CStr s1  , CStr s2	 -> s1 = s2
    |	CWStr is1, CWStr is2 -> is1 = is2
    |	CChr c1  , CChr c2   -> c1 = c2
    |	CInt64 (v1,k1,_), CInt64 (v2,k2,_) -> v1 = v2 && k1 = k2
    |	CReal (f1,k1,_) , CReal (f2,k2,_)  -> f1 = f2 && k1 = k2
    |	CEnum (_,n1,e1), CEnum (_,n2,e2) -> n1 = n2 && e1.ename = e2.ename
    | _ -> false

  let option_eq f x y =
    match x, y with
    | Some x, Some y -> f x y
    | None, None -> true
    | _ -> false

  let rec typ_equal t1 t2 =
    let args_eq (s1,t1,_) (s2,t2,_) = s1 = s2 && typ_equal t1 t2 in
    let eitem_eq (s1,e1,l1) (s2,e2,l2) = s1 = s2 && l1 = l2 && exp_equal e1 e2 in
    let for_all2 p xs ys = try List.for_all2 p xs ys with Invalid_argument _ -> false in
    match t1, t2 with
    | TVoid _, TVoid _ -> true
    | TInt (k1,_), TInt (k2,_) -> k1 = k2
    | TFloat (k1,_), TFloat (k2,_) -> k1 = k2
    | TPtr (t1,_), TPtr (t2,_) -> typ_equal t1 t2
    | TArray (t1,d1,_), TArray (t2,d2,_) -> option_eq exp_equal d1 d2 && typ_equal t1 t2
    | TFun (rt1, arg1, _,  b1), TFun (rt2, arg2, _, b2) -> b1 = b2 && typ_equal rt1 rt2 && option_eq (for_all2 args_eq) arg1 arg2
    | TNamed (ti1, _), TNamed (ti2, _) -> ti1.tname = ti2.tname && typ_equal ti1.ttype ti2.ttype
    | TComp (c1,_), TComp (c2,_) -> c1.ckey = c2.ckey
    | TEnum (e1,_), TEnum (e2,_) -> e1.ename = e2.ename && for_all2 eitem_eq e1.eitems e2.eitems
    | TBuiltin_va_list _, TBuiltin_va_list _ -> true
    | _ -> false

  and lval_equal (l1,o1) (l2,o2) =
    let rec offs_equal o1 o2 =
      match o1, o2 with
      | NoOffset, NoOffset -> true
      | Field (f1, o1), Field (f2,o2) -> f1.fcomp.ckey = f2.fcomp.ckey && f1.fname = f2.fname && (match Cil.unrollType f1.ftype with | TArray(TFloat _,_,_) | TFloat _ -> false | _ -> true)  &&offs_equal o1 o2
      | Index (i1,o1), Index (i2,o2) -> exp_equal i1 i2 && offs_equal o1 o2
      | _ -> false
    in
    offs_equal o1 o2
    && match l1, l2 with
    | Var v1, Var v2 -> v1.vid = v2.vid && (match Cil.unrollTypeDeep v1.vtype with | TArray(TFloat _,_,_) | TFloat  _-> false | _ -> true)
    | Mem m1, Mem m2 -> exp_equal m1 m2
    | _ -> false

  and exp_equal e1 e2 =
    match e1, e2 with
    |	Const c1,	Const c2 -> const_equal c1 c2
    |	AddrOf l1,	AddrOf l2
    |	StartOf l1,	StartOf l2
    |	Lval l1 ,	Lval  l2 -> lval_equal l1 l2
    |	SizeOf t1,	SizeOf t2 -> typ_equal t1 t2
    |	SizeOfE e1,	SizeOfE e2 -> exp_equal e1 e2
    |	SizeOfStr s1,	SizeOfStr s2 -> s1 = s2
    |	AlignOf t1,	AlignOf t2 -> typ_equal t1 t2
    |	AlignOfE e1,	AlignOfE e2 -> exp_equal e1 e2
    |	UnOp (o1,e1,t1),	UnOp (o2,e2,t2) -> o1 = o2 && typ_equal t1 t2 && exp_equal e1 e2
    |	BinOp (o1,e11,e21,t1),	BinOp(o2,e12,e22,t2) -> o1 = o2 && typ_equal t1 t2 && exp_equal e11 e12 && exp_equal e21 e22
    |	CastE (t1,e1),	CastE (t2,e2) -> typ_equal t1 t2 && exp_equal e1 e2
    | _ -> false

  (* helper to decide equality *)
  let query_exp_equal ask e1 e2 g s =
    let e1 = constFold false (stripCasts e1) in
    let e2 = constFold false (stripCasts e2) in
    if exp_equal e1 e2 then true else
      match D.find_class e1 s with
      | Some ss when D.B.mem e2 ss -> true
      | _ -> false

  (* kill predicate for must-equality kind of analyses*)
  let may_change_t (b:exp) (a:exp) : bool =
    let rec type_may_change_t a bt =
      let rec may_change_t_offset o =
        match o with
        | NoOffset -> false
        | Index (e,o) -> type_may_change_t e bt || may_change_t_offset o
        | Field (_,o) -> may_change_t_offset o
      in
      let at = typeOf a in
      (isIntegralType at && isIntegralType bt) || (typ_equal at bt) ||
      match a with
      | Const _
      | SizeOf _
      | SizeOfE _
      | SizeOfStr _
      | AlignOf _
      | AlignOfE _ -> false
      | UnOp (_,e,_) -> type_may_change_t e bt
      | BinOp (_,e1,e2,_) -> type_may_change_t e1 bt || type_may_change_t e2 bt
      | Lval (Var _,o)
      | AddrOf (Var _,o)
      | StartOf (Var _,o) -> may_change_t_offset o
      | Lval (Mem e,o)
      | AddrOf (Mem e,o)
      | StartOf (Mem e,o) -> may_change_t_offset o || type_may_change_t e bt
      | CastE (t,e) -> type_may_change_t e bt
      | Question _ -> failwith "Logical operations should be compiled away by CIL."
      | _ -> failwith "Unmatched pattern."
    in
    let bt =  unrollTypeDeep (typeOf b) in
    type_may_change_t a bt

  let may_change_pt ask (b:exp) (a:exp) : bool =
    let pt e =
      match ask (Queries.MayPointTo e) with
      | `LvalSet ls -> ls
      | _ -> Queries.LS.top ()
    in
    let rec lval_may_change_pt a bl : bool =
      let rec may_change_pt_offset o =
        match o with
        | NoOffset -> false
        | Index (e,o) -> lval_may_change_pt e bl || may_change_pt_offset o
        | Field (_,o) -> may_change_pt_offset o
      in
      let als = pt a in
      Queries.LS.is_top als || Queries.LS.mem (dummyFunDec.svar, `NoOffset) als || Queries.LS.mem bl als ||
      match a with
      | Const _
      | SizeOf _
      | SizeOfE _
      | SizeOfStr _
      | AlignOf _
      | AlignOfE _ -> false
      | UnOp (_,e,_) -> lval_may_change_pt e bl
      | BinOp (_,e1,e2,_) -> lval_may_change_pt e1 bl || lval_may_change_pt e2 bl
      | Lval (Var _,o)
      | AddrOf (Var _,o)
      | StartOf (Var _,o) -> may_change_pt_offset o
      | Lval (Mem e,o)
      | AddrOf (Mem e,o)
      | StartOf (Mem e,o) -> may_change_pt_offset o || lval_may_change_pt e bl
      | CastE (t,e) -> lval_may_change_pt e bl
      | Question _ -> failwith "Logical operations should be compiled away by CIL."
      | _ -> failwith "Unmatched pattern."
    in
    let bls = pt b in
    if Queries.LS.is_top bls
    then true
    else Queries.LS.exists (lval_may_change_pt a) bls

  let may_change ask (b:exp) (a:exp) : bool =
    (*b should be an address of something that changes*)
    let pt e =
      match ask (Queries.MayPointTo e) with
      | `LvalSet ls -> ls
      | _ -> Queries.LS.top ()
    in
    let bls = pt b in
    let bt =
      match unrollTypeDeep (typeOf b) with
      | TPtr (t,_) -> t
      | _ -> voidType
    in (* type of thing that changed: typeof( *b ) *)
    let rec type_may_change_apt a =
      (* With abstract points-to (like in type invariants in accesses).
         Here we implement it in part --- minimum to protect local integers. *)
      (*       Messages.report ("a: "^sprint 80 (d_plainexp () a)); *)
      (*       Messages.report ("b: "^sprint 80 (d_plainexp () b)); *)
      (* ignore (printf "may_change %a %a\n*%a\n*%a\n\n" d_exp a d_exp b d_plainexp a d_plainexp b); *)
      match a, b with
      | Lval (Var _,NoOffset), AddrOf (Mem(Lval _),Field(_, _)) ->
        (* lval *.field changes -> local var stays the same *)
        false
      (*         | dr, Lval (Var lv,NoOffset) when (isIntegralType (typeOf dr)) && (isPointerType (lv.vtype)) && not (isIntegralType (typeOf (Lval (Mem (Lval (Var lv,NoOffset)),NoOffset)))) ->
                  (* lval *x changes -> local var stays the same *)
                  false*)
      | _ ->
        type_may_change_t false a
    and type_may_change_t deref a =
      let rec may_change_t_offset o =
        match o with
        | NoOffset -> false
        | Index (e,o) -> type_may_change_apt e || may_change_t_offset o
        | Field (_,o) -> may_change_t_offset o
      in
      let at =
        match unrollTypeDeep (typeOf a) with
        | TPtr (t,a) -> t
        | at -> at
      in
      (*      Messages.report
              ( sprint 80 (d_type () at)
              ^ " : "
              ^ sprint 80 (d_type () bt)
              ^ (if bt = voidType || (isIntegralType at && isIntegralType bt) || (deref && typ_equal (TPtr (at,[]) ) bt) || typ_equal at bt then ": yes" else ": no"));
      *)      bt = voidType || (isIntegralType at && isIntegralType bt) || (deref && typ_equal (TPtr (at,[]) ) bt) || typ_equal at bt ||
              match a with
              | Const _
              | SizeOf _
              | SizeOfE _
              | SizeOfStr _
              | AlignOf _
              | AlignOfE _ -> false
              | UnOp (_,e,_) -> type_may_change_t deref e
              | BinOp (_,e1,e2,_) -> type_may_change_t deref e1 || type_may_change_t deref e2
              | Lval (Var _,o)
              | AddrOf (Var _,o)
              | StartOf (Var _,o) -> may_change_t_offset o
              | Lval (Mem e,o)    -> (*Messages.report "Lval" ;*) may_change_t_offset o || type_may_change_t true e
              | AddrOf (Mem e,o)  -> (*Messages.report "Addr" ;*) may_change_t_offset o || type_may_change_t false e
              | StartOf (Mem e,o) -> (*Messages.report "Start";*) may_change_t_offset o || type_may_change_t false e
              | CastE (t,e) -> type_may_change_t deref e
              | Question _ -> failwith "Logical operations should be compiled away by CIL."
              | _ -> failwith "Unmatched pattern."

    and lval_may_change_pt a bl : bool =
      let rec may_change_pt_offset o =
        match o with
        | NoOffset -> false
        | Index (e,o) -> lval_may_change_pt e bl || may_change_pt_offset o
        | Field (_,o) -> may_change_pt_offset o
      in
      let rec addrOfExp e =
        match e with
        | Lval    (Var v,o) -> Some (AddrOf (Var v,o))
        | AddrOf  (Var _,_) -> None
        | StartOf (Var _,_) -> None
        | Lval    (Mem e,o) -> Some (AddrOf (Mem e, o))
        | AddrOf  (Mem e,o) -> (match addrOfExp e with Some e -> Some (AddrOf (Mem e, o)) | x -> x)
        | StartOf (Mem e,o) -> (match addrOfExp e with Some e -> Some (AddrOf (Mem e, o)) | x -> x)
        | CastE   (t,e) -> addrOfExp e
        | _ -> None
      in
      let lval_is_not_disjoint (v,o) als =
        let rec oleq o s =
          match o, s with
          | `NoOffset, _ -> true
          | `Field (f1,o), `Field (f2,s) when f1.fname = f2.fname -> oleq o s
          | `Index (i1,o), `Index (i2,s) when exp_equal i1 i2     -> oleq o s
          | _ -> false
        in
        if Queries.LS.is_top als
        then false
        else Queries.LS.exists (fun (u,s) ->  v.vid = u.vid && oleq o s) als
      in
      let (als, test) =
        match addrOfExp a with
        | None -> (Queries.LS.bot (), false)
        | Some e ->
          let als = pt e in
          (als, lval_is_not_disjoint bl als)
      in
      (*      Messages.report
              ( sprint 80 (Lval.CilLval.pretty () bl)
              ^ " in PT("
              ^ sprint 80 (d_exp () a)
              ^ ") = "
              ^ sprint 80 (Queries.LS.pretty () als)
              ^ (if Queries.LS.is_top als || test then ": yes" else ": no"));
      *)      if (Queries.LS.is_top als) || Queries.LS.mem (dummyFunDec.svar, `NoOffset) als
      then type_may_change_apt a
      else test ||
           match a with
           | Const _
           | SizeOf _
           | SizeOfE _
           | SizeOfStr _
           | AlignOf _
           | AlignOfE _ -> false
           | UnOp (_,e,_) -> lval_may_change_pt e bl
           | BinOp (_,e1,e2,_) -> lval_may_change_pt e1 bl || lval_may_change_pt e2 bl
           | Lval (Var _,o)
           | AddrOf (Var _,o)
           | StartOf (Var _,o) -> may_change_pt_offset o
           | Lval (Mem e,o)
           | AddrOf (Mem e,o)
           | StartOf (Mem e,o) -> may_change_pt_offset o || lval_may_change_pt e bl
           | CastE (t,e) -> lval_may_change_pt e bl
           | Question _ -> failwith "Logical operations should be compiled away by CIL."
           | _ -> failwith "Unmatched pattern."
    in
    let r =
      if Queries.LS.is_top bls || Queries.LS.mem (dummyFunDec.svar, `NoOffset) bls
      then ((*Messages.report "No PT-set: switching to types ";*) type_may_change_apt a )
      else Queries.LS.exists (lval_may_change_pt a) bls
    in
    (*    if r
          then (Messages.report ("Kill " ^sprint 80 (Exp.pretty () a)^" because of "^sprint 80 (Exp.pretty () b)); r)
          else (Messages.report ("Keep " ^sprint 80 (Exp.pretty () a)^" because of "^sprint 80 (Exp.pretty () b)); r)
          Messages.report (sprint 80 (Exp.pretty () b) ^" changed lvalues: "^sprint 80 (Queries.LS.pretty () bls));
    *)    r

  (* Remove elements, that would change if the given lval would change.*)
  let remove_exp ask (e:exp) (st:D.t) : D.t =
    D.filter (fun x -> not (may_change ask e x)) st

  let remove ask (e:lval) (st:D.t) : D.t =
    remove_exp ask (mkAddrOf e) st
    (*
    let not_in v xs = not (Exp.contains_var v xs) in
    let remove_simple (v,offs) st =
      D.filter (not_in v) st
    in
    match ask (Queries.MayPointTo (mkAddrOf e)) with
      | `LvalSet rv when not (Queries.LS.is_top rv) ->
          Queries.LS.fold remove_simple rv st
      | _ -> D.top ()
    *)

  let rec is_global_var (ask: Queries.ask) x =
    match x with
    | SizeOf _
    | SizeOfE _
    | SizeOfStr _
    | AlignOf _
    | AlignOfE _
    | UnOp _
    | BinOp _ -> None
    | Const _ -> Some false
    | Lval (Var v,_) -> Some v.vglob
    | Lval (Mem e, _) ->
      begin match ask (Queries.MayPointTo e) with
        | `LvalSet ls when not (Queries.LS.is_top ls) && not (Queries.LS.mem (dummyFunDec.svar, `NoOffset) ls) ->
          Some (Queries.LS.exists (fun (v, _) -> is_global_var ask (Lval (var v)) = Some true) ls)
        | _ -> Some true
      end
    | CastE (t,e) -> is_global_var ask e
    | AddrOf lval -> Some false
    | StartOf lval -> Some false
    | Question _ -> failwith "Logical operations should be compiled away by CIL."
    | _ -> failwith "Unmatched pattern."

  (* Set given lval equal to the result of given expression. On doubt do nothing. *)
  let add_eq ask (lv:lval) (rv:Exp.t) st =
    (*    let is_local x =
          match x with (Var v,_) -> not v.vglob | _ -> false
          in
          let st =
    *)  let lvt = unrollType @@ typeOf (Lval lv) in
    (*     Messages.report (sprint 80 (d_type () lvt)); *)
    if is_global_var ask (Lval lv) = Some false
    && Exp.interesting rv
<<<<<<< HEAD
    && is_global_var ask rv = Some false
    && (isArithmeticType lvt || isPointerType lvt)
=======
    && Exp.is_global_var rv = Some false
    && ((isArithmeticType lvt && match lvt with | TFloat _ -> false | _ -> true ) || isPointerType lvt)
>>>>>>> 9c5d9b0e
    then D.add_eq (rv,Lval lv) (remove ask lv st)
    else remove ask lv st
  (*    in
        match rv with
        | Lval rlval -> begin
            match ask (Queries.MayPointTo (mkAddrOf rlval)) with
              | `LvalSet rv when not (Queries.LS.is_top rv) && Queries.LS.cardinal rv = 1 ->
                  let rv = Exp.of_clval (Queries.LS.choose rv) in
                  if is_local lv && Exp.is_global_var rv = Some false
                  then D.add_eq (rv,Lval lv) st
                  else st
              | _ -> st
            end
        | _ -> st
  *)
  (* Give the set of reachables from argument. *)
  let reachables ask es =
    let reachable e st =
      match st with
      | None -> None
      | Some st ->
        match ask (Queries.ReachableFrom e) with
        | `LvalSet vs -> Some (Queries.LS.join vs st)
        | _ -> None
    in
    List.fold_right reachable es (Some (Queries.LS.empty ()))

  let rec reachable_from (r:Queries.LS.t) e =
    if Queries.LS.is_top r then true else
      let rec is_prefix x1 x2 =
        match x1, x2 with
        | _, `NoOffset -> true
        | Field (f1,o1), `Field (f2,o2) when f1.fname = f2.fname -> is_prefix o1 o2
        | Index (_,o1), `Index (_,o2) -> is_prefix o1 o2
        | _ -> false
      in
      let has_reachable_prefix v1 ofs =
        let suitable_prefix (v2,ofs2) =
          v1.vid = v2.vid
          && is_prefix ofs ofs2
        in
        Queries.LS.exists suitable_prefix r
      in
      match e with
      | SizeOf _
      | SizeOfE _
      | SizeOfStr _
      | AlignOf _
      | Const _
      | AlignOfE _
      | UnOp  _
      | BinOp _ -> true
      | AddrOf  (Var v2,ofs)
      | StartOf (Var v2,ofs)
      | Lval    (Var v2,ofs) -> has_reachable_prefix v2 ofs
      | AddrOf  (Mem e,_)
      | StartOf (Mem e,_)
      | Lval    (Mem e,_)
      | CastE (_,e)           -> reachable_from r e
      | Question _ -> failwith "Logical operations should be compiled away by CIL."
      | _ -> failwith "Unmatched pattern."

  (* Probably ok as is. *)
  let body ctx f = ctx.local

  (* Branch could be improved to set invariants like base tries to do. *)
  let branch ctx exp tv = ctx.local

  (* Just remove things that go out of scope. *)
  let return ctx exp fundec  =
    let rm v = remove ctx.ask (Var v,NoOffset) in
    List.fold_right rm (fundec.sformals@fundec.slocals) ctx.local

  (* removes all equalities with lval and then tries to make a new one: lval=rval *)
  let assign ctx (lval:lval) (rval:exp) : D.t  =
    let rval = constFold true (stripCasts rval) in
    add_eq ctx.ask lval rval ctx.local

  (* First assign arguments to parameters. Then join it with reachables, to get
     rid of equalities that are not reachable. *)
  let enter ctx lval f args =
    let rec fold_left2 f r xs ys =
      match xs, ys with
      | x::xs, y::ys -> fold_left2 f (f r x y) xs ys
      | _ -> r
    in
    let assign_one_param st lv exp =
      let rm = remove ctx.ask (Var lv, NoOffset) st in
      add_eq ctx.ask (Var lv, NoOffset) exp rm
    in
    let f = Cilfacade.getdec f in
    let nst =
      try fold_left2 assign_one_param ctx.local f.sformals args
      with SetDomain.Unsupported _ -> (* ignore varargs fr now *) D.top ()
    in
    match D.is_bot ctx.local with
    | true -> raise Analyses.Deadcode
    | false -> [ctx.local,nst]

  let combine ctx lval fexp f args fc st2 =
    match D.is_bot ctx.local with
    | true -> raise Analyses.Deadcode
    | false ->
      match lval with
      | Some lval -> remove ctx.ask lval st2
      | None -> st2

  let unknown_fn ctx lval f args =
    let args =
      match LF.get_invalidate_action f.vname with
      | Some fnc -> fnc `Write args
      | _ -> args
    in
    let es =
      match lval with
      | Some l -> mkAddrOf l :: args
      | None -> args
    in
    match D.is_bot ctx.local with
    | true -> raise Analyses.Deadcode
    | false ->
      match reachables ctx.ask es with
      | None -> D.top ()
      | Some rs ->
        let remove_reachable1 es st =
          let remove_reachable2 e st =
            if reachable_from rs e && not (isConstant e) then remove_exp ctx.ask e st else st
          in
          D.B.fold remove_reachable2 es st
        in
        D.fold remove_reachable1 ctx.local ctx.local

  let safe_fn = function
    | "memcpy" -> true
    | "__builtin_return_address" -> true
    | _ -> false

  (* remove all variables that are reachable from arguments *)
  let special ctx lval f args =
    match f.vname with
    | "spinlock_check" ->
      begin match lval with
        | Some x -> assign ctx x (List.hd args)
        | None -> unknown_fn ctx lval f args
      end
    | x when safe_fn x -> ctx.local
    | _ -> unknown_fn ctx lval f args
  (* query stuff *)

  let eq_set (e:exp) s =
    match D.find_class e s with
    | None -> Queries.ES.empty ()
    | Some es when D.B.is_bot es -> Queries.ES.bot ()
    | Some es ->
      let et = typeOf e in
      let add x xs =
        Queries.ES.add (CastE (et,x)) xs
      in
      D.B.fold add es (Queries.ES.empty ())

  let rec eq_set_clos e s =
    match e with
    | SizeOf _
    | SizeOfE _
    | SizeOfStr _
    | AlignOf _
    | Const _
    | AlignOfE _
    | UnOp _
    | BinOp _
    | AddrOf  (Var _,_)
    | StartOf (Var _,_)
    | Lval    (Var _,_) -> eq_set e s
    | AddrOf  (Mem e,ofs) ->
      Queries.ES.map (fun e -> mkAddrOf (mkMem e ofs)) (eq_set_clos e s)
    | StartOf (Mem e,ofs) ->
      Queries.ES.map (fun e -> mkAddrOrStartOf (mkMem e ofs)) (eq_set_clos e s)
    | Lval    (Mem e,ofs) ->
      Queries.ES.map (fun e -> Lval (mkMem e ofs)) (eq_set_clos e s)
    | CastE (t,e) ->
      Queries.ES.map (fun e -> CastE (t,e)) (eq_set_clos e s)
    | Question _ -> failwith "Logical operations should be compiled away by CIL."
    | _ -> failwith "Unmatched pattern."


  let query ctx x =
    match x with
    | Queries.ExpEq (e1,e2) when query_exp_equal ctx.ask e1 e2 ctx.global ctx.local ->
      `Bool (Queries.BD.of_bool true)
    | Queries.EqualSet e ->
      let r = eq_set_clos e ctx.local in
      (*          Messages.report ("equset of "^(sprint 80 (d_exp () e))^" is "^(Queries.ES.short 80 r));  *)
      `ExprSet r
    | _ -> `Top

end

let _ =
  MCP.register_analysis (module Spec : Spec)<|MERGE_RESOLUTION|>--- conflicted
+++ resolved
@@ -386,13 +386,8 @@
     (*     Messages.report (sprint 80 (d_type () lvt)); *)
     if is_global_var ask (Lval lv) = Some false
     && Exp.interesting rv
-<<<<<<< HEAD
     && is_global_var ask rv = Some false
-    && (isArithmeticType lvt || isPointerType lvt)
-=======
-    && Exp.is_global_var rv = Some false
     && ((isArithmeticType lvt && match lvt with | TFloat _ -> false | _ -> true ) || isPointerType lvt)
->>>>>>> 9c5d9b0e
     then D.add_eq (rv,Lval lv) (remove ask lv st)
     else remove ask lv st
   (*    in
