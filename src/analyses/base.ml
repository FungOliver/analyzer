(** Value analysis.  *)

open Prelude.Ana
open Analyses
open GobConfig
open BaseUtil
module A = Analyses
module H = Hashtbl
module Q = Queries

module GU = Goblintutil
module ID = ValueDomain.ID
module IdxDom = ValueDomain.IndexDomain
module AD = ValueDomain.AD
module Addr = ValueDomain.Addr
module Offs = ValueDomain.Offs
module LF = LibraryFunctions
module CArrays = ValueDomain.CArrays
module BI = IntOps.BigIntOps
module PU = PrecisionUtil

module VD     = BaseDomain.VD
module CPA    = BaseDomain.CPA
module Dep    = BaseDomain.PartDeps
module WeakUpdates   = BaseDomain.WeakUpdates
module BaseComponents = BaseDomain.BaseComponents



module MainFunctor (Priv:BasePriv.S) (RVEval:BaseDomain.ExpEvaluator with type t = BaseComponents (Priv.D).t) =
struct
  include Analyses.DefaultSpec

  exception Top

  module Dom    = BaseDomain.DomFunctor (Priv.D) (RVEval)
  type t = Dom.t
  module D      = Dom
  module C      = Dom

  (* Two global invariants:
     1. Priv.V -> Priv.G  --  used for Priv
     2. thread -> VD  --  used for thread returns *)

  module V =
  struct
    include Printable.Either (Priv.V) (ThreadIdDomain.Thread)
    let priv x = `Left x
    let thread x = `Right x
    include StdV
  end

  module G =
  struct
    include Lattice.Lift2 (Priv.G) (VD) (Printable.DefaultNames)

    let priv = function
      | `Bot -> Priv.G.bot ()
      | `Lifted1 x -> x
      | _ -> failwith "Base.priv"
    let thread = function
      | `Bot -> VD.bot ()
      | `Lifted2 x -> x
      | _ -> failwith "Base.thread"
    let create_priv priv = `Lifted1 priv
    let create_thread thread = `Lifted2 thread
  end

  let priv_getg getg g = G.priv (getg (V.priv g))
  let priv_sideg sideg g d = sideg (V.priv g) (G.create_priv d)

  type extra = (varinfo * Offs.t * bool) list
  type store = D.t
  type value = VD.t
  type address = AD.t
  type glob_fun  = V.t -> G.t
  type glob_diff = (V.t * G.t) list

  let name () = "base"
  let startstate v: store = { cpa = CPA.bot (); deps = Dep.bot (); weak = WeakUpdates.bot (); priv = Priv.startstate ()}
  let exitstate  v: store = { cpa = CPA.bot (); deps = Dep.bot (); weak = WeakUpdates.bot (); priv = Priv.startstate ()}

  (**************************************************************************
   * Helpers
   **************************************************************************)

  let is_privglob v = GobConfig.get_bool "annotation.int.privglobs" && v.vglob

  let project_val p_opt value is_glob =
    match GobConfig.get_bool "annotation.int.enabled", is_glob, p_opt with
    | true, true, _ -> VD.project PU.max_precision value
    | true, false, Some p -> VD.project p value
    | _ -> value

  let project p_opt cpa =
    CPA.mapi (fun varinfo value -> project_val p_opt value (is_privglob varinfo)) cpa


  (**************************************************************************
   * Initializing my variables
   **************************************************************************)

  let return_varstore = ref dummyFunDec.svar
  let return_varinfo () = !return_varstore
  let return_var () = AD.from_var (return_varinfo ())
  let return_lval (): lval = (Var (return_varinfo ()), NoOffset)

  let heap_var ctx =
    let info = match (ctx.ask Q.HeapVar) with
      | `Lifted vinfo -> vinfo
      | _ -> failwith("Ran without a malloc analysis.") in
    info

  (* hack for char a[] = {"foo"} or {'f','o','o', '\000'} *)
  let char_array : (lval, bytes) Hashtbl.t = Hashtbl.create 500

  let init marshal =
    return_varstore := Goblintutil.create_var @@ makeVarinfo false "RETURN" voidType;
    Priv.init ()

  let finalize () =
    Priv.finalize ()

  (**************************************************************************
   * Abstract evaluation functions
   **************************************************************************)

  let iDtoIdx = ID.cast_to (Cilfacade.ptrdiff_ikind ())

  let unop_ID = function
    | Neg  -> ID.neg
    | BNot -> ID.bitnot
    | LNot -> ID.lognot

  (* Evaluating Cil's unary operators. *)
  let evalunop op typ = function
    | `Int v1 -> `Int (ID.cast_to (Cilfacade.get_ikind typ) (unop_ID op v1))
    | `Address a when op = LNot ->
      if AD.is_null a then
        `Int (ID.of_bool (Cilfacade.get_ikind typ) true)
      else if AD.is_not_null a then
        `Int (ID.of_bool (Cilfacade.get_ikind typ) false)
      else
        `Int (ID.top_of (Cilfacade.get_ikind typ))
    | `Bot -> `Bot
    | _ -> VD.top ()

  let binop_ID (result_ik: Cil.ikind) = function
    | PlusA -> ID.add
    | MinusA -> ID.sub
    | Mult -> ID.mul
    | Div -> ID.div
    | Mod -> ID.rem
    | Lt -> ID.lt
    | Gt -> ID.gt
    | Le -> ID.le
    | Ge -> ID.ge
    | Eq -> ID.eq
    | Ne -> ID.ne
    | BAnd -> ID.bitand
    | BOr -> ID.bitor
    | BXor -> ID.bitxor
    | Shiftlt -> ID.shift_left
    | Shiftrt -> ID.shift_right
    | LAnd -> ID.logand
    | LOr -> ID.logor
    | b -> (fun x y -> (ID.top_of result_ik))

  (* Evaluate binop for two abstract values: *)
  let evalbinop (a: Q.ask) (st: store) (op: binop) (t1:typ) (a1:value) (t2:typ) (a2:value) (t:typ) :value =
    if M.tracing then M.tracel "eval" "evalbinop %a %a %a\n" d_binop op VD.pretty a1 VD.pretty a2;
    (* We define a conversion function for the easy cases when we can just use
     * the integer domain operations. *)
    let bool_top ik = ID.(join (of_int ik BI.zero) (of_int ik BI.one)) in
    (* An auxiliary function for ptr arithmetic on array values. *)
    let addToAddr n (addr:Addr.t) =
      let typeOffsetOpt o t =
        try
          Some (Cilfacade.typeOffset t o)
        with Cilfacade.TypeOfError _ ->
          None
      in
      (* adds n to the last offset *)
      let rec addToOffset n (t:typ option) = function
        | `Index (i, `NoOffset) ->
          (* If we have arrived at the last Offset and it is an Index, we add our integer to it *)
          `Index(IdxDom.add i (iDtoIdx n), `NoOffset)
        | `Field (f, `NoOffset) ->
          (* If we have arrived at the last Offset and it is a Field,
           * then check if we're subtracting exactly its offsetof.
           * If so, n cancels out f exactly.
           * This is to better handle container_of hacks. *)
          let n_offset = iDtoIdx n in
          begin match t with
            | Some t ->
              let (f_offset_bits, _) = bitsOffset t (Field (f, NoOffset)) in
              let f_offset = IdxDom.of_int (Cilfacade.ptrdiff_ikind ()) (BI.of_int (f_offset_bits / 8)) in
              begin match IdxDom.(to_bool (eq f_offset (neg n_offset))) with
                | Some true -> `NoOffset
                | _ -> `Field (f, `Index (n_offset, `NoOffset))
              end
            | None -> `Field (f, `Index (n_offset, `NoOffset))
          end
        | `Index (i, o) ->
          let t' = BatOption.bind t (typeOffsetOpt (Index (integer 0, NoOffset))) in (* actual index value doesn't matter for typeOffset *)
          `Index(i, addToOffset n t' o)
        | `Field (f, o) ->
          let t' = BatOption.bind t (typeOffsetOpt (Field (f, NoOffset))) in
          `Field(f, addToOffset n t' o)
        | `NoOffset -> `Index(iDtoIdx n, `NoOffset)
      in
      let default = function
        | Addr.NullPtr when GobOption.exists (BI.equal BI.zero) (ID.to_int n) -> Addr.NullPtr
        | _ -> Addr.UnknownPtr
      in
      match Addr.to_var_offset addr with
      | Some (x, o) -> Addr.from_var_offset (x, addToOffset n (Some x.vtype) o)
      | None -> default addr
    in
    let addToAddrOp p n =
      match op with
      (* For array indexing e[i] and pointer addition e + i we have: *)
      | IndexPI | PlusPI ->
        `Address (AD.map (addToAddr n) p)
      (* Pointer subtracted by a value (e-i) is very similar *)
      (* Cast n to the (signed) ptrdiff_ikind, then add the its negated value. *)
      | MinusPI ->
        let n = ID.neg (ID.cast_to (Cilfacade.ptrdiff_ikind ()) n) in
        `Address (AD.map (addToAddr n) p)
      | Mod -> `Int (ID.top_of (Cilfacade.ptrdiff_ikind ())) (* we assume that address is actually casted to int first*)
      | _ -> `Address AD.top_ptr
    in
    (* The main function! *)
    match a1,a2 with
    (* For the integer values, we apply the domain operator *)
    | `Int v1, `Int v2 ->
      let result_ik = Cilfacade.get_ikind t in
      `Int (ID.cast_to result_ik (binop_ID result_ik op v1 v2))
    (* For address +/- value, we try to do some elementary ptr arithmetic *)
    | `Address p, `Int n
    | `Int n, `Address p when op=Eq || op=Ne ->
      let ik = Cilfacade.get_ikind t in
      `Int (match ID.to_bool n, AD.to_bool p with
          | Some a, Some b -> ID.of_bool ik (op=Eq && a=b || op=Ne && a<>b)
          | _ -> bool_top ik)
    | `Address p, `Int n  ->
      addToAddrOp p n
    | `Address p, `Top ->
      (* same as previous, but with Unknown instead of int *)
      (* TODO: why does this even happen in zstd-thread-pool-add? *)
      let n = ID.top_of (Cilfacade.ptrdiff_ikind ()) in (* pretend to have unknown ptrdiff int instead *)
      addToAddrOp p n
    (* If both are pointer values, we can subtract them and well, we don't
     * bother to find the result in most cases, but it's an integer. *)
    | `Address p1, `Address p2 -> begin
        let ik = Cilfacade.get_ikind t in
        let eq x y =
          if AD.is_definite x && AD.is_definite y then
            let ax = AD.choose x in
            let ay = AD.choose y in
            if AD.Addr.equal ax ay then
              match AD.Addr.to_var ax with
              | Some v when a.f (Q.IsMultiple v) ->
                None
              | _ ->
                Some true
            else
              (* If they are unequal, it does not matter if the underlying var represents multiple concrete vars or not *)
              Some false
          else
            None
        in
        match op with
        (* TODO use ID.of_incl_list [0; 1] for all comparisons *)
        | MinusPP ->
          (* when subtracting pointers to arrays, per 6.5.6 of C-standard if we subtract two pointers to the same array, the difference *)
          (* between them is the difference in subscript *)
          begin
            let rec calculateDiffFromOffset x y =
              match x, y with
              | `Field ((xf:Cil.fieldinfo), xo), `Field((yf:Cil.fieldinfo), yo)
                when CilType.Fieldinfo.equal xf yf ->
                calculateDiffFromOffset xo yo
              | `Index (i, `NoOffset), `Index(j, `NoOffset) ->
                begin
                  let diff = ValueDomain.IndexDomain.sub i j in
                  match ValueDomain.IndexDomain.to_int diff with
                  | Some z -> `Int(ID.of_int ik z)
                  | _ -> `Int (ID.top_of ik)
                end
              | `Index (xi, xo), `Index(yi, yo) when xi = yi -> (* TODO: ID.equal? *)
                calculateDiffFromOffset xo yo
              | _ -> `Int (ID.top_of ik)
            in
            if AD.is_definite p1 && AD.is_definite p2 then
              match Addr.to_var_offset (AD.choose p1), Addr.to_var_offset (AD.choose p2) with
              | Some (x, xo), Some (y, yo) when CilType.Varinfo.equal x y ->
                calculateDiffFromOffset xo yo
              | _, _ ->
                `Int (ID.top_of ik)
            else
              `Int (ID.top_of ik)
          end
        | Eq ->
          `Int (if AD.is_bot (AD.meet p1 p2) then ID.of_int ik BI.zero else match eq p1 p2 with Some x when x -> ID.of_int ik BI.one | _ -> bool_top ik)
        | Ne ->
          `Int (if AD.is_bot (AD.meet p1 p2) then ID.of_int ik BI.one else match eq p1 p2 with Some x when x -> ID.of_int ik BI.zero | _ -> bool_top ik)
        | _ -> VD.top ()
      end
    (* For other values, we just give up! *)
    | `Bot, _ -> `Bot
    | _, `Bot -> `Bot
    | _ -> VD.top ()

  (* Auxiliary function to append an additional offset to a given offset. *)
  let rec add_offset ofs add =
    match ofs with
    | `NoOffset -> add
    | `Field (fld, `NoOffset) -> `Field (fld, add)
    | `Field (fld, ofs) -> `Field (fld, add_offset ofs add)
    | `Index (exp, `NoOffset) -> `Index (exp, add)
    | `Index (exp, ofs) -> `Index (exp, add_offset ofs add)

  (* We need the previous function with the varinfo carried along, so we can
   * map it on the address sets. *)
  let add_offset_varinfo add ad =
    match Addr.to_var_offset ad with
    | Some (x,ofs) -> Addr.from_var_offset (x, add_offset ofs add)
    | None -> ad


  (**************************************************************************
   * State functions
   **************************************************************************)

  let sync' reason ctx: D.t =
    let multi =
      match reason with
      | `Init
      | `Thread ->
        true
      | _ ->
        ThreadFlag.is_multi (Analyses.ask_of_ctx ctx)
    in
    if M.tracing then M.tracel "sync" "sync multi=%B earlyglobs=%B\n" multi !GU.earlyglobs;
    if !GU.earlyglobs || multi then Priv.sync (Analyses.ask_of_ctx ctx) (priv_getg ctx.global) (priv_sideg ctx.sideg) ctx.local reason else ctx.local

  let sync ctx reason = sync' (reason :> [`Normal | `Join | `Return | `Init | `Thread]) ctx

  let publish_all ctx reason =
    ignore (sync' reason ctx)

  let get_var (a: Q.ask) (gs: glob_fun) (st: store) (x: varinfo): value =
    if (!GU.earlyglobs || ThreadFlag.is_multi a) && is_global a x then
      Priv.read_global a (priv_getg gs) st x
    else begin
      if M.tracing then M.tracec "get" "Singlethreaded mode.\n";
      CPA.find x st.cpa
    end

  (** [get st addr] returns the value corresponding to [addr] in [st]
   *  adding proper dependencies.
   *  For the exp argument it is always ok to put None. This means not using precise information about
   *  which part of an array is involved.  *)
  let rec get ?(top=VD.top ()) ?(full=false) a (gs: glob_fun) (st: store) (addrs:address) (exp:exp option): value =
    let at = AD.get_type addrs in
    let firstvar = if M.tracing then match AD.to_var_may addrs with [] -> "" | x :: _ -> x.vname else "" in
    if M.tracing then M.traceli "get" ~var:firstvar "Address: %a\nState: %a\n" AD.pretty addrs CPA.pretty st.cpa;
    (* Finding a single varinfo*offset pair *)
    let res =
      let f_addr (x, offs) =
        (* get hold of the variable value, either from local or global state *)
        let var = get_var a gs st x in
        let v = VD.eval_offset a (fun x -> get a gs st x exp) var offs exp (Some (Var x, Offs.to_cil_offset offs)) x.vtype in
        if M.tracing then M.tracec "get" "var = %a, %a = %a\n" VD.pretty var AD.pretty (AD.from_var_offset (x, offs)) VD.pretty v;
        if full then v else match v with
          | `Blob (c,s,_) -> c
          | x -> x
      in
      let f = function
        | Addr.Addr (x, o) -> f_addr (x, o)
        | Addr.NullPtr -> VD.bot () (* TODO: why bot? *)
        | Addr.UnknownPtr -> top (* top may be more precise than VD.top, e.g. for address sets, such that known addresses are kept for soundness *)
        | Addr.StrPtr _ -> `Int (ID.top_of IChar)
      in
      (* We form the collecting function by joining *)
      let c x = match x with (* If address type is arithmetic, and our value is an int, we cast to the correct ik *)
        | `Int _ when Cil.isArithmeticType at -> VD.cast at x
        | _ -> x
      in
      let f x a = VD.join (c @@ f x) a in      (* Finally we join over all the addresses in the set. *)
      AD.fold f addrs (VD.bot ())
    in
    if M.tracing then M.traceu "get" "Result: %a\n" VD.pretty res;
    res


  (**************************************************************************
   * Auxiliary functions for function calls
   **************************************************************************)

  (* From a list of values, presumably arguments to a function, simply extract
   * the pointer arguments. *)
  let get_ptrs (vals: value list): address list =
    let f x acc = match x with
      | `Address adrs when AD.is_top adrs ->
        M.info ~category:Unsound "Unknown address given as function argument"; acc
      | `Address adrs when AD.to_var_may adrs = [] -> acc
      | `Address adrs ->
        let typ = AD.get_type adrs in
        if isFunctionType typ then acc else adrs :: acc
      | `Top -> M.info ~category:Unsound "Unknown value type given as function argument"; acc
      | _ -> acc
    in
    List.fold_right f vals []

  let rec reachable_from_value (ask: Q.ask) (gs:glob_fun) st (value: value) (t: typ) (description: string)  =
    let empty = AD.empty () in
    if M.tracing then M.trace "reachability" "Checking value %a\n" VD.pretty value;
    match value with
    | `Top ->
      if VD.is_immediate_type t then () else M.info ~category:Unsound "Unknown value in %s could be an escaped pointer address!" description; empty
    | `Bot -> (*M.debug "A bottom value when computing reachable addresses!";*) empty
    | `Address adrs when AD.is_top adrs ->
      M.info ~category:Unsound "Unknown address in %s has escaped." description; AD.remove Addr.NullPtr adrs (* return known addresses still to be a bit more sane (but still unsound) *)
    (* The main thing is to track where pointers go: *)
    | `Address adrs -> AD.remove Addr.NullPtr adrs
    (* Unions are easy, I just ingore the type info. *)
    | `Union (f,e) -> reachable_from_value ask gs st e t description
    (* For arrays, we ask to read from an unknown index, this will cause it
     * join all its values. *)
    | `Array a -> reachable_from_value ask gs st (ValueDomain.CArrays.get ask a (ExpDomain.top (), ValueDomain.ArrIdxDomain.top ())) t description
    | `Blob (e,_,_) -> reachable_from_value ask gs st e t description
    | `Struct s -> ValueDomain.Structs.fold (fun k v acc -> AD.join (reachable_from_value ask gs st v t description) acc) s empty
    | `Int _ -> empty
    | `Thread _ -> empty (* thread IDs are abstract and nothing known can be reached from them *)

  (* Get the list of addresses accessable immediately from a given address, thus
   * all pointers within a structure should be considered, but we don't follow
   * pointers. We return a flattend representation, thus simply an address (set). *)
  let reachable_from_address (ask: Q.ask) (gs:glob_fun) st (adr: address): address =
    if M.tracing then M.tracei "reachability" "Checking for %a\n" AD.pretty adr;
    let res = reachable_from_value ask gs st (get ask gs st adr None) (AD.get_type adr) (AD.show adr) in
    if M.tracing then M.traceu "reachability" "Reachable addresses: %a\n" AD.pretty res;
    res

  (* The code for getting the variables reachable from the list of parameters.
   * This section is very confusing, because I use the same construct, a set of
   * addresses, as both AD elements abstracting individual (ambiguous) addresses
   * and the workset of visited addresses. *)
  let reachable_vars (ask: Q.ask) (args: address list) (gs:glob_fun) (st: store): address list =
    if M.tracing then M.traceli "reachability" "Checking reachable arguments from [%a]!\n" (d_list ", " AD.pretty) args;
    let empty = AD.empty () in
    (* We begin looking at the parameters: *)
    let argset = List.fold_right (AD.join) args empty in
    let workset = ref argset in
    (* And we keep a set of already visited variables *)
    let visited = ref empty in
    while not (AD.is_empty !workset) do
      visited := AD.union !visited !workset;
      (* ok, let's visit all the variables in the workset and collect the new variables *)
      let visit_and_collect var (acc: address): address =
        let var = AD.singleton var in (* Very bad hack! Pathetic really! *)
        AD.union (reachable_from_address ask gs st var) acc in
      let collected = AD.fold visit_and_collect !workset empty in
      (* And here we remove the already visited variables *)
      workset := AD.diff collected !visited
    done;
    (* Return the list of elements that have been visited. *)
    if M.tracing then M.traceu "reachability" "All reachable vars: %a\n" AD.pretty !visited;
    List.map AD.singleton (AD.elements !visited)

  let drop_non_ptrs (st:CPA.t) : CPA.t =
    if CPA.is_top st then st else
      let rec replace_val = function
        | `Address _ as v -> v
        | `Blob (v,s,o) ->
          begin match replace_val v with
            | `Blob (`Top,_,_)
            | `Top -> `Top
            | t -> `Blob (t,s,o)
          end
        | `Struct s -> `Struct (ValueDomain.Structs.map replace_val s)
        | _ -> `Top
      in
      CPA.map replace_val st

  let drop_ints (st:CPA.t) : CPA.t =
    if CPA.is_top st then st else
      let rec replace_val = function
        | `Int _       -> `Top
        | `Array n     -> `Array (ValueDomain.CArrays.map replace_val n)
        | `Struct n    -> `Struct (ValueDomain.Structs.map replace_val n)
        | `Union (f,v) -> `Union (f,replace_val v)
        | `Blob (n,s,o)  -> `Blob (replace_val n,s,o)
        | `Address x -> `Address (ValueDomain.AD.map ValueDomain.Addr.drop_ints x)
        | x -> x
      in
      CPA.map replace_val st

  let drop_interval = CPA.map (function `Int x -> `Int (ID.no_interval x) | x -> x)

  let context (fd: fundec) (st: store): store =
    let f keep drop_fn (st: store) = if keep then st else { st with cpa = drop_fn st.cpa} in
    st |>
    f (not !GU.earlyglobs) (CPA.filter (fun k v -> not (Basetype.Variables.is_global k) || is_excluded_from_earlyglobs k))
    %> f (ContextUtil.should_keep ~isAttr:GobContext ~keepOption:"ana.base.context.non-ptr" ~removeAttr:"base.no-non-ptr" ~keepAttr:"base.non-ptr" fd) drop_non_ptrs
    %> f (ContextUtil.should_keep ~isAttr:GobContext ~keepOption:"ana.base.context.int" ~removeAttr:"base.no-int" ~keepAttr:"base.int" fd) drop_ints
    %> f (ContextUtil.should_keep ~isAttr:GobContext ~keepOption:"ana.base.context.interval" ~removeAttr:"base.no-interval" ~keepAttr:"base.interval" fd) drop_interval

  let context_cpa fd (st: store) = (context fd st).cpa

  let convertToQueryLval x =
    let rec offsNormal o =
      let ik = Cilfacade.ptrdiff_ikind () in
      let toInt i =
        match IdxDom.to_int @@ ID.cast_to ik i with
        | Some x -> Const (CInt (x,ik, None))
        | _ -> mkCast ~e:(Const (CStr ("unknown",No_encoding))) ~newt:intType

      in
      match o with
      | `NoOffset -> `NoOffset
      | `Field (f,o) -> `Field (f,offsNormal o)
      | `Index (i,o) -> `Index (toInt i,offsNormal o)
    in
    match x with
    | ValueDomain.AD.Addr.Addr (v,o) ->[v,offsNormal o]
    | _ -> []

  let addrToLvalSet a =
    let add x y = Q.LS.add y x in
    try
      AD.fold (fun e c -> List.fold_left add c (convertToQueryLval e)) a (Q.LS.empty ())
    with SetDomain.Unsupported _ -> Q.LS.top ()

  let reachable_top_pointers_types ctx (ps: AD.t) : Queries.TS.t =
    let module TS = Queries.TS in
    let empty = AD.empty () in
    let reachable_from_address (adr: address) =
      let with_type t = function
        | (ad,ts,true) ->
          begin match unrollType t with
            | TPtr (p,_) ->
              (ad, TS.add (unrollType p) ts, false)
            | _ ->
              (ad, ts, false)
          end
        | x -> x
      in
      let with_field (a,t,b) = function
        | `Top -> (AD.empty (), TS.top (), false)
        | `Bot -> (a,t,false)
        | `Lifted f -> with_type f.ftype (a,t,b)
      in
      let rec reachable_from_value (value: value) =
        match value with
        | `Top -> (empty, TS.top (), true)
        | `Bot -> (empty, TS.bot (), false)
        | `Address adrs when AD.is_top adrs -> (empty,TS.bot (), true)
        | `Address adrs -> (adrs,TS.bot (), AD.has_unknown adrs)
        | `Union (t,e) -> with_field (reachable_from_value e) t
        | `Array a -> reachable_from_value (ValueDomain.CArrays.get (Analyses.ask_of_ctx ctx) a (ExpDomain.top(), ValueDomain.ArrIdxDomain.top ()))
        | `Blob (e,_,_) -> reachable_from_value e
        | `Struct s ->
          let join_tr (a1,t1,_) (a2,t2,_) = AD.join a1 a2, TS.join t1 t2, false in
          let f k v =
            join_tr (with_type k.ftype (reachable_from_value v))
          in
          ValueDomain.Structs.fold f s (empty, TS.bot (), false)
        | `Int _ -> (empty, TS.bot (), false)
        | `Thread _ -> (empty, TS.bot (), false) (* TODO: is this right? *)
      in
      reachable_from_value (get (Analyses.ask_of_ctx ctx) ctx.global ctx.local adr None)
    in
    let visited = ref empty in
    let work = ref ps in
    let collected = ref (TS.empty ()) in
    while not (AD.is_empty !work) do
      let next = ref empty in
      let do_one a =
        let (x,y,_) = reachable_from_address (AD.singleton a) in
        collected := TS.union !collected y;
        next := AD.union !next x
      in
      if not (AD.is_top !work) then
        AD.iter do_one !work;
      visited := AD.union !visited !work;
      work := AD.diff !next !visited
    done;
    !collected

  (* The evaluation function as mutually recursive eval_lv & eval_rv *)
  let rec eval_rv (a: Q.ask) (gs:glob_fun) (st: store) (exp:exp): value =
    if M.tracing then M.traceli "evalint" "base eval_rv %a\n" d_exp exp;
    let r =
      (* we have a special expression that should evaluate to top ... *)
      if exp = MyCFG.unknown_exp then
        VD.top ()
      else
        eval_rv_ask_evalint a gs st exp
    in
    if M.tracing then M.traceu "evalint" "base eval_rv %a -> %a\n" d_exp exp VD.pretty r;
    r

  (** Evaluate expression using EvalInt query.
      Base itself also answers EvalInt, so recursion goes indirectly through queries.
      This allows every subexpression to also meet more precise value from other analyses.
      Non-integer expression just delegate to next eval_rv function. *)
  and eval_rv_ask_evalint a gs st exp =
    let eval_next () = eval_rv_no_ask_evalint a gs st exp in
    if M.tracing then M.traceli "evalint" "base eval_rv_ask_evalint %a\n" d_exp exp;
    let r =
      match Cilfacade.typeOf exp with
      | typ when Cil.isIntegralType typ && not (Cil.isConstant exp) -> (* don't EvalInt integer constants, base can do them precisely itself *)
        if M.tracing then M.traceli "evalint" "base ask EvalInt %a\n" d_exp exp;
        let a = a.f (Q.EvalInt exp) in (* through queries includes eval_next, so no (exponential) branching is necessary *)
        if M.tracing then M.traceu "evalint" "base ask EvalInt %a -> %a\n" d_exp exp Queries.ID.pretty a;
        begin match a with
          | `Bot -> eval_next () (* Base EvalInt returns bot on incorrect type (e.g. pthread_t); ignore and continue. *)
          (* | x -> Some (`Int x) *)
          | `Lifted x -> `Int x (* cast should be unnecessary, EvalInt should guarantee right ikind already *)
          | `Top -> `Int (ID.top_of (Cilfacade.get_ikind typ)) (* query cycle *)
        end
      | exception Cilfacade.TypeOfError _ (* Bug: typeOffset: Field on a non-compound *)
      | _ -> eval_next ()
    in
    if M.tracing then M.traceu "evalint" "base eval_rv_ask_evalint %a -> %a\n" d_exp exp VD.pretty r;
    r

  (** Evaluate expression without EvalInt query on outermost expression.
      This is used by base responding to EvalInt to immediately directly avoid EvalInt query cycle, which would return top.
      Recursive [eval_rv] calls on subexpressions still go through [eval_rv_ask_evalint]. *)
  and eval_rv_no_ask_evalint a gs st exp =
    eval_rv_ask_mustbeequal a gs st exp (* just as alias, so query doesn't weirdly have to call eval_rv_ask_mustbeequal *)

  (** Evaluate expression using MustBeEqual query.
      Otherwise just delegate to next eval_rv function. *)
  and eval_rv_ask_mustbeequal a gs st exp =
    let eval_next () = eval_rv_base a gs st exp in
    if M.tracing then M.traceli "evalint" "base eval_rv_ask_mustbeequal %a\n" d_exp exp;
    let binop op e1 e2 =
      let must_be_equal () =
        let r = a.f (Q.MustBeEqual (e1, e2)) in
        if M.tracing then M.tracel "query" "MustBeEqual (%a, %a) = %b\n" d_exp e1 d_exp e2 r;
        r
      in
      match op with
      | MinusA when must_be_equal () ->
        let ik = Cilfacade.get_ikind_exp exp in
        `Int (ID.of_int ik BI.zero)
      | MinusPI
      | MinusPP when must_be_equal () ->
        let ik = match !ptrdiffType with TInt (ik,_) -> ik | _ -> assert false in
        `Int (ID.of_int ik BI.zero)
      | Eq
      | Le
      | Ge when must_be_equal () ->
        let ik = Cilfacade.get_ikind_exp exp in
        `Int (ID.of_bool ik true)
      | Ne
      | Lt
      | Gt when must_be_equal () ->
        let ik = Cilfacade.get_ikind_exp exp in
        `Int (ID.of_bool ik false)
      | _ -> eval_next ()
    in
    let r =
    match exp with
    | BinOp (op,arg1,arg2,_) -> binop op arg1 arg2
    | _ -> eval_next ()
    in
    if M.tracing then M.traceu "evalint" "base eval_rv_ask_mustbeequal %a -> %a\n" d_exp exp VD.pretty r;
    r

  (** Evaluate expression structurally by base.
      This handles constants directly and variables using CPA.
      Subexpressions delegate to [eval_rv], which may use queries on them. *)
  and eval_rv_base (a: Q.ask) (gs:glob_fun) (st: store) (exp:exp): value =
    if M.tracing then M.traceli "evalint" "base eval_rv_base %a\n" d_exp exp;
    let rec do_offs def = function (* for types that only have one value *)
      | Field (fd, offs) -> begin
          match Goblintutil.is_blessed (TComp (fd.fcomp, [])) with
          | Some v -> do_offs (`Address (AD.singleton (Addr.from_var_offset (v,convert_offset a gs st (Field (fd, offs)))))) offs
          | None -> do_offs def offs
        end
      | Index (_, offs) -> do_offs def offs
      | NoOffset -> def
    in
    let binop_remove_same_casts ~extra_is_safe ~e1 ~e2 ~t1 ~t2 ~c1 ~c2 =
      let te1 = Cilfacade.typeOf e1 in
      let te2 = Cilfacade.typeOf e2 in
      let both_arith_type = isArithmeticType te1 && isArithmeticType te2 in
      let is_safe = (extra_is_safe || VD.is_safe_cast t1 te1 && VD.is_safe_cast t2 te2) && not both_arith_type in
      M.tracel "cast" "remove cast on both sides for %a? -> %b\n" d_exp exp is_safe;
      if is_safe then ( (* we can ignore the casts if the casts can't change the value *)
        let e1 = if isArithmeticType te1 then c1 else e1 in
        let e2 = if isArithmeticType te2 then c2 else e2 in
        (e1, e2)
      )
      else
        (c1, c2)
    in
    let binop_case ~arg1 ~arg2 ~op ~typ =
      let a1 = eval_rv a gs st arg1 in
      let a2 = eval_rv a gs st arg2 in
      let t1 = Cilfacade.typeOf arg1 in
      let t2 = Cilfacade.typeOf arg2 in
      evalbinop a st op t1 a1 t2 a2 typ
    in
    let r =
      (* query functions were no help ... now try with values*)
      match constFold true exp with
      (* Integer literals *)
      (* seems like constFold already converts CChr to CInt *)
      | Const (CChr x) -> eval_rv a gs st (Const (charConstToInt x)) (* char becomes int, see Cil doc/ISO C 6.4.4.4.10 *)
      | Const (CInt (num,ikind,str)) ->
        (match str with Some x -> M.tracel "casto" "CInt (%s, %a, %s)\n" (Cilint.string_of_cilint num) d_ikind ikind x | None -> ());
        `Int (ID.cast_to ikind (IntDomain.of_const (num,ikind,str)))
      (* String literals *)
      | Const (CStr (x,_)) -> `Address (AD.from_string x) (* normal 8-bit strings, type: char* *)
      | Const (CWStr (xs,_) as c) -> (* wide character strings, type: wchar_t* *)
        let x = Pretty.sprint ~width:80 (d_const () c) in (* escapes, see impl. of d_const in cil.ml *)
        let x = String.sub x 2 (String.length x - 3) in (* remove surrounding quotes: L"foo" -> foo *)
        `Address (AD.from_string x) (* `Address (AD.str_ptr ()) *)
      | Const _ -> VD.top ()
      (* Variables and address expressions *)
      | Lval (Var v, ofs) -> do_offs (get a gs st (eval_lv a gs st (Var v, ofs)) (Some exp)) ofs
      (*| Lval (Mem e, ofs) -> do_offs (get a gs st (eval_lv a gs st (Mem e, ofs))) ofs*)
      | Lval (Mem e, ofs) ->
        (*M.tracel "cast" "Deref: lval: %a\n" d_plainlval lv;*)
        let rec contains_vla (t:typ) = match t with
          | TPtr (t, _) -> contains_vla t
          | TArray(t, None, args) -> true
          | TArray(t, Some exp, args) when isConstant exp -> contains_vla t
          | TArray(t, Some exp, args) -> true
          | _ -> false
        in
        let b = Mem e, NoOffset in (* base pointer *)
        let t = Cilfacade.typeOfLval b in (* static type of base *)
        let p = eval_lv a gs st b in (* abstract base addresses *)
        let v = (* abstract base value *)
          let open Addr in
          (* pre VLA: *)
          (* let cast_ok = function Addr a -> sizeOf t <= sizeOf (get_type_addr a) | _ -> false in *)
          let cast_ok = function
            | Addr (x, o) ->
              begin
                let at = get_type_addr (x, o) in
                if M.tracing then M.tracel "evalint" "cast_ok %a %a %a\n" Addr.pretty (Addr (x, o)) CilType.Typ.pretty (Cil.unrollType x.vtype) CilType.Typ.pretty at;
                if at = TVoid [] then (* HACK: cast from alloc variable is always fine *)
                  true
                else
                  match Cil.getInteger (sizeOf t), Cil.getInteger (sizeOf at) with
                  | Some i1, Some i2 -> Cilint.compare_cilint i1 i2 <= 0
                  | _ ->
                    if contains_vla t || contains_vla (get_type_addr (x, o)) then
                      begin
                        (* TODO: Is this ok? *)
                        M.warn "Casting involving a VLA is assumed to work";
                        true
                      end
                    else
                      false
              end
            | NullPtr | UnknownPtr -> true (* TODO: are these sound? *)
            | _ -> false
          in
          if AD.for_all cast_ok p then
            get ~top:(VD.top_value t) a gs st p (Some exp)  (* downcasts are safe *)
          else
            VD.top () (* upcasts not! *)
        in
        let v' = VD.cast t v in (* cast to the expected type (the abstract type might be something other than t since we don't change addresses upon casts!) *)
        if M.tracing then M.tracel "cast" "Ptr-Deref: cast %a to %a = %a!\n" VD.pretty v d_type t VD.pretty v';
        let v' = VD.eval_offset a (fun x -> get a gs st x (Some exp)) v' (convert_offset a gs st ofs) (Some exp) None t in (* handle offset *)
        let v' = do_offs v' ofs in (* handle blessed fields? *)
        v'
      (* Binary operators *)
      (* Eq/Ne when both values are equal and casted to the same type *)
      | BinOp (op, (CastE (t1, e1) as c1), (CastE (t2, e2) as c2), typ) when typeSig t1 = typeSig t2 && (op = Eq || op = Ne) ->
        let a1 = eval_rv a gs st e1 in
        let a2 = eval_rv a gs st e2 in
        let (e1, e2) = binop_remove_same_casts ~extra_is_safe:(VD.equal a1 a2) ~e1 ~e2 ~t1 ~t2 ~c1 ~c2 in
        let a1 = eval_rv a gs st e1 in (* re-evaluate because might be with cast *)
        let a2 = eval_rv a gs st e2 in
        evalbinop a st op t1 a1 t2 a2 typ
      | BinOp (LOr, arg1, arg2, typ) as exp ->
        let (let*) = Option.bind in
        (* split nested LOr Eqs to equality pairs, if possible *)
        let rec split = function
          (* copied from above to support pointer equalities with implicit casts inserted *)
          | BinOp (op, (CastE (t1, e1) as c1), (CastE (t2, e2) as c2), typ) when typeSig t1 = typeSig t2 && (op = Eq || op = Ne) ->
            Some [binop_remove_same_casts ~extra_is_safe:false ~e1 ~e2 ~t1 ~t2 ~c1 ~c2]
          | BinOp (Eq, arg1, arg2, _) ->
            Some [(arg1, arg2)]
          | BinOp (LOr, arg1, arg2, _) ->
            let* s1 = split arg1 in
            let* s2 = split arg2 in
            Some (s1 @ s2)
          | _ ->
            None
        in
        (* find common exp from all equality pairs and list of other sides, if possible *)
        let find_common = function
          | [] -> assert false
          | (e1, e2) :: eqs ->
            let eqs_for_all_mem e = List.for_all (fun (e1, e2) -> CilType.Exp.(equal e1 e || equal e2 e)) eqs in
            let eqs_map_remove e = List.map (fun (e1, e2) -> if CilType.Exp.equal e1 e then e2 else e1) eqs in
            if eqs_for_all_mem e1 then
              Some (e1, e2 :: eqs_map_remove e1)
            else if eqs_for_all_mem e2 then
              Some (e2, e1 :: eqs_map_remove e2)
            else
              None
        in
        let eqs_value =
          let* eqs = split exp in
          let* (e, es) = find_common eqs in
          let v = eval_rv a gs st e in (* value of common exp *)
          let vs = List.map (eval_rv a gs st) es in (* values of other sides *)
          let ik = Cilfacade.get_ikind typ in
          match v with
          | `Address a ->
            (* get definite addrs from vs *)
            let rec to_definite_ad = function
              | [] -> AD.empty ()
              | `Address a :: vs when AD.is_definite a ->
                AD.union a (to_definite_ad vs)
              | _ :: vs ->
                to_definite_ad vs
            in
            let definite_ad = to_definite_ad vs in
            if AD.leq a definite_ad then (* other sides cover common address *)
              Some (`Int (ID.of_bool ik true))
            else (* TODO: detect disjoint cases using may: https://github.com/goblint/analyzer/pull/757#discussion_r898105918 *)
              None
          | `Int i ->
            let module BISet = IntDomain.BISet in
            (* get definite ints from vs *)
            let rec to_int_set = function
              | [] -> BISet.empty ()
              | `Int i :: vs when ID.is_int i ->
                let i' = Option.get (ID.to_int i) in
                BISet.add i' (to_int_set vs)
              | _ :: vs ->
                to_int_set vs
            in
            let* incl_list = ID.to_incl_list i in
            let incl_set = BISet.of_list incl_list in
            let int_set = to_int_set vs in
            if BISet.leq incl_set int_set then (* other sides cover common int *)
              Some (`Int (ID.of_bool ik true))
            else (* TODO: detect disjoint cases using may: https://github.com/goblint/analyzer/pull/757#discussion_r898105918 *)
              None
          | _ ->
            None
        in
        begin match eqs_value with
          | Some x -> x
          | None -> binop_case ~arg1 ~arg2 ~op:LOr ~typ (* fallback to general case *)
        end
      | BinOp (op,arg1,arg2,typ) ->
        binop_case ~arg1 ~arg2 ~op ~typ
      (* Unary operators *)
      | UnOp (op,arg1,typ) ->
        let a1 = eval_rv a gs st arg1 in
        evalunop op typ a1
      (* The &-operator: we create the address abstract element *)
      | AddrOf lval -> `Address (eval_lv a gs st lval)
      (* CIL's very nice implicit conversion of an array name [a] to a pointer
        * to its first element [&a[0]]. *)
      | StartOf lval ->
        let array_ofs = `Index (IdxDom.of_int (Cilfacade.ptrdiff_ikind ()) BI.zero, `NoOffset) in
        let array_start ad =
          match Addr.to_var_offset ad with
          | Some (x, offs) -> Addr.from_var_offset (x, add_offset offs array_ofs)
          | None -> ad
        in
        `Address (AD.map array_start (eval_lv a gs st lval))
      | CastE (t, Const (CStr (x,e))) -> (* VD.top () *) eval_rv a gs st (Const (CStr (x,e))) (* TODO safe? *)
      | CastE  (t, exp) ->
        let v = eval_rv a gs st exp in
        VD.cast ~torg:(Cilfacade.typeOf exp) t v
      | SizeOf _
      | Real _
      | Imag _
      | SizeOfE _
      | SizeOfStr _
      | AlignOf _
      | AlignOfE _
      | Question _
      | AddrOfLabel _ ->
        VD.top ()
    in
    if M.tracing then M.traceu "evalint" "base eval_rv_base %a -> %a\n" d_exp exp VD.pretty r;
    r
  (* A hackish evaluation of expressions that should immediately yield an
   * address, e.g. when calling functions. *)
  and eval_fv a (gs:glob_fun) st (exp:exp): AD.t =
    match exp with
    | Lval lval -> eval_lv a gs st lval
    | _ -> eval_tv a gs st exp
  (* Used also for thread creation: *)
  and eval_tv a (gs:glob_fun) st (exp:exp): AD.t =
    match (eval_rv a gs st exp) with
    | `Address x -> x
    | _          -> failwith "Problems evaluating expression to function calls!"
  and eval_int a gs st exp =
    match eval_rv a gs st exp with
    | `Int x -> x
    | _ -> ID.top_of (Cilfacade.get_ikind_exp exp)
  (* A function to convert the offset to our abstract representation of
   * offsets, i.e.  evaluate the index expression to the integer domain. *)
  and convert_offset a (gs:glob_fun) (st: store) (ofs: offset) =
    match ofs with
    | NoOffset -> `NoOffset
    | Field (fld, ofs) -> `Field (fld, convert_offset a gs st ofs)
    | Index (CastE (TInt(IInt,[]), Const (CStr ("unknown",No_encoding))), ofs) -> (* special offset added by convertToQueryLval *)
      `Index (IdxDom.top (), convert_offset a gs st ofs)
    | Index (exp, ofs) ->
      let exp_rv = eval_rv a gs st exp in
      match exp_rv with
      | `Int i -> `Index (iDtoIdx i, convert_offset a gs st ofs)
      | `Top   -> `Index (IdxDom.top (), convert_offset a gs st ofs)
      | `Bot -> `Index (IdxDom.bot (), convert_offset a gs st ofs)
      | _ -> failwith "Index not an integer value"
  (* Evaluation of lvalues to our abstract address domain. *)
  and eval_lv (a: Q.ask) (gs:glob_fun) st (lval:lval): AD.t =
    let rec do_offs def = function
      | Field (fd, offs) -> begin
          match Goblintutil.is_blessed (TComp (fd.fcomp, [])) with
          | Some v -> do_offs (AD.singleton (Addr.from_var_offset (v,convert_offset a gs st (Field (fd, offs))))) offs
          | None -> do_offs def offs
        end
      | Index (_, offs) -> do_offs def offs
      | NoOffset -> def
    in
    match lval with
    | Var x, NoOffset when (not x.vglob) && Goblintutil.is_blessed x.vtype<> None ->
      begin match Goblintutil.is_blessed x.vtype with
        | Some v -> AD.singleton (Addr.from_var v)
        | _ ->  AD.singleton (Addr.from_var_offset (x, convert_offset a gs st NoOffset))
      end
    (* The simpler case with an explicit variable, e.g. for [x.field] we just
     * create the address { (x,field) } *)
    | Var x, ofs ->
      if x.vglob
      then AD.singleton (Addr.from_var_offset (x, convert_offset a gs st ofs))
      else do_offs (AD.singleton (Addr.from_var_offset (x, convert_offset a gs st ofs))) ofs
    (* The more complicated case when [exp = & x.field] and we are asked to
     * evaluate [(\*exp).subfield]. We first evaluate [exp] to { (x,field) }
     * and then add the subfield to it: { (x,field.subfield) }. *)
    | Mem n, ofs -> begin
        match (eval_rv a gs st n) with
        | `Address adr ->
          (if AD.is_null adr
           then M.error ~category:M.Category.Behavior.Undefined.nullpointer_dereference ~tags:[CWE 476] "Must dereference NULL pointer"
           else if AD.may_be_null adr
           then M.warn ~category:M.Category.Behavior.Undefined.nullpointer_dereference ~tags:[CWE 476] "May dereference NULL pointer");
          do_offs (AD.map (add_offset_varinfo (convert_offset a gs st ofs)) adr) ofs
        | `Bot -> AD.bot ()
        | _ ->
          M.debug ~category:Analyzer "Failed evaluating %a to lvalue" d_lval lval; do_offs AD.unknown_ptr ofs
      end

  (* run eval_rv from above and keep a result that is bottom *)
  (* this is needed for global variables *)
  let eval_rv_keep_bot = eval_rv

  (* run eval_rv from above, but change bot to top to be sound for programs with undefined behavior. *)
  (* Previously we only gave sound results for programs without undefined behavior, so yielding bot for accessing an uninitialized array was considered ok. Now only [invariant] can yield bot/Deadcode if the condition is known to be false but evaluating an expression should not be bot. *)
  let eval_rv (a: Q.ask) (gs:glob_fun) (st: store) (exp:exp): value =
    try
      let r = eval_rv a gs st exp in
      if M.tracing then M.tracel "eval" "eval_rv %a = %a\n" d_exp exp VD.pretty r;
      if VD.is_bot r then VD.top_value (Cilfacade.typeOf exp) else r
    with IntDomain.ArithmeticOnIntegerBot _ ->
    ValueDomain.Compound.top_value (Cilfacade.typeOf exp)

  let query_evalint ask gs st e =
    if M.tracing then M.traceli "evalint" "base query_evalint %a\n" d_exp e;
    let r = match eval_rv_no_ask_evalint ask gs st e with
      | `Int i -> `Lifted i (* cast should be unnecessary, eval_rv should guarantee right ikind already *)
      | `Bot   -> Queries.ID.bot () (* TODO: remove? *)
      (* | v      -> M.warn ("Query function answered " ^ (VD.show v)); Queries.Result.top q *)
      | v      -> M.debug ~category:Analyzer "Base EvalInt %a query answering bot instead of %a" d_exp e VD.pretty v; Queries.ID.bot ()
    in
    if M.tracing then M.traceu "evalint" "base query_evalint %a -> %a\n" d_exp e Queries.ID.pretty r;
    r

  (* Evaluate an expression containing only locals. This is needed for smart joining the partitioned arrays where ctx is not accessible. *)
  (* This will yield `Top for expressions containing any access to globals, and does not make use of the query system. *)
  (* Wherever possible, don't use this but the query system or normal eval_rv instead. *)
  let eval_exp st (exp:exp) =
    (* Since ctx is not available here, we need to make some adjustments *)
    let rec query: type a. a Queries.t -> a Queries.result = fun q ->
      match q with
      | EvalInt e -> query_evalint ask gs st e (* mimic EvalInt query since eval_rv needs it *)
      | _ -> Queries.Result.top q
    and ask = { Queries.f = fun (type a) (q: a Queries.t) -> query q } (* our version of ask *)
    and gs = function `Left _ -> `Lifted1 (Priv.G.top ()) | `Right _ -> `Lifted2 (VD.top ()) in (* the expression is guaranteed to not contain globals *)
    match (eval_rv ask gs st exp) with
    | `Int x -> ValueDomain.ID.to_int x
    | _ -> None

  let eval_funvar ctx fval: varinfo list =
    try
      let fp = eval_fv (Analyses.ask_of_ctx ctx) ctx.global ctx.local fval in
      if AD.mem Addr.UnknownPtr fp then begin
        M.warn "Function pointer %a may contain unknown functions." d_exp fval;
        dummyFunDec.svar :: AD.to_var_may fp
      end else
        AD.to_var_may fp
    with SetDomain.Unsupported _ ->
      M.warn "Unknown call to function %a." d_exp fval;
      [dummyFunDec.svar]

  (** Evaluate expression as address.
      Avoids expensive Apron EvalInt if the `Int result would be useless to us anyway. *)
  let eval_rv_address ask gs st e =
    (* no way to do eval_rv with expected type, so filter expression beforehand *)
    match Cilfacade.typeOf e with
    | t when Cil.isArithmeticType t -> (* definitely not address *)
      VD.top_value t
    | exception Cilfacade.TypeOfError _ (* something weird, might be address *)
    | _ ->
      eval_rv ask gs st e

  (* interpreter end *)

  let query ctx (type a) (q: a Q.t): a Q.result =
    match q with
    | Q.EvalFunvar e ->
      begin
        let fs = eval_funvar ctx e in
        (*          Messages.warn ~msg:("Base: I should know it! "^string_of_int (List.length fs)) ();*)
        List.fold_left (fun xs v -> Q.LS.add (v,`NoOffset) xs) (Q.LS.empty ()) fs
      end
    | Q.EvalInt e ->
      query_evalint (Analyses.ask_of_ctx ctx) ctx.global ctx.local e
    | Q.EvalLength e -> begin
        match eval_rv_address (Analyses.ask_of_ctx ctx) ctx.global ctx.local e with
        | `Address a ->
          let slen = List.map String.length (AD.to_string a) in
          let lenOf = function
            | TArray (_, l, _) -> (try Some (lenOfArray l) with LenOfArray -> None)
            | _ -> None
          in
          let alen = List.filter_map (fun v -> lenOf v.vtype) (AD.to_var_may a) in
          let d = List.fold_left ID.join (ID.bot_of (Cilfacade.ptrdiff_ikind ())) (List.map (ID.of_int (Cilfacade.ptrdiff_ikind ()) %BI.of_int) (slen @ alen)) in
          (* ignore @@ printf "EvalLength %a = %a\n" d_exp e ID.pretty d; *)
          `Lifted d
        | `Bot -> Queries.Result.bot q (* TODO: remove *)
        | _ -> Queries.Result.top q
      end
    | Q.BlobSize e -> begin
        let p = eval_rv_address (Analyses.ask_of_ctx ctx) ctx.global ctx.local e in
        (* ignore @@ printf "BlobSize %a MayPointTo %a\n" d_plainexp e VD.pretty p; *)
        match p with
        | `Address a ->
          let r = get ~full:true (Analyses.ask_of_ctx ctx) ctx.global ctx.local a  None in
          (* ignore @@ printf "BlobSize %a = %a\n" d_plainexp e VD.pretty r; *)
          (match r with
           | `Blob (_,s,_) -> `Lifted s
           | _ -> Queries.Result.top q)
        | _ -> Queries.Result.top q
      end
    | Q.MayPointTo e -> begin
        match eval_rv_address (Analyses.ask_of_ctx ctx) ctx.global ctx.local e with
        | `Address a ->
          let s = addrToLvalSet a in
          if AD.mem Addr.UnknownPtr a
          then Q.LS.add (dummyFunDec.svar, `NoOffset) s
          else s
        | `Bot -> Queries.Result.bot q (* TODO: remove *)
        | _ -> Queries.Result.top q
      end
    | Q.EvalThread e -> begin
      let v = eval_rv (Analyses.ask_of_ctx ctx) ctx.global ctx.local e in
      (* ignore (Pretty.eprintf "evalthread %a (%a): %a" d_exp e d_plainexp e VD.pretty v); *)
      match v with
        | `Thread a -> a
        | `Bot -> Queries.Result.bot q (* TODO: remove *)
        | _ -> Queries.Result.top q
      end
    | Q.ReachableFrom e -> begin
        match eval_rv_address (Analyses.ask_of_ctx ctx) ctx.global ctx.local e with
        | `Top -> Queries.Result.top q
        | `Bot -> Queries.Result.bot q (* TODO: remove *)
        | `Address a ->
          let a' = AD.remove Addr.UnknownPtr a in (* run reachable_vars without unknown just to be safe *)
          let xs = List.map addrToLvalSet (reachable_vars (Analyses.ask_of_ctx ctx) [a'] ctx.global ctx.local) in
          let addrs = List.fold_left (Q.LS.join) (Q.LS.empty ()) xs in
          if AD.mem Addr.UnknownPtr a then
            Q.LS.add (dummyFunDec.svar, `NoOffset) addrs (* add unknown back *)
          else
            addrs
        | _ -> Q.LS.empty ()
      end
    | Q.ReachableUkTypes e -> begin
        match eval_rv_address (Analyses.ask_of_ctx ctx) ctx.global ctx.local e with
        | `Top -> Queries.Result.top q
        | `Bot -> Queries.Result.bot q (* TODO: remove *)
        | `Address a when AD.is_top a || AD.mem Addr.UnknownPtr a ->
          Q.TS.top ()
        | `Address a ->
          reachable_top_pointers_types ctx a
        | _ -> Q.TS.empty ()
      end
    | Q.EvalStr e -> begin
        match eval_rv_address (Analyses.ask_of_ctx ctx) ctx.global ctx.local e with
        (* exactly one string in the set (works for assignments of string constants) *)
        | `Address a when List.compare_length_with (AD.to_string a) 1 = 0 -> (* exactly one string *)
          `Lifted (List.hd (AD.to_string a))
        (* check if we have an array of chars that form a string *)
        (* TODO return may-points-to-set of strings *)
        | `Address a when List.compare_length_with (AD.to_string a) 1 > 0 -> (* oh oh *)
          M.debug "EvalStr (%a) returned %a" d_exp e AD.pretty a;
          Queries.Result.top q
        | `Address a when List.compare_length_with (AD.to_var_may a) 1 = 0 -> (* some other address *)
          (* Cil.varinfo * (AD.Addr.field, AD.Addr.idx) Lval.offs *)
          (* ignore @@ printf "EvalStr `Address: %a -> %s (must %i, may %i)\n" d_plainexp e (VD.short 80 (`Address a)) (List.length @@ AD.to_var_must a) (List.length @@ AD.to_var_may a); *)
          begin match unrollType (Cilfacade.typeOf e) with
            | TPtr(TInt(IChar, _), _) ->
              let v, offs = Q.LS.choose @@ addrToLvalSet a in
              let ciloffs = Lval.CilLval.to_ciloffs offs in
              let lval = Var v, ciloffs in
              (try `Lifted (Bytes.to_string (Hashtbl.find char_array lval))
               with Not_found -> Queries.Result.top q)
            | _ -> (* what about ISChar and IUChar? *)
              (* ignore @@ printf "Type %a\n" d_plaintype t; *)
              Queries.Result.top q
          end
        | x ->
          (* ignore @@ printf "EvalStr Unknown: %a -> %s\n" d_plainexp e (VD.short 80 x); *)
          Queries.Result.top q
      end
    | Q.MustBeEqual (e1, e2) -> begin
        let e1_val = eval_rv (Analyses.ask_of_ctx ctx) ctx.global ctx.local e1 in
        let e2_val = eval_rv (Analyses.ask_of_ctx ctx) ctx.global ctx.local e2 in
        match e1_val, e2_val with
        | `Int i1, `Int i2 -> begin
            match ID.to_int i1, ID.to_int i2 with
            | Some i1', Some i2' when Z.equal i1' i2' -> true
            | _ -> false
            end
        | _ -> false
      end
    | Q.MayBeEqual (e1, e2) -> begin
        (* Printf.printf "---------------------->  may equality check for %s and %s \n" (CilType.Exp.show e1) (CilType.Exp.show e2); *)
        let e1_val = eval_rv (Analyses.ask_of_ctx ctx) ctx.global ctx.local e1 in
        let e2_val = eval_rv (Analyses.ask_of_ctx ctx) ctx.global ctx.local e2 in
        match e1_val, e2_val with
        | `Int i1, `Int i2 -> begin
            (* This should behave like == and also work on different int types, hence the cast (just like with == in C) *)
            let e1_ik = Cilfacade.get_ikind_exp e1 in
            let e2_ik = Cilfacade.get_ikind_exp e2 in
            let ik= Cil.commonIntKind e1_ik e2_ik in
            if ID.is_bot (ID.meet (ID.cast_to ik i1) (ID.cast_to ik i2)) then
              begin
                (* Printf.printf "----------------------> NOPE may equality check for %s and %s \n" (CilType.Exp.show e1) (CilType.Exp.show e2); *)
                false
              end
            else true
          end
        | _ -> true
      end
    | Q.MayBeLess (e1, e2) -> begin
        (* Printf.printf "----------------------> may check for %s < %s \n" (CilType.Exp.show e1) (CilType.Exp.show e2); *)
        let e1_val = eval_rv (Analyses.ask_of_ctx ctx) ctx.global ctx.local e1 in
        let e2_val = eval_rv (Analyses.ask_of_ctx ctx) ctx.global ctx.local e2 in
        match e1_val, e2_val with
        | `Int i1, `Int i2 -> begin
            match (ID.minimal i1), (ID.maximal i2) with
            | Some i1', Some i2' ->
              if Z.geq i1' i2' then
                begin
                  (* Printf.printf "----------------------> NOPE may check for %s < %s \n" (CilType.Exp.show e1) (CilType.Exp.show e2); *)
                  false
                end
              else true
            | _ -> true
          end
        | _ -> true
      end
    | Q.IsMultiple v -> WeakUpdates.mem v ctx.local.weak
    | Q.IterSysVars (vq, vf) ->
      let vf' x = vf (Obj.repr (V.priv x)) in
      Priv.iter_sys_vars (priv_getg ctx.global) vq vf'
    | _ -> Q.Result.top q

  let update_variable variable typ value cpa =
    if ((get_bool "exp.volatiles_are_top") && (is_always_unknown variable)) then
      CPA.add variable (VD.top_value typ) cpa
    else
      CPA.add variable value cpa

  (** Add dependencies between a value and the expression it (or any of its contents) are partitioned by *)
  let add_partitioning_dependencies (x:varinfo) (value:VD.t) (st:store):store =
    let add_one_dep (array:varinfo) (var:varinfo) dep =
      let vMap = Dep.find_opt var dep |? Dep.VarSet.empty () in
      let vMapNew = Dep.VarSet.add array vMap in
      Dep.add var vMapNew dep
    in
    match value with
    | `Array _
    | `Struct _
    | `Union _ ->
      begin
        let vars_in_partitioning = VD.affecting_vars value in
        let dep_new = List.fold_left (fun dep var -> add_one_dep x var dep) st.deps vars_in_partitioning in
        { st with deps = dep_new }
      end
    (* `Blob cannot contain arrays *)
    | _ ->  st

  (** [set st addr val] returns a state where [addr] is set to [val]
  * it is always ok to put None for lval_raw and rval_raw, this amounts to not using/maintaining
  * precise information about arrays. *)
  let set (a: Q.ask) ~(ctx: _ ctx) ?(invariant=false) ?lval_raw ?rval_raw ?t_override (gs:glob_fun) (st: store) (lval: AD.t) (lval_type: Cil.typ) (value: value) : store =
    let update_variable x t y z =
      if M.tracing then M.tracel "set" ~var:x.vname "update_variable: start '%s' '%a'\nto\n%a\n\n" x.vname VD.pretty y CPA.pretty z;
      let r = update_variable x t y z in (* refers to defintion that is outside of set *)
      if M.tracing then M.tracel "set" ~var:x.vname "update_variable: start '%s' '%a'\nto\n%a\nresults in\n%a\n" x.vname VD.pretty y CPA.pretty z CPA.pretty r;
      r
    in
    let firstvar = if M.tracing then match AD.to_var_may lval with [] -> "" | x :: _ -> x.vname else "" in
    let lval_raw = (Option.map (fun x -> Lval x) lval_raw) in
    if M.tracing then M.tracel "set" ~var:firstvar "lval: %a\nvalue: %a\nstate: %a\n" AD.pretty lval VD.pretty value CPA.pretty st.cpa;
    (* Updating a single varinfo*offset pair. NB! This function's type does
     * not include the flag. *)
    let update_one_addr (x, offs) (st: store): store =
      let cil_offset = Offs.to_cil_offset offs in
      let t = match t_override with
        | Some t -> t
        | None ->
          if a.f (Q.IsHeapVar x) then
            (* the vtype of heap vars will be TVoid, so we need to trust the pointer we got to this to be of the right type *)
            (* i.e. use the static type of the pointer here *)
            lval_type
          else
            try
              Cilfacade.typeOfLval (Var x, cil_offset)
            with Cilfacade.TypeOfError _ ->
              (* If we cannot determine the correct type here, we go with the one of the LVal *)
              (* This will usually lead to a type mismatch in the ValueDomain (and hence supertop) *)
              M.warn "Cilfacade.typeOfLval failed Could not obtain the type of %a" d_lval (Var x, cil_offset);
              lval_type
      in
      let update_offset old_value =
        (* Projection to highest Precision *)
        let projected_value = project_val None value (is_global a x) in
        let new_value = VD.update_offset a old_value offs projected_value lval_raw ((Var x), cil_offset) t in
        if WeakUpdates.mem x st.weak then
          VD.join old_value new_value
        else if invariant then
          (* without this, invariant for ambiguous pointer might worsen precision for each individual address to their join *)
          VD.meet old_value new_value
        else
          new_value
      in
      if M.tracing then M.tracel "set" ~var:firstvar "update_one_addr: start with '%a' (type '%a') \nstate:%a\n\n" AD.pretty (AD.from_var_offset (x,offs)) d_type x.vtype D.pretty st;
      if isFunctionType x.vtype then begin
        if M.tracing then M.tracel "set" ~var:firstvar "update_one_addr: returning: '%a' is a function type \n" d_type x.vtype;
        st
      end else
      if get_bool "exp.globs_are_top" then begin
        if M.tracing then M.tracel "set" ~var:firstvar "update_one_addr: BAD? exp.globs_are_top is set \n";
        { st with cpa = CPA.add x `Top st.cpa }
      end else
        (* Check if we need to side-effect this one. We no longer generate
         * side-effects here, but the code still distinguishes these cases. *)
      if (!GU.earlyglobs || ThreadFlag.is_multi a) && is_global a x then begin
        if M.tracing then M.tracel "set" ~var:x.vname "update_one_addr: update a global var '%s' ...\n" x.vname;
        let priv_getg = priv_getg gs in
        (* Optimization to avoid evaluating integer values when setting them.
           The case when invariant = true requires the old_value to be sound for the meet.
           Allocated blocks are representend by Blobs with additional information, so they need to be looked-up. *)
        let old_value = if not invariant && Cil.isIntegralType x.vtype && not (a.f (IsHeapVar x)) && offs = `NoOffset then begin
            VD.bot_value lval_type
          end else
            Priv.read_global a priv_getg st x
        in
        let new_value = update_offset old_value in
        let r = Priv.write_global ~invariant a priv_getg (priv_sideg ctx.sideg) st x new_value in
        if M.tracing then M.tracel "set" ~var:x.vname "update_one_addr: updated a global var '%s' \nstate:%a\n\n" x.vname D.pretty r;
        r
      end else begin
        if M.tracing then M.tracel "set" ~var:x.vname "update_one_addr: update a local var '%s' ...\n" x.vname;
        (* Normal update of the local state *)
        let new_value = update_offset (CPA.find x st.cpa) in
        (* what effect does changing this local variable have on arrays -
           we only need to do this here since globals are not allowed in the
           expressions for partitioning *)
        let effect_on_arrays (a: Q.ask) (st: store) =
          let affected_arrays =
            let set = Dep.find_opt x st.deps |? Dep.VarSet.empty () in
            Dep.VarSet.elements set
          in
          let movement_for_expr l' r' currentE' =
            let are_equal e1 e2 = a.f (Q.MustBeEqual (e1, e2)) in
            let t = Cilfacade.typeOf currentE' in
            let ik = Cilfacade.get_ikind t in
            let newE = Basetype.CilExp.replace l' r' currentE' in
            let currentEPlusOne = BinOp (PlusA, currentE', Cil.kinteger ik 1, t) in
            if are_equal newE currentEPlusOne then
              Some 1
            else
              let currentEMinusOne = BinOp (MinusA, currentE', Cil.kinteger ik 1, t) in
              if are_equal newE currentEMinusOne then
                Some (-1)
              else
                None
          in
          let effect_on_array actually_moved arr (st: store):store =
            let v = CPA.find arr st.cpa in
            let nval =
              if actually_moved then
                match lval_raw, rval_raw with
                | Some (Lval(Var l',NoOffset)), Some r' ->
                  begin
                    let moved_by = movement_for_expr l' r' in
                    VD.affect_move a v x moved_by
                  end
                | _  ->
                  VD.affect_move a v x (fun x -> None)
              else
                let patched_ask =
                  (* The usual recursion trick for ctx. *)
                  (* Must change ctx used by ask to also use new st (not ctx.local), otherwise recursive EvalInt queries use outdated state. *)
                  (* Note: query is just called on base, but not any other analyses. Potentially imprecise, but seems to be sufficient for now. *)
                  let rec ctx' =
                    { ctx with
                      ask = (fun (type a) (q: a Queries.t) -> query ctx' q)
                    ; local = st
                    }
                  in
                  Analyses.ask_of_ctx ctx'
                in
                let moved_by = fun x -> Some 0 in (* this is ok, the information is not provided if it *)
                VD.affect_move patched_ask v x moved_by     (* was a set call caused e.g. by a guard *)
            in
            { st with cpa = update_variable arr arr.vtype nval st.cpa }
          in
          (* within invariant, a change to the way arrays are partitioned is not necessary *)
          List.fold_left (fun x y -> effect_on_array (not invariant) y x) st affected_arrays
        in
        let x_updated = update_variable x t new_value st.cpa in
        let with_dep = add_partitioning_dependencies x new_value {st with cpa = x_updated } in
        effect_on_arrays a with_dep
      end
    in
    let update_one x store =
      match Addr.to_var_offset x with
      | Some x -> update_one_addr x store
      | None -> store
    in try
      (* We start from the current state and an empty list of global deltas,
       * and we assign to all the the different possible places: *)
      let nst = AD.fold update_one lval st in
      (* if M.tracing then M.tracel "set" ~var:firstvar "new state1 %a\n" CPA.pretty nst; *)
      (* If the address was definite, then we just return it. If the address
       * was ambiguous, we have to join it with the initial state. *)
      let nst = if AD.cardinal lval > 1 then { nst with cpa = CPA.join st.cpa nst.cpa } else nst in
      (* if M.tracing then M.tracel "set" ~var:firstvar "new state2 %a\n" CPA.pretty nst; *)
      nst
    with
    (* If any of the addresses are unknown, we ignore it!?! *)
    | SetDomain.Unsupported x ->
      (* if M.tracing then M.tracel "set" ~var:firstvar "set got an exception '%s'\n" x; *)
      M.warn "Assignment to unknown address"; st

  let set_many ~ctx a (gs:glob_fun) (st: store) lval_value_list: store =
    (* Maybe this can be done with a simple fold *)
    let f (acc: store) ((lval:AD.t),(typ:Cil.typ),(value:value)): store =
      set ~ctx a gs acc lval typ value
    in
    (* And fold over the list starting from the store turned wstore: *)
    List.fold_left f st lval_value_list

  let rem_many a (st: store) (v_list: varinfo list): store =
    let f acc v = CPA.remove v acc in
    let g dep v = Dep.remove v dep in
    { st with cpa = List.fold_left f st.cpa v_list; deps = List.fold_left g st.deps v_list }

  (* Removes all partitionings done according to this variable *)
  let rem_many_partitioning a (st:store) (v_list: varinfo list):store =
    (* Removes the partitioning information from all affected arrays, call before removing locals *)
    let rem_partitioning a (st:store) (x:varinfo):store =
      let affected_arrays =
        let set = Dep.find_opt x st.deps |? Dep.VarSet.empty () in
        Dep.VarSet.elements set
      in
      let effect_on_array arr st =
        let v = CPA.find arr st in
        let nval = VD.affect_move ~replace_with_const:(get_bool ("ana.base.partition-arrays.partition-by-const-on-return")) a v x (fun _ -> None) in (* Having the function for movement return None here is equivalent to forcing the partitioning to be dropped *)
        update_variable arr arr.vtype nval st
      in
      { st with cpa = List.fold_left (fun x y -> effect_on_array y x) st.cpa affected_arrays }
    in
    let f s v = rem_partitioning a s v in
    List.fold_left f st v_list

 (**************************************************************************
   * Auxillary functions
   **************************************************************************)

  let is_some_bot x =
    match x with
    | `Bot -> false (* HACK: bot is here due to typing conflict (we do not cast appropriately) *)
    | _ -> VD.is_bot_value x

  let invariant ctx a (gs:glob_fun) st exp tv =
    (* We use a recursive helper function so that x != 0 is false can be handled
     * as x == 0 is true etc *)
    let rec helper (op: binop) (lval: lval) (value: value) (tv: bool) =
      match (op, lval, value, tv) with
      (* The true-branch where x == value: *)
      | Eq, x, value, true ->
        if M.tracing then M.tracec "invariant" "Yes, %a equals %a\n" d_lval x VD.pretty value;
        (match value with
        | `Int n ->
          let ikind = Cilfacade.get_ikind_exp (Lval lval) in
          Some (x, `Int (ID.cast_to ikind n))
        | _ -> Some(x, value))
      (* The false-branch for x == value: *)
      | Eq, x, value, false -> begin
          match value with
          | `Int n -> begin
              match ID.to_int n with
              | Some n ->
                (* When x != n, we can return a singleton exclusion set *)
                if M.tracing then M.tracec "invariant" "Yes, %a is not %s\n" d_lval x (BI.to_string n);
                let ikind = Cilfacade.get_ikind_exp (Lval lval) in
                Some (x, `Int (ID.of_excl_list ikind [n]))
              | None -> None
            end
          | `Address n -> begin
              if M.tracing then M.tracec "invariant" "Yes, %a is not %a\n" d_lval x AD.pretty n;
              match eval_rv_address a gs st (Lval x) with
              | `Address a when AD.is_definite n ->
                Some (x, `Address (AD.diff a n))
              | `Top when AD.is_null n ->
                Some (x, `Address AD.not_null)
              | v ->
                if M.tracing then M.tracec "invariant" "No address invariant for: %a != %a\n" VD.pretty v AD.pretty n;
                None
            end
          (* | `Address a -> Some (x, value) *)
          | _ ->
            (* We can't say anything else, exclusion sets are finite, so not
             * being in one means an infinite number of values *)
            if M.tracing then M.tracec "invariant" "Failed! (not a definite value)\n";
            None
        end
      | Ne, x, value, _ -> helper Eq x value (not tv)
      | Lt, x, value, _ -> begin
          match value with
          | `Int n -> begin
            let ikind = Cilfacade.get_ikind_exp (Lval lval) in
            let n = ID.cast_to ikind n in
            let range_from x = if tv then ID.ending ikind (BI.sub x BI.one) else ID.starting ikind x in
            let limit_from = if tv then ID.maximal else ID.minimal in
            match limit_from n with
            | Some n ->
              if M.tracing then M.tracec "invariant" "Yes, success! %a is not %s\n\n" d_lval x (BI.to_string n);
              Some (x, `Int (range_from n))
            | None -> None
            end
          | _ -> None
        end
      | Le, x, value, _ -> begin
          match value with
          | `Int n -> begin
            let ikind = Cilfacade.get_ikind_exp (Lval lval) in
            let n = ID.cast_to ikind n in
            let range_from x = if tv then ID.ending ikind x else ID.starting ikind (BI.add x BI.one) in
            let limit_from = if tv then ID.maximal else ID.minimal in
              match limit_from n with
              | Some n ->
                if M.tracing then M.tracec "invariant" "Yes, success! %a is not %s\n\n" d_lval x (BI.to_string n);
                Some (x, `Int (range_from n))
              | None -> None
            end
          | _ -> None
        end
      | Gt, x, value, _ -> helper Le x value (not tv)
      | Ge, x, value, _ -> helper Lt x value (not tv)
      | _ ->
        if M.tracing then M.trace "invariant" "Failed! (operation not supported)\n\n";
        None
    in
    if M.tracing then M.traceli "invariant" "assume expression %a is %B\n" d_exp exp tv;
    let null_val typ =
      match Cil.unrollType typ with
      | TPtr _                    -> `Address AD.null_ptr
      | TEnum({ekind=_;_},_)
      | _                         -> `Int (ID.of_int (Cilfacade.get_ikind typ) BI.zero)
    in
    let rec derived_invariant exp tv =
      let switchedOp = function Lt -> Gt | Gt -> Lt | Le -> Ge | Ge -> Le | x -> x in (* a op b <=> b (switchedOp op) b *)
      match exp with
      (* Since we handle not only equalities, the order is important *)
      | BinOp(op, Lval x, rval, typ) -> helper op x (VD.cast (Cilfacade.typeOfLval x) (eval_rv a gs st rval)) tv
      | BinOp(op, rval, Lval x, typ) -> derived_invariant (BinOp(switchedOp op, Lval x, rval, typ)) tv
      | BinOp(op, CastE (t1, c1), CastE (t2, c2), t) when (op = Eq || op = Ne) && typeSig t1 = typeSig t2 && VD.is_safe_cast t1 (Cilfacade.typeOf c1) && VD.is_safe_cast t2 (Cilfacade.typeOf c2)
        -> derived_invariant (BinOp (op, c1, c2, t)) tv
      | BinOp(op, CastE (TInt (ik, _) as t1, Lval x), rval, typ) ->
        (match eval_rv a gs st (Lval x) with
        | `Int v ->
          (* This is tricky: It it is not sufficient to check that ID.cast_to_ik v = v
           * If there is one domain that knows this to be true and the other does not, we
           * should still impose the invariant. E.g. i -> ([1,5]; Not {0}[byte]) *)
          if VD.is_safe_cast t1 (Cilfacade.typeOfLval x) then
            derived_invariant (BinOp (op, Lval x, rval, typ)) tv
          else
            None
        | _ -> None)
      | BinOp(op, rval, CastE (TInt (_, _) as ti, Lval x), typ) ->
        derived_invariant (BinOp (switchedOp op, CastE(ti, Lval x), rval, typ)) tv
      (* Cases like if (x) are treated like if (x != 0) *)
      | Lval x ->
        (* There are two correct ways of doing it: "if ((int)x != 0)" or "if (x != (typeof(x))0))"
         * Because we try to avoid casts (and use a more precise address domain) we use the latter *)
        helper Ne x (null_val (Cilfacade.typeOf exp)) tv
      | UnOp (LNot,uexp,typ) -> derived_invariant uexp (not tv)
      | _ ->
        if M.tracing then M.tracec "invariant" "Failed! (expression %a not understood)\n\n" d_plainexp exp;
        None
    in
    let apply_invariant oldv newv =
      match oldv, newv with
      (* | `Address o, `Address n when AD.mem (Addr.unknown_ptr ()) o && AD.mem (Addr.unknown_ptr ()) n -> *)
      (*   `Address (AD.join o n) *)
      (* | `Address o, `Address n when AD.mem (Addr.unknown_ptr ()) o -> `Address n *)
      (* | `Address o, `Address n when AD.mem (Addr.unknown_ptr ()) n -> `Address o *)
      | _ -> VD.meet oldv newv
    in
    match derived_invariant exp tv with
    | Some (lval, value) ->
      if M.tracing then M.tracec "invariant" "Restricting %a with %a\n" d_lval lval VD.pretty value;
      let addr = eval_lv a gs st lval in
      if (AD.is_top addr) then st
      else
        let oldval = get a gs st addr None in (* None is ok here, we could try to get more precise, but this is ok (reading at unknown position in array) *)
        let oldval = if is_some_bot oldval then (M.tracec "invariant" "%a is bot! This should not happen. Will continue with top!" d_lval lval; VD.top ()) else oldval in
        let t_lval = Cilfacade.typeOfLval lval in
        let state_with_excluded = set a gs st addr t_lval value ~invariant:true ~ctx in
        let value =  get a gs state_with_excluded addr None in
        let new_val = apply_invariant oldval value in
        if M.tracing then M.traceu "invariant" "New value is %a\n" VD.pretty new_val;
        (* make that address meet the invariant, i.e exclusion sets will be joined *)
        if is_some_bot new_val then (
          if M.tracing then M.tracel "branch" "C The branch %B is dead!\n" tv;
          raise Analyses.Deadcode
        )
        else if VD.is_bot new_val
        then set a gs st addr t_lval value ~invariant:true ~ctx (* no *_raw because this is not a real assignment *)
        else set a gs st addr t_lval new_val ~invariant:true ~ctx (* no *_raw because this is not a real assignment *)
    | None ->
      if M.tracing then M.traceu "invariant" "Doing nothing.\n";
      M.debug ~category:Analyzer "Invariant failed: expression \"%a\" not understood." d_plainexp exp;
      st

  let invariant ctx a gs st exp tv: store =
    let fallback reason st =
      if M.tracing then M.tracel "inv" "Can't handle %a.\n%s\n" d_plainexp exp reason;
      invariant ctx a gs st exp tv
    in
    (* inverse values for binary operation a `op` b == c *)
    (* ikind is the type of a for limiting ranges of the operands a, b. The only binops which can have different types for a, b are Shiftlt, Shiftrt (not handled below; don't use ikind to limit b there). *)
    let inv_bin_int (a, b) ikind c op =
      let warn_and_top_on_zero x =
        if GobOption.exists (BI.equal BI.zero) (ID.to_int x) then
          (M.warn "Must Undefined Behavior: Second argument of div or mod is 0, continuing with top";
          ID.top_of ikind)
        else
          x
      in
      let meet_bin a' b'  = ID.meet a a', ID.meet b b' in
      let meet_com oi = (* commutative *)
        try
          meet_bin (oi c b) (oi c a)
        with
          IntDomain.ArithmeticOnIntegerBot _ -> raise Deadcode in
      let meet_non oi oo = (* non-commutative *)
        try
          meet_bin (oi c b) (oo a c)
        with IntDomain.ArithmeticOnIntegerBot _ -> raise Deadcode in
      match op with
      | PlusA  -> meet_com ID.sub
      | Mult   ->
        (* Only multiplication with odd numbers is an invertible operation in (mod 2^n) *)
        (* refine x by information about y, using x * y == c *)
        let refine_by x y = (match ID.to_int y with
          | None -> x
          | Some v when BI.equal (BI.rem v (BI.of_int 2)) BI.zero (* v % 2 = 0 *) -> x (* A refinement would still be possible here, but has to take non-injectivity into account. *)
          | Some v (* when Int64.rem v 2L = 1L *) -> ID.meet x (ID.div c y)) (* Div is ok here, c must be divisible by a and b *)
        in
        (refine_by a b, refine_by b a)
      | MinusA -> meet_non ID.add ID.sub
      | Div    ->
        (* If b must be zero, we have must UB *)
        let b = warn_and_top_on_zero b in
        (* Integer division means we need to add the remainder, so instead of just `a = c*b` we have `a = c*b + a%b`.
         * However, a%b will give [-b+1, b-1] for a=top, but we only want the positive/negative side depending on the sign of c*b.
         * If c*b = 0 or it can be positive or negative, we need the full range for the remainder. *)
        let rem =
          let is_pos = ID.to_bool @@ ID.gt (ID.mul b c) (ID.of_int ikind BI.zero) = Some true in
          let is_neg = ID.to_bool @@ ID.lt (ID.mul b c) (ID.of_int ikind BI.zero) = Some true in
          let full = ID.rem a b in
          if is_pos then ID.meet (ID.starting ikind BI.zero) full
          else if is_neg then ID.meet (ID.ending ikind BI.zero) full
          else full
        in
        meet_bin (ID.add (ID.mul b c) rem) (ID.div (ID.sub a rem) c)
      | Mod    -> (* a % b == c *)
        (* If b must be zero, we have must UB *)
        let b = warn_and_top_on_zero b in
        (* a' = a/b*b + c and derived from it b' = (a-c)/(a/b)
         * The idea is to formulate a' as quotient * divisor + remainder. *)
        let a' = ID.add (ID.mul (ID.div a b) b) c in
        let b' = ID.div (ID.sub a c) (ID.div a b) in
        (* However, for [2,4]%2 == 1 this only gives [3,4].
         * If the upper bound of a is divisible by b, we can also meet with the result of a/b*b - c to get the precise [3,3].
         * If b is negative we have to look at the lower bound. *)
        let is_divisible bound =
          match bound a with
          | Some ba -> ID.rem (ID.of_int ikind ba) b |> ID.to_int = Some BI.zero
          | None -> false
        in
        let max_pos = match ID.maximal b with None -> true | Some x -> BI.compare x BI.zero >= 0 in
        let min_neg = match ID.minimal b with None -> true | Some x -> BI.compare x BI.zero < 0 in
        let implies a b = not a || b in
        let a'' =
          if implies max_pos (is_divisible ID.maximal) && implies min_neg (is_divisible ID.minimal) then
            ID.meet a' (ID.sub (ID.mul (ID.div a b) b) c)
          else a'
        in
        let a''' =
          (* if both b and c are definite, we can get a precise value in the congruence domain *)
          if ID.is_int b && ID.is_int c then
            (* a%b == c  -> a: c+bℤ *)
            let t = ID.of_congruence ikind ((BatOption.get @@ ID.to_int c), (BatOption.get @@ ID.to_int b)) in
            ID.meet a'' t
          else a''
        in
        meet_bin a''' b'
      | Eq | Ne as op ->
        let both x = x, x in
        let m = ID.meet a b in
        (match op, ID.to_bool c with
        | Eq, Some true
        | Ne, Some false -> both m (* def. equal: if they compare equal, both values must be from the meet *)
        | Eq, Some false
        | Ne, Some true -> (* def. unequal *)
          (* Both values can not be in the meet together, but it's not sound to exclude the meet from both.
           * e.g. a=[0,1], b=[1,2], meet a b = [1,1], but (a != b) does not imply a=[0,0], b=[2,2] since others are possible: a=[1,1], b=[2,2]
           * Only if a is a definite value, we can exclude it from b: *)
          let excl a b = match ID.to_int a with Some x -> ID.of_excl_list ikind [x] | None -> b in
          let a' = excl b a in
          let b' = excl a b in
          if M.tracing then M.tracel "inv" "inv_bin_int: unequal: %a and %a; ikind: %a; a': %a, b': %a\n" ID.pretty a ID.pretty b d_ikind ikind ID.pretty a' ID.pretty b';
          meet_bin a' b'
        | _, _ -> a, b
        )
      | Lt | Le | Ge | Gt as op ->
        let pred x = BI.sub x BI.one in
        let succ x = BI.add x BI.one in
        (match ID.minimal a, ID.maximal a, ID.minimal b, ID.maximal b with
        | Some l1, Some u1, Some l2, Some u2 ->
          (* if M.tracing then M.tracel "inv" "Op: %s, l1: %Ld, u1: %Ld, l2: %Ld, u2: %Ld\n" (show_binop op) l1 u1 l2 u2; *)
          (match op, ID.to_bool c with
          | Le, Some true
          | Gt, Some false -> meet_bin (ID.ending ikind u2) (ID.starting ikind l1)
          | Ge, Some true
          | Lt, Some false -> meet_bin (ID.starting ikind l2) (ID.ending ikind u1)
          | Lt, Some true
          | Ge, Some false -> meet_bin (ID.ending ikind (pred u2)) (ID.starting ikind (succ l1))
          | Gt, Some true
          | Le, Some false -> meet_bin (ID.starting ikind (succ l2)) (ID.ending ikind (pred u1))
          | _, _ -> a, b)
        | _ -> a, b)
      | BOr | BXor as op->
        if M.tracing then M.tracel "inv" "Unhandled operator %a\n" d_binop op;
        (* Be careful: inv_exp performs a meet on both arguments of the BOr / BXor. *)
        a, b
      | op ->
        if M.tracing then M.tracel "inv" "Unhandled operator %a\n" d_binop op;
        a, b
    in
    let eval e st = eval_rv a gs st e in
    let eval_bool e st = match eval e st with `Int i -> ID.to_bool i | _ -> None in
    let set' lval v st = set a gs st (eval_lv a gs st lval) (Cilfacade.typeOfLval lval) v ~invariant:true ~ctx in
    let rec inv_exp c exp (st:store): store =
      (* trying to improve variables in an expression so it is bottom means dead code *)
      if ID.is_bot c then raise Deadcode;
      match exp with
      | UnOp (LNot, e, _) ->
        let ikind = Cilfacade.get_ikind_exp e in
        let c' =
          match ID.to_bool (unop_ID LNot c) with
          | Some true ->
            (* i.e. e should evaluate to [1,1] *)
            (* LNot x is 0 for any x != 0 *)
            ID.of_excl_list ikind [BI.zero]
          | Some false -> ID.of_bool ikind false
          | _ -> ID.top_of ikind
        in
        inv_exp c' e st
      | UnOp ((BNot|Neg) as op, e, _) -> inv_exp (unop_ID op c) e st
      | BinOp(op, CastE (t1, c1), CastE (t2, c2), t) when (op = Eq || op = Ne) && typeSig (Cilfacade.typeOf c1) = typeSig (Cilfacade.typeOf c2) && VD.is_safe_cast t1 (Cilfacade.typeOf c1) && VD.is_safe_cast t2 (Cilfacade.typeOf c2) ->
        inv_exp c (BinOp (op, c1, c2, t)) st
      | BinOp (op, e1, e2, _) as e ->
        if M.tracing then M.tracel "inv" "binop %a with %a %a %a == %a\n" d_exp e VD.pretty (eval e1 st) d_binop op VD.pretty (eval e2 st) ID.pretty c;
        (match eval e1 st, eval e2 st with
        | `Int a, `Int b ->
          let ikind = Cilfacade.get_ikind_exp e1 in (* both operands have the same type (except for Shiftlt, Shiftrt)! *)
          let a', b' = inv_bin_int (a, b) ikind c op in
          if M.tracing then M.tracel "inv" "binop: %a, a': %a, b': %a\n" d_exp e ID.pretty a' ID.pretty b';
          let st' = inv_exp a' e1 st in
          let st'' = inv_exp b' e2 st' in
          st''
        (* | `Address a, `Address b -> ... *)
        | a1, a2 -> fallback ("binop: got abstract values that are not `Int: " ^ sprint VD.pretty a1 ^ " and " ^ sprint VD.pretty a2) st)
      | Lval x -> (* meet x with c *)
        let t = Cil.unrollType (Cilfacade.typeOfLval x) in  (* unroll type to deal with TNamed *)
        let c' = match t with
          | TPtr _ -> `Address (AD.of_int (module ID) c)
          | TInt (ik, _)
          | TEnum ({ekind = ik; _}, _) -> `Int (ID.cast_to ik c )
          | _ -> `Int c
        in
        (match x with
         | Var var, o ->
           (* For variables, this is done at to the level of entire variables to benefit e.g. from disjunctive struct domains *)
           let oldv = get_var a gs st var in
           let offs = convert_offset a gs st o in
           let newv = VD.update_offset a oldv offs c' (Some exp) x (var.vtype) in
           let v = VD.meet oldv newv in
           if is_some_bot v then raise Deadcode
           else (
             if M.tracing then M.tracel "inv" "improve variable %a from %a to %a (c = %a, c' = %a)\n" d_varinfo var VD.pretty oldv VD.pretty v ID.pretty c VD.pretty c';
             set' (Var var,NoOffset) v st
           )
         | Mem _, _ ->
           (* For accesses via pointers, not yet *)
           let oldv = eval (Lval x) st in
           let v = VD.meet oldv c' in
           if is_some_bot v then raise Deadcode
           else (
             if M.tracing then M.tracel "inv" "improve lval %a from %a to %a (c = %a, c' = %a)\n" d_lval x VD.pretty oldv VD.pretty v ID.pretty c VD.pretty c';
             set' x v st
           ))
      | Const _ -> st (* nothing to do *)
      | CastE ((TInt (ik, _)) as t, e)
      | CastE ((TEnum ({ekind = ik; _ }, _)) as t, e) -> (* Can only meet the t part of an Lval in e with c (unless we meet with all overflow possibilities)! Since there is no good way to do this, we only continue if e has no values outside of t. *)
        (match eval e st with
        | `Int i ->
          if ID.leq i (ID.cast_to ik i) then
             match Cilfacade.typeOf e with
              | TInt(ik_e, _)
              | TEnum ({ekind = ik_e; _ }, _) ->
                let c' = ID.cast_to ik_e c in
                if M.tracing then M.tracel "inv" "cast: %a from %a to %a: i = %a; cast c = %a to %a = %a\n" d_exp e d_ikind ik_e d_ikind ik ID.pretty i ID.pretty c d_ikind ik_e ID.pretty c';
                inv_exp c' e st
              | x -> fallback ("CastE: e did evaluate to `Int, but the type did not match" ^ sprint d_type t) st
          else
            fallback ("CastE: " ^ sprint d_plainexp e ^ " evaluates to " ^ sprint ID.pretty i ^ " which is bigger than the type it is cast to which is " ^ sprint d_type t) st
        | v -> fallback ("CastE: e did not evaluate to `Int, but " ^ sprint VD.pretty v) st)
      | e -> fallback (sprint d_plainexp e ^ " not implemented") st
    in
    if eval_bool exp st = Some (not tv) then raise Deadcode (* we already know that the branch is dead *)
    else
      let is_cmp = function
        | BinOp ((Lt | Gt | Le | Ge | Eq | Ne), _, _, t) -> true
        | _ -> false
      in
      let itv = (* int abstraction for tv *)
        let ik = Cilfacade.get_ikind_exp exp in
        if not tv || is_cmp exp then (* false is 0, but true can be anything that is not 0, except for comparisons which yield 1 *)
          ID.of_bool ik tv (* this will give 1 for true which is only ok for comparisons *)
        else
          ID.of_excl_list ik [BI.zero] (* Lvals, Casts, arithmetic operations etc. should work with true = non_zero *)
      in
      inv_exp itv exp st

  let set_savetop ~ctx ?lval_raw ?rval_raw ask (gs:glob_fun) st adr lval_t v : store =
    if M.tracing then M.tracel "set" "savetop %a %a %a\n" AD.pretty adr d_type lval_t VD.pretty v;
    match v with
    | `Top -> set ~ctx ask gs st adr lval_t (VD.top_value (AD.get_type adr)) ?lval_raw ?rval_raw
    | v -> set ~ctx ask gs st adr lval_t v ?lval_raw ?rval_raw


  (**************************************************************************
   * Simple defs for the transfer functions
   **************************************************************************)
  let assign ctx (lval:lval) (rval:exp):store  =
    let lval_t = Cilfacade.typeOfLval lval in
    let char_array_hack () =
      let rec split_offset = function
        | Index(Const(CInt(i, _, _)), NoOffset) -> (* ...[i] *)
          Index(zero, NoOffset), Some i (* all i point to StartOf(string) *)
        | NoOffset -> NoOffset, None
        | Index(exp, offs) ->
          let offs', r = split_offset offs in
          Index(exp, offs'), r
        | Field(fi, offs) ->
          let offs', r = split_offset offs in
          Field(fi, offs'), r
      in
      let last_index (lhost, offs) =
        match split_offset offs with
        | offs', Some i -> Some ((lhost, offs'), i)
        | _ -> None
      in
      match last_index lval, stripCasts rval with
      | Some (lv, i), Const(CChr c) when c<>'\000' -> (* "abc" <> "abc\000" in OCaml! *)
        let i = Cilint.int_of_cilint i in
        (* ignore @@ printf "%a[%i] = %c\n" d_lval lv i c; *)
        let s = try Hashtbl.find char_array lv with Not_found -> Bytes.empty in (* current string for lv or empty string *)
        if i >= Bytes.length s then ((* optimized b/c Out_of_memory *)
          let dst = Bytes.make (i+1) '\000' in
          Bytes.blit s 0 dst 0 (Bytes.length s); (* dst[0:len(s)] = s *)
          Bytes.set dst i c; (* set character i to c inplace *)
          Hashtbl.replace char_array lv dst
        ) else (
          Bytes.set s i c; (* set character i to c inplace *)
          Hashtbl.replace char_array lv s
        )
      (*BatHashtbl.modify_def "" lv (fun s -> Bytes.set s i c) char_array*)
      | _ -> ()
    in
    char_array_hack ();
    let rval_val = eval_rv (Analyses.ask_of_ctx ctx) ctx.global ctx.local rval in
    let lval_val = eval_lv (Analyses.ask_of_ctx ctx) ctx.global ctx.local lval in
    (* let sofa = AD.short 80 lval_val^" = "^VD.short 80 rval_val in *)
    (* M.debug @@ sprint ~width:80 @@ dprintf "%a = %a\n%s" d_plainlval lval d_plainexp rval sofa; *)
    let not_local xs =
      let not_local x =
        match Addr.to_var_may x with
        | Some x -> is_global (Analyses.ask_of_ctx ctx) x
        | None -> x = Addr.UnknownPtr
      in
      AD.is_top xs || AD.exists not_local xs
    in
    (match rval_val, lval_val with
    | `Address adrs, lval
      when (not !GU.global_initialization) && get_bool "kernel" && not_local lval && not (AD.is_top adrs) ->
      let find_fps e xs = match Addr.to_var_must e with
        | Some x -> x :: xs
        | None -> xs
      in
      let vars = AD.fold find_fps adrs [] in (* filter_map from AD to list *)
      let funs = List.filter (fun x -> isFunctionType x.vtype) vars in
      List.iter (fun x -> ctx.spawn None x []) funs
    | _ -> ()
    );
    match lval with (* this section ensure global variables contain bottom values of the proper type before setting them  *)
    | (Var v, offs) when AD.is_definite lval_val && v.vglob ->
      (* Optimization: In case of simple integral types, we not need to evaluate the old value.
          v is not an allocated block, as v directly appears as a variable in the program;
          so no explicit check is required here (unlike in set) *)
      let current_val = if Cil.isIntegralType v.vtype then begin
          assert (offs = NoOffset);
          `Bot
        end else
          eval_rv_keep_bot (Analyses.ask_of_ctx ctx) ctx.global ctx.local (Lval (Var v, NoOffset))
      in
      begin match current_val with
        | `Bot -> (* current value is VD `Bot *)
          begin match Addr.to_var_offset (AD.choose lval_val) with
            | Some (x,offs) ->
              let t = v.vtype in
              let iv = VD.bot_value t in (* correct bottom value for top level variable *)
              if M.tracing then M.tracel "set" "init bot value: %a\n" VD.pretty iv;
              let nv = VD.update_offset (Analyses.ask_of_ctx ctx) iv offs rval_val (Some  (Lval lval)) lval t in (* do desired update to value *)
              set_savetop ~ctx (Analyses.ask_of_ctx ctx) ctx.global ctx.local (AD.from_var v) lval_t nv ~lval_raw:lval ~rval_raw:rval (* set top-level variable to updated value *)
            | None ->
              set_savetop ~ctx (Analyses.ask_of_ctx ctx) ctx.global ctx.local lval_val lval_t rval_val ~lval_raw:lval ~rval_raw:rval
          end
        | _ ->
          set_savetop ~ctx (Analyses.ask_of_ctx ctx) ctx.global ctx.local lval_val lval_t rval_val ~lval_raw:lval ~rval_raw:rval
      end
    | _ ->
      set_savetop ~ctx (Analyses.ask_of_ctx ctx) ctx.global ctx.local lval_val lval_t rval_val ~lval_raw:lval ~rval_raw:rval


  let branch ctx (exp:exp) (tv:bool) : store =
    let valu = eval_rv (Analyses.ask_of_ctx ctx) ctx.global ctx.local exp in
    let refine () =
      let res = invariant ctx (Analyses.ask_of_ctx ctx) ctx.global ctx.local exp tv in
      if M.tracing then M.tracec "branch" "EqualSet result for expression %a is %a\n" d_exp exp Queries.ES.pretty (ctx.ask (Queries.EqualSet exp));
      if M.tracing then M.tracec "branch" "CondVars result for expression %a is %a\n" d_exp exp Queries.ES.pretty (ctx.ask (Queries.CondVars exp));
      if M.tracing then M.traceu "branch" "Invariant enforced!\n";
      match ctx.ask (Queries.CondVars exp) with
      | s when Queries.ES.cardinal s = 1 ->
        let e = Queries.ES.choose s in
        M.debug "CondVars result for expression %a is %a" d_exp exp d_exp e;
        invariant ctx (Analyses.ask_of_ctx ctx) ctx.global res e tv
      | _ -> res
    in
    if M.tracing then M.traceli "branch" ~subsys:["invariant"] "Evaluating branch for expression %a with value %a\n" d_exp exp VD.pretty valu;
    (* First we want to see, if we can determine a dead branch: *)
    match valu with
    (* For a boolean value: *)
    | `Int value when (ID.is_bool value) ->
      if M.tracing then M.traceu "branch" "Expression %a evaluated to %a\n" d_exp exp ID.pretty value;
      (* to suppress pattern matching warnings: *)
      let fromJust x = match x with Some x -> x | None -> assert false in
      let v = fromJust (ID.to_bool value) in
      (* Eliminate the dead branch and just propagate to the true branch *)
      if v = tv then refine () else begin
        if M.tracing then M.tracel "branch" "A The branch %B is dead!\n" tv;
        raise Deadcode
      end
    (* for some reason refine () can refine these, but not raise Deadcode in struct *)
    | `Address ad when tv && AD.is_null ad ->
      raise Deadcode
    | `Address ad when not tv && AD.is_not_null ad ->
      raise Deadcode
    | `Bot ->
      if M.tracing then M.traceu "branch" "The branch %B is dead!\n" tv;
      raise Deadcode
    (* Otherwise we try to impose an invariant: *)
    | _ ->
      (* Sometimes invariant may be more precise than eval_rv and also raise Deadcode, making the branch dead.
         For example, 50-juliet/08-CWE570_Expression_Always_False__02. *)
      refine ()

  let body ctx f =
    (* First we create a variable-initvalue pair for each variable *)
    let init_var v = (AD.from_var v, v.vtype, VD.init_value v.vtype) in
    (* Apply it to all the locals and then assign them all *)
    let inits = List.map init_var f.slocals in
    set_many ~ctx (Analyses.ask_of_ctx ctx) ctx.global ctx.local inits

  let return ctx exp fundec: store =
    let st: store = ctx.local in
    match fundec.svar.vname with
    | "__goblint_dummy_init" ->
      if M.tracing then M.trace "init" "dummy init: %a\n" D.pretty st;
      publish_all ctx `Init;
      (* otherfun uses __goblint_dummy_init, where we can properly side effect global initialization *)
      (* TODO: move into sync `Init *)
      Priv.enter_multithreaded (Analyses.ask_of_ctx ctx) (priv_getg ctx.global) (priv_sideg ctx.sideg) st
    | _ ->
      let locals = List.filter (fun v -> not (WeakUpdates.mem v st.weak)) (fundec.sformals @ fundec.slocals) in
      let nst_part = rem_many_partitioning (Analyses.ask_of_ctx ctx) ctx.local locals in
      let nst: store = rem_many (Analyses.ask_of_ctx ctx) nst_part locals in
      match exp with
      | None -> nst
      | Some exp ->
        let t_override = match Cilfacade.fundec_return_type fundec with
          | TVoid _ -> M.warn "Returning a value from a void function"; assert false
          | ret -> ret
        in
        let rv = eval_rv (Analyses.ask_of_ctx ctx) ctx.global ctx.local exp in
        begin match ThreadId.get_current (Analyses.ask_of_ctx ctx) with
          | `Lifted tid when ThreadReturn.is_current (Analyses.ask_of_ctx ctx) ->
            (* Evaluate exp and cast the resulting value to the void-pointer-type.
               Casting to the right type here avoids precision loss on joins. *)
            let rv = VD.cast ~torg:(Cilfacade.typeOf exp) Cil.voidPtrType rv in
            ctx.sideg (V.thread tid) (G.create_thread rv);
          | _ -> ()
        end;
        set ~ctx ~t_override (Analyses.ask_of_ctx ctx) ctx.global nst (return_var ()) t_override rv
        (* lval_raw:None, and rval_raw:None is correct here *)

  let vdecl ctx (v:varinfo) =
    if not (Cil.isArrayType v.vtype) then
      ctx.local
    else
      let lval = eval_lv (Analyses.ask_of_ctx ctx) ctx.global ctx.local (Var v, NoOffset) in
      let current_value = eval_rv (Analyses.ask_of_ctx ctx) ctx.global ctx.local (Lval (Var v, NoOffset)) in
      let new_value = VD.update_array_lengths (eval_rv (Analyses.ask_of_ctx ctx) ctx.global ctx.local) current_value v.vtype in
      set ~ctx (Analyses.ask_of_ctx ctx) ctx.global ctx.local lval v.vtype new_value

  (**************************************************************************
   * Function calls
   **************************************************************************)

  (** From a list of expressions, collect a list of addresses that they might point to, or contain pointers to. *)
  let collect_funargs ask ?(warn=false) (gs:glob_fun) (st:store) (exps: exp list) =
    let do_exp e =
      let immediately_reachable = reachable_from_value ask gs st (eval_rv ask gs st e) (Cilfacade.typeOf e) (CilType.Exp.show e) in
      reachable_vars ask [immediately_reachable] gs st
    in
    List.concat_map do_exp exps

  let collect_invalidate ~deep ask ?(warn=false) (gs:glob_fun) (st:store) (exps: exp list) =
    if deep then
      collect_funargs ask ~warn gs st exps
    else (
      let mpt e = match eval_rv_address ask gs st e with
        | `Address a -> AD.remove NullPtr a
        | _ -> AD.empty ()
      in
      List.map mpt exps
    )

  let invalidate ?(deep=true) ~ctx ask (gs:glob_fun) (st:store) (exps: exp list): store =
    if M.tracing && exps <> [] then M.tracel "invalidate" "Will invalidate expressions [%a]\n" (d_list ", " d_plainexp) exps;
    if exps <> [] then M.info ~category:Imprecise "Invalidating expressions: %a" (d_list ", " d_plainexp) exps;
    (* To invalidate a single address, we create a pair with its corresponding
     * top value. *)
    let invalidate_address st a =
      let t = AD.get_type a in
      let v = get ask gs st a None in (* None here is ok, just causes us to be a bit less precise *)
      let nv =  VD.invalidate_value ask t v in
      (a, t, nv)
    in
    (* We define the function that invalidates all the values that an address
     * expression e may point to *)
    let invalidate_exp exps =
      let args = collect_invalidate ~deep ~warn:true ask gs st exps in
      List.map (invalidate_address st) args
    in
    let invalids = invalidate_exp exps in
    let is_fav_addr x =
      List.exists BaseUtil.is_excluded_from_invalidation (AD.to_var_may x)
    in
    let invalids' = List.filter (fun (x,_,_) -> not (is_fav_addr x)) invalids in
    if M.tracing && exps <> [] then (
      let addrs = List.map (Tuple3.first) invalids' in
      let vs = List.map (Tuple3.third) invalids' in
      M.tracel "invalidate" "Setting addresses [%a] to values [%a]\n" (d_list ", " AD.pretty) addrs (d_list ", " VD.pretty) vs
    );
    set_many ~ctx ask gs st invalids'


  let make_entry ?(thread=false) (ctx:(D.t, G.t, C.t, V.t) Analyses.ctx) fundec args: D.t =
    let st: store = ctx.local in
    (* Evaluate the arguments. *)
    let vals = List.map (eval_rv (Analyses.ask_of_ctx ctx) ctx.global st) args in
    (* generate the entry states *)
    (* If we need the globals, add them *)
    (* TODO: make this is_private PrivParam dependent? PerMutexOplusPriv should keep *)
    let st' =
      if thread then (
        (* TODO: HACK: Simulate enter_multithreaded for first entering thread to publish global inits before analyzing thread.
           Otherwise thread is analyzed with no global inits, reading globals gives bot, which turns into top, which might get published...
           sync `Thread doesn't help us here, it's not specific to entering multithreaded mode.
           EnterMultithreaded events only execute after threadenter and threadspawn. *)
        if not (ThreadFlag.is_multi (Analyses.ask_of_ctx ctx)) then
          ignore (Priv.enter_multithreaded (Analyses.ask_of_ctx ctx) (priv_getg ctx.global) (priv_sideg ctx.sideg) st);
        Priv.threadenter (Analyses.ask_of_ctx ctx) st
      ) else
        let globals = CPA.filter (fun k v -> Basetype.Variables.is_global k) st.cpa in
        (* let new_cpa = if !GU.earlyglobs || ThreadFlag.is_multi ctx.ask then CPA.filter (fun k v -> is_private ctx.ask ctx.local k) globals else globals in *)
        let new_cpa = globals in
        {st with cpa = new_cpa}
    in
    (* Assign parameters to arguments *)
    let pa = GobList.combine_short fundec.sformals vals in (* TODO: is it right to ignore missing formals/args? *)
    let new_cpa = CPA.add_list pa st'.cpa in
    (* List of reachable variables *)
    let reachable = List.concat_map AD.to_var_may (reachable_vars (Analyses.ask_of_ctx ctx) (get_ptrs vals) ctx.global st) in
    let reachable = List.filter (fun v -> CPA.mem v st.cpa) reachable in
    let new_cpa = CPA.add_list_fun reachable (fun v -> CPA.find v st.cpa) new_cpa in

    (* Projection to Precision of the Callee *)
    let p = PU.precision_from_fundec fundec in
    let new_cpa = project (Some p) new_cpa in

    (* Identify locals of this fundec for which an outer copy (from a call down the callstack) is reachable *)
    let reachable_other_copies = List.filter (fun v -> match Cilfacade.find_scope_fundec v with Some scope -> CilType.Fundec.equal scope fundec | None -> false) reachable in
    (* Add to the set of weakly updated variables *)
    let new_weak = WeakUpdates.join st.weak (WeakUpdates.of_list reachable_other_copies) in
    {st' with cpa = new_cpa; weak = new_weak}

  let enter ctx lval fn args : (D.t * D.t) list =
    [ctx.local, make_entry ctx fn args]



  let forkfun (ctx:(D.t, G.t, C.t, V.t) Analyses.ctx) (lv: lval option) (f: varinfo) (args: exp list) : (lval option * varinfo * exp list) list =
    let create_thread lval arg v =
      try
        (* try to get function declaration *)
        let fd = Cilfacade.find_varinfo_fundec v in
        let args =
          match arg with
          | Some x -> [x]
          | None -> List.map (fun x -> MyCFG.unknown_exp) fd.sformals
        in
        Some (lval, v, args)
      with Not_found ->
        if LF.use_special f.vname then None (* we handle this function *)
        else if isFunctionType v.vtype then
          (* FromSpec warns about unknown thread creation, so we don't do it here any more *)
          let args = match arg with
            | Some x -> [x]
            | None -> []
          in
          Some (lval, v, args)
        else (
          M.debug ~category:Analyzer "Not creating a thread from %s because its type is %a" v.vname d_type v.vtype;
          None
        )
    in
    let desc = LF.find f in
    match desc.special args, f.vname with
    (* handling thread creations *)
    | ThreadCreate { thread = id; start_routine = start; arg = ptc_arg }, _ -> begin
        (* extra sync so that we do not analyze new threads with bottom global invariant *)
        publish_all ctx `Thread;
        (* Collect the threads. *)
        let start_addr = eval_tv (Analyses.ask_of_ctx ctx) ctx.global ctx.local start in
        let start_funvars = AD.to_var_may start_addr in
        let start_funvars_with_unknown =
          if AD.mem Addr.UnknownPtr start_addr then
            dummyFunDec.svar :: start_funvars
          else
            start_funvars
        in
        List.filter_map (create_thread (Some (Mem id, NoOffset)) (Some ptc_arg)) start_funvars_with_unknown
      end
    | _, _ ->
      let shallow_args = LibraryDesc.Accesses.find desc.accs { kind = Spawn; deep = false } args in
      let deep_args = LibraryDesc.Accesses.find desc.accs { kind = Spawn; deep = true } args in
      let shallow_flist = collect_invalidate ~deep:false (Analyses.ask_of_ctx ctx) ctx.global ctx.local shallow_args in
      let deep_flist = collect_invalidate ~deep:true (Analyses.ask_of_ctx ctx) ctx.global ctx.local deep_args in
      let flist = shallow_flist @ deep_flist in
      let addrs = List.concat_map AD.to_var_may flist in
      if addrs <> [] then M.debug ~category:Analyzer "Spawning functions from unknown function: %a" (d_list ", " d_varinfo) addrs;
      List.filter_map (create_thread None None) addrs

  let assert_fn ctx e should_warn change =

    let check_assert e st =
      match eval_rv (Analyses.ask_of_ctx ctx) ctx.global st e with
      | `Int v when ID.is_bool v ->
        begin match ID.to_bool v with
          | Some false ->  `Lifted false
          | Some true  ->  `Lifted true
          | _ -> `Top
        end
      | `Bot -> `Bot
      | _ -> `Top
    in
    let expr = sprint d_exp e in
    let warn warn_fn ?annot msg = if should_warn then
        if get_bool "dbg.regression" then ( (* This only prints unexpected results (with the difference) as indicated by the comment behind the assert (same as used by the regression test script). *)
          let loc = !M.current_loc in
          let line = List.at (List.of_enum @@ File.lines_of loc.file) (loc.line-1) in
          let open Str in
          let expected = if string_match (regexp ".+//.*\\(FAIL\\|UNKNOWN\\).*") line 0 then Some (matched_group 1 line) else None in
          if expected <> annot then (
            let result = if annot = None && (expected = Some ("NOWARN") || (expected = Some ("UNKNOWN") && not (String.exists line "UNKNOWN!"))) then "improved" else "failed" in
            (* Expressions with logical connectives like a && b are calculated in temporary variables by CIL. Instead of the original expression, we then see something like tmp___0. So we replace expr in msg by the original source if this is the case. *)
            let assert_expr = if string_match (regexp ".*assert(\\(.+\\));.*") line 0 then matched_group 1 line else expr in
            let msg = if expr <> assert_expr then String.nreplace ~str:msg ~sub:expr ~by:assert_expr else msg in
            warn_fn (msg ^ " Expected: " ^ (expected |? "SUCCESS") ^ " -> " ^ result)
          )
        ) else
          warn_fn msg
    in
    (* TODO: use format instead of %s for the following messages *)
    match check_assert e ctx.local with
    | `Lifted false ->
      warn (M.error ~category:Assert "%s") ~annot:"FAIL" ("Assertion \"" ^ expr ^ "\" will fail.");
      if change then raise Analyses.Deadcode else ctx.local
    | `Lifted true ->
      warn (M.success ~category:Assert "%s") ("Assertion \"" ^ expr ^ "\" will succeed");
      ctx.local
    | `Bot ->
      M.error ~category:Assert "%s" ("Assertion \"" ^ expr ^ "\" produces a bottom. What does that mean? (currently uninitialized arrays' content is bottom)");
      ctx.local
    | `Top ->
      warn (M.warn ~category:Assert "%s") ~annot:"UNKNOWN" ("Assertion \"" ^ expr ^ "\" is unknown.");
      (* make the state meet the assertion in the rest of the code *)
      if not change then ctx.local else begin
        let newst = invariant ctx (Analyses.ask_of_ctx ctx) ctx.global ctx.local e true in
        (* if check_assert e newst <> `Lifted true then
            M.warn ~msg:("Invariant \"" ^ expr ^ "\" does not stick.") (); *)
        newst
      end

  let special_unknown_invalidate ctx ask gs st f args =
    (if CilType.Varinfo.equal f dummyFunDec.svar then M.warn "Unknown function ptr called");
    let desc = LF.find f in
    let shallow_addrs = LibraryDesc.Accesses.find desc.accs { kind = Write; deep = false } args in
    let deep_addrs = LibraryDesc.Accesses.find desc.accs { kind = Write; deep = true } args in
    let deep_addrs =
      if List.mem LibraryDesc.InvalidateGlobals desc.attrs then (
        M.info ~category:Imprecise "INVALIDATING ALL GLOBALS!";
        foldGlobals !Cilfacade.current_file (fun acc global ->
            match global with
            | GVar (vi, _, _) when not (is_static vi) ->
              mkAddrOf (Var vi, NoOffset) :: acc
            (* TODO: what about GVarDecl? *)
            | _ -> acc
          ) deep_addrs
      )
      else
        deep_addrs
    in
    (* TODO: what about escaped local variables? *)
    (* invalidate arguments and non-static globals for unknown functions *)
    let st' = invalidate ~deep:false ~ctx (Analyses.ask_of_ctx ctx) gs st shallow_addrs in
    invalidate ~deep:true ~ctx (Analyses.ask_of_ctx ctx) gs st' deep_addrs

  let special ctx (lv:lval option) (f: varinfo) (args: exp list) =
    let invalidate_ret_lv st = match lv with
      | Some lv ->
        if M.tracing then M.tracel "invalidate" "Invalidating lhs %a for function call %s\n" d_plainlval lv f.vname;
        invalidate ~ctx (Analyses.ask_of_ctx ctx) ctx.global st [Cil.mkAddrOrStartOf lv]
      | None -> st
    in
    let addr_type_of_exp exp =
      let lval = mkMem ~addr:(Cil.stripCasts exp) ~off:NoOffset in
      let addr = eval_lv (Analyses.ask_of_ctx ctx) ctx.global ctx.local lval in
      (addr, AD.get_type addr)
    in
    let forks = forkfun ctx lv f args in
    if M.tracing then if not (List.is_empty forks) then M.tracel "spawn" "Base.special %s: spawning functions %a\n" f.vname (d_list "," d_varinfo) (List.map BatTuple.Tuple3.second forks);
    List.iter (BatTuple.Tuple3.uncurry ctx.spawn) forks;
    let st: store = ctx.local in
    let gs = ctx.global in
<<<<<<< HEAD
    match LF.classify f.vname args with
    | `Unknown (("memset" | "__builtin_memset" | "__builtin___memset_chk") as name) ->
      begin match name, args with
        | "__builtin___memset_chk", [dest; ch; count; _ (* dest_size *)]
        | ("memset" | "__builtin_memset"), [dest; ch; count] ->
          (* TODO: check count *)
          let eval_ch = eval_rv (Analyses.ask_of_ctx ctx) gs st ch in
          let dest_a, dest_typ = addr_type_of_exp dest in
          let value =
            match eval_ch with
            | `Int i when ID.to_int i = Some Z.zero ->
              VD.zero_init_value dest_typ
            | _ ->
              VD.top_value dest_typ
          in
          set ~ctx (Analyses.ask_of_ctx ctx) gs st dest_a dest_typ value
        | _, _ -> failwith "strange memset arguments"
      end
    | `Unknown (("bzero" | "__builtin_bzero" | "explicit_bzero" | "__explicit_bzero_chk") as name) ->
      (* TODO: share something with memset special case? *)
      begin match name, args with
        | "__explicit_bzero_chk", [dest; count; _ (* dest_size *)]
        | ("bzero" | "__builtin_bzero" | "explicit_bzero"), [dest; count] ->
          (* TODO: check count *)
          let dest_a, dest_typ = addr_type_of_exp dest in
          let value = VD.zero_init_value dest_typ in
          set ~ctx (Analyses.ask_of_ctx ctx) gs st dest_a dest_typ value
        | _, _ -> failwith "strange bzero arguments"
      end
    | `Unknown ("F59" | "strcpy")
    | `Unknown ("F60" | "strncpy")
    | `Unknown ("F63" | "memcpy")
=======
    let desc = LF.find f in
    match desc.special args, f.vname with
    | Memset { dest; ch; count; }, _ ->
      (* TODO: check count *)
      let eval_ch = eval_rv (Analyses.ask_of_ctx ctx) gs st ch in
      let dest_lval = mkMem ~addr:(Cil.stripCasts dest) ~off:NoOffset in
      let dest_a = eval_lv (Analyses.ask_of_ctx ctx) gs st dest_lval in
      (* let dest_typ = Cilfacade.typeOfLval dest_lval in *)
      let dest_typ = AD.get_type dest_a in (* TODO: what is the right way? *)
      let value =
        match eval_ch with
        | `Int i when ID.to_int i = Some Z.zero ->
          VD.zero_init_value dest_typ
        | _ ->
          VD.top_value dest_typ
      in
      set ~ctx (Analyses.ask_of_ctx ctx) gs st dest_a dest_typ value
    | Bzero { dest; count; }, _ ->
      (* TODO: share something with memset special case? *)
      (* TODO: check count *)
      let dest_lval = mkMem ~addr:(Cil.stripCasts dest) ~off:NoOffset in
      let dest_a = eval_lv (Analyses.ask_of_ctx ctx) gs st dest_lval in
      (* let dest_typ = Cilfacade.typeOfLval dest_lval in *)
      let dest_typ = AD.get_type dest_a in (* TODO: what is the right way? *)
      let value = VD.zero_init_value dest_typ in
      set ~ctx (Analyses.ask_of_ctx ctx) gs st dest_a dest_typ value
    | Unknown, "F59" (* strcpy *)
    | Unknown, "F60" (* strncpy *)
    | Unknown, "F63" (* memcpy *)
>>>>>>> f6d859a5
      ->
      begin match args with
        | [dst; src]
        | [dst; src; _] ->
          (* let dst_val = eval_rv ctx.ask ctx.global ctx.local dst in *)
          (* let src_val = eval_rv ctx.ask ctx.global ctx.local src in *)
          (* begin match dst_val with *)
          (* | `Address ls -> set_savetop ctx.ask ctx.global ctx.local ls src_val *)
          (* | _ -> ignore @@ Pretty.printf "strcpy: dst %a may point to anything!\n" d_exp dst; *)
          (*     ctx.local *)
          (* end *)
          let dest_a, dest_typ = addr_type_of_exp dst in
          let value = VD.top_value dest_typ in
          set ~ctx (Analyses.ask_of_ctx ctx) gs st dest_a dest_typ value
        | _ -> failwith "strcpy arguments are strange/complicated."
      end
    | Unknown, "F1" ->
      begin match args with
        | [dst; data; len] -> (* memset: write char to dst len times *)
          let dst_lval = mkMem ~addr:dst ~off:NoOffset in
          assign ctx dst_lval data (* this is only ok because we use ArrayDomain.Trivial per default, i.e., there's no difference between the first element or the whole array *)
        | _ -> failwith "memset arguments are strange/complicated."
      end
    | Unknown, "__builtin" ->
      begin match args with
        | Const (CStr ("invariant",_)) :: ((_ :: _) as args) ->
          List.fold_left (fun d e -> invariant ctx (Analyses.ask_of_ctx ctx) ctx.global d e true) ctx.local args
        | _ -> failwith "Unknown __builtin."
      end
    | Abort, _ -> raise Deadcode
    | Unknown, "__builtin_unreachable" when get_bool "sem.builtin_unreachable.dead_code" -> raise Deadcode (* https://github.com/sosy-lab/sv-benchmarks/issues/1296 *)
    | Unknown, "pthread_exit" ->
      begin match args with
        | [exp] ->
          begin match ThreadId.get_current (Analyses.ask_of_ctx ctx) with
            | `Lifted tid ->
              let rv = eval_rv (Analyses.ask_of_ctx ctx) ctx.global ctx.local exp in
              ctx.sideg (V.thread tid) (G.create_thread rv);
              (* TODO: emit thread return event so other analyses are aware? *)
              (* TODO: publish still needed? *)
              publish_all ctx `Return (* like normal return *)
            | _ -> ()
          end;
          raise Deadcode
        | _ -> failwith "Unknown pthread_exit."
      end
    | Unknown, "__builtin_expect" ->
      begin match lv with
        | Some v -> assign ctx v (List.hd args)
        | None -> ctx.local (* just calling __builtin_expect(...) without assigning is a nop, since the arguments are CIl exp and therefore have no side-effects *)
      end
    | Unknown, "spinlock_check" ->
      begin match lv with
        | Some x -> assign ctx x (List.hd args)
        | None -> ctx.local
      end
    (* handling thread creations *)
    | ThreadCreate _, _ ->
      invalidate_ret_lv ctx.local (* actual results joined via threadspawn *)
    (* handling thread joins... sort of *)
    | ThreadJoin { thread = id; ret_var }, _ ->
      let st' =
        match (eval_rv (Analyses.ask_of_ctx ctx) gs st ret_var) with
        | `Int n when GobOption.exists (BI.equal BI.zero) (ID.to_int n) -> st
        | `Address ret_a ->
          begin match eval_rv (Analyses.ask_of_ctx ctx) gs st id with
            | `Thread a ->
              let v = List.fold VD.join (VD.bot ()) (List.map (fun x -> G.thread (ctx.global (V.thread x))) (ValueDomain.Threads.elements a)) in
              (* TODO: is this type right? *)
              set ~ctx (Analyses.ask_of_ctx ctx) gs st ret_a (Cilfacade.typeOf ret_var) v
            | _      -> invalidate ~ctx (Analyses.ask_of_ctx ctx) gs st [ret_var]
          end
        | _      -> invalidate ~ctx (Analyses.ask_of_ctx ctx) gs st [ret_var]
      in
      invalidate_ret_lv st'
    | Malloc size, _ -> begin
        match lv with
        | Some lv ->
          let heap_var =
            if (get_bool "sem.malloc.fail")
            then AD.join (AD.from_var (heap_var ctx)) AD.null_ptr
            else AD.from_var (heap_var ctx)
          in
          (* ignore @@ printf "malloc will allocate %a bytes\n" ID.pretty (eval_int ctx.ask gs st size); *)
          set_many ~ctx (Analyses.ask_of_ctx ctx) gs st [(heap_var, TVoid [], `Blob (VD.bot (), eval_int (Analyses.ask_of_ctx ctx) gs st size, true));
                                  (eval_lv (Analyses.ask_of_ctx ctx) gs st lv, (Cilfacade.typeOfLval lv), `Address heap_var)]
        | _ -> st
      end
    | Calloc { count = n; size }, _ ->
      begin match lv with
        | Some lv -> (* array length is set to one, as num*size is done when turning into `Calloc *)
          let heap_var = heap_var ctx in
          let add_null addr =
            if get_bool "sem.malloc.fail"
            then AD.join addr AD.null_ptr (* calloc can fail and return NULL *)
            else addr in
          (* the memory that was allocated by calloc is set to bottom, but we keep track that it originated from calloc, so when bottom is read from memory allocated by calloc it is turned to zero *)
          set_many ~ctx (Analyses.ask_of_ctx ctx) gs st [(add_null (AD.from_var heap_var), TVoid [], `Array (CArrays.make (IdxDom.of_int (Cilfacade.ptrdiff_ikind ()) BI.one) (`Blob (VD.bot (), eval_int (Analyses.ask_of_ctx ctx) gs st size, false))));
                                  (eval_lv (Analyses.ask_of_ctx ctx) gs st lv, (Cilfacade.typeOfLval lv), `Address (add_null (AD.from_var_offset (heap_var, `Index (IdxDom.of_int  (Cilfacade.ptrdiff_ikind ()) BI.zero, `NoOffset)))))]
        | _ -> st
      end
    | Realloc { ptr = p; size }, _ ->
      begin match lv with
        | Some lv ->
          let ask = Analyses.ask_of_ctx ctx in
          let p_rv = eval_rv ask gs st p in
          let p_addr =
            match p_rv with
            | `Address a -> a
            (* TODO: don't we already have logic for this? *)
            | `Int i when ID.to_int i = Some BI.zero -> AD.null_ptr
            | `Int i -> AD.top_ptr
            | _ -> AD.top_ptr (* TODO: why does this ever happen? *)
          in
          let p_addr' = AD.remove NullPtr p_addr in (* realloc with NULL is same as malloc, remove to avoid unknown value from NullPtr access *)
          let p_addr_get = get ask gs st p_addr' None in (* implicitly includes join of malloc value (VD.bot) *)
          let size_int = eval_int ask gs st size in
          let heap_val = `Blob (p_addr_get, size_int, true) in (* copy old contents with new size *)
          let heap_addr = AD.from_var (heap_var ctx) in
          let heap_addr' =
            if get_bool "sem.malloc.fail" then
              AD.join heap_addr AD.null_ptr
            else
              heap_addr
          in
          let lv_addr = eval_lv ask gs st lv in
          set_many ~ctx ask gs st [
            (heap_addr, TVoid [], heap_val);
            (lv_addr, Cilfacade.typeOfLval lv, `Address heap_addr');
          ] (* TODO: free (i.e. invalidate) old blob if successful? *)
        | None ->
          st
      end
    (* Handling the assertions *)
    | Unknown, "__assert_rtn" -> raise Deadcode (* gcc's built-in assert *)
    | Unknown, "__goblint_check" -> assert_fn ctx (List.hd args) true false
    | Unknown, "__goblint_commit" -> assert_fn ctx (List.hd args) false true
    | Unknown, "__goblint_assert" -> assert_fn ctx (List.hd args) true true
    | Assert e, _ -> assert_fn ctx e (get_bool "dbg.debug") (not (get_bool "dbg.debug"))
    | _, _ -> begin
        let st =
          special_unknown_invalidate ctx (Analyses.ask_of_ctx ctx) gs st f args
          (*
           *  TODO: invalidate vars reachable via args
           *  publish globals
           *  if single-threaded: *call f*, privatize globals
           *  else: spawn f
           *)
        in
        (* invalidate lhs in case of assign *)
        let st = invalidate_ret_lv st in
        (* apply all registered abstract effects from other analysis on the base value domain *)
        LF.effects_for f.vname args
        |> List.map (fun sets ->
            List.fold_left (fun acc (lv, x) ->
                set ~ctx (Analyses.ask_of_ctx ctx) ctx.global acc (eval_lv (Analyses.ask_of_ctx ctx) ctx.global acc lv) (Cilfacade.typeOfLval lv) x
              ) st sets
          )
        |> BatList.fold_left D.meet st

        (* List.map (fun f -> f (fun lv -> (fun x -> set ~ctx:(Some ctx) ctx.ask ctx.global st (eval_lv ctx.ask ctx.global st lv) (Cilfacade.typeOfLval lv) x))) (LF.effects_for f.vname args) |> BatList.fold_left D.meet st *)
      end

  let combine ctx (lval: lval option) fexp (f: fundec) (args: exp list) fc (after: D.t) : D.t =
    let combine_one (st: D.t) (fun_st: D.t) =
      if M.tracing then M.tracel "combine" "%a\n%a\n" CPA.pretty st.cpa CPA.pretty fun_st.cpa;
      (* This function does miscellaneous things, but the main task was to give the
       * handle to the global state to the state return from the function, but now
       * the function tries to add all the context variables back to the callee.
       * Note that, the function return above has to remove all the local
       * variables of the called function from cpa_s. *)
      let add_globals (st: store) (fun_st: store) =
        (* Remove the return value as this is dealt with separately. *)
        let cpa_noreturn = CPA.remove (return_varinfo ()) fun_st.cpa in
        let cpa_local = CPA.filter (fun x _ -> not (is_global (Analyses.ask_of_ctx ctx) x)) st.cpa in
        let cpa' = CPA.fold CPA.add cpa_noreturn cpa_local in (* add cpa_noreturn to cpa_local *)
        { fun_st with cpa = cpa' }
      in
      let return_var = return_var () in
      let return_val =
        if CPA.mem (return_varinfo ()) fun_st.cpa
        then get (Analyses.ask_of_ctx ctx) ctx.global fun_st return_var None
        else VD.top ()
      in
      let nst = add_globals st fun_st in

      (* Projection to Precision of the Caller *)
      let p = PrecisionUtil.precision_from_node () in (* Since f is the fundec of the Callee we have to get the fundec of the current Node instead *)
      let return_val = project_val (Some p) return_val (is_privglob (return_varinfo ())) in
      let cpa' = project (Some p) nst.cpa in

      let st = { nst with cpa = cpa'; weak = st.weak } in (* keep weak from caller *)
      match lval with
      | None      -> st
      | Some lval -> set_savetop ~ctx (Analyses.ask_of_ctx ctx) ctx.global st (eval_lv (Analyses.ask_of_ctx ctx) ctx.global st lval) (Cilfacade.typeOfLval lval) return_val
    in
    combine_one ctx.local after

  let call_descr f (st: store) =
    let short_fun x =
      match x.vtype, CPA.find x st.cpa with
      | TPtr (t, attr), `Address a
        when (not (AD.is_top a))
          && List.compare_length_with (AD.to_var_may a) 1 = 0
          && not (VD.is_immediate_type t)
        ->
        let cv = List.hd (AD.to_var_may a) in
        "ref " ^ VD.show (CPA.find cv st.cpa)
      | _, v -> VD.show v
    in
    let args_short = List.map short_fun f.sformals in
    Printable.get_short_list (f.svar.vname ^ "(") ")" args_short

  let threadenter ctx (lval: lval option) (f: varinfo) (args: exp list): D.t list =
    match Cilfacade.find_varinfo_fundec f with
    | fd ->
      [make_entry ~thread:true ctx fd args]
    | exception Not_found ->
      (* Unknown functions *)
      let st = ctx.local in
      let st = special_unknown_invalidate ctx (Analyses.ask_of_ctx ctx) ctx.global st f args in
      [st]

  let threadspawn ctx (lval: lval option) (f: varinfo) (args: exp list) fctx: D.t =
    begin match lval with
      | Some lval ->
        begin match ThreadId.get_current (Analyses.ask_of_ctx fctx) with
          | `Lifted tid ->
            (* Cannot set here, because ctx isn't in multithreaded mode and set wouldn't side-effect if lval is global. *)
            ctx.emit (Events.AssignSpawnedThread (lval, tid))
          | _ -> ()
        end
      | None -> ()
    end;
    (* D.join ctx.local @@ *)
    ctx.local

  let event ctx e octx =
    let st: store = ctx.local in
    match e with
    | Events.Lock (addr, _) when ThreadFlag.is_multi (Analyses.ask_of_ctx ctx) -> (* TODO: is this condition sound? *)
      if M.tracing then M.tracel "priv" "LOCK EVENT %a\n" LockDomain.Addr.pretty addr;
      Priv.lock (Analyses.ask_of_ctx ctx) (priv_getg ctx.global) st addr
    | Events.Unlock addr when ThreadFlag.is_multi (Analyses.ask_of_ctx ctx) -> (* TODO: is this condition sound? *)
      if addr = UnknownPtr then
        M.info ~category:Unsound "Unknown mutex unlocked, base privatization unsound"; (* TODO: something more sound *)
      Priv.unlock (Analyses.ask_of_ctx ctx) (priv_getg ctx.global) (priv_sideg ctx.sideg) st addr
    | Events.Escape escaped ->
      Priv.escape (Analyses.ask_of_ctx ctx) (priv_getg ctx.global) (priv_sideg ctx.sideg) st escaped
    | Events.EnterMultiThreaded ->
      Priv.enter_multithreaded (Analyses.ask_of_ctx ctx) (priv_getg ctx.global) (priv_sideg ctx.sideg) st
    | Events.AssignSpawnedThread (lval, tid) ->
      (* TODO: is this type right? *)
      set ~ctx (Analyses.ask_of_ctx ctx) ctx.global ctx.local (eval_lv (Analyses.ask_of_ctx ctx) ctx.global ctx.local lval) (Cilfacade.typeOfLval lval) (`Thread (ValueDomain.Threads.singleton tid))
    | _ ->
      ctx.local
end

module type MainSpec = sig
  include MCPSpec
  include BaseDomain.ExpEvaluator
  val return_lval: unit -> Cil.lval
  val return_varinfo: unit -> Cil.varinfo
  type extra = (varinfo * Offs.t * bool) list
  val context_cpa: fundec -> D.t -> BaseDomain.CPA.t
end

let main_module: (module MainSpec) Lazy.t =
  lazy (
    let module Priv = (val BasePriv.get_priv ()) in
    let module Main =
    struct
      (* Only way to locally define a recursive module. *)
      module rec Main:MainSpec with type t = BaseComponents (Priv.D).t = MainFunctor (Priv) (Main)
      include Main
    end
    in
    (module Main)
  )

let get_main (): (module MainSpec) =
  Lazy.force main_module

let after_config () =
  let module Main = (val get_main ()) in
  (* add ~dep:["expRelation"] after modifying test cases accordingly *)
  MCP.register_analysis ~dep:["mallocWrapper"] (module Main : MCPSpec)

let _ =
  AfterConfig.register after_config<|MERGE_RESOLUTION|>--- conflicted
+++ resolved
@@ -2219,49 +2219,12 @@
     List.iter (BatTuple.Tuple3.uncurry ctx.spawn) forks;
     let st: store = ctx.local in
     let gs = ctx.global in
-<<<<<<< HEAD
-    match LF.classify f.vname args with
-    | `Unknown (("memset" | "__builtin_memset" | "__builtin___memset_chk") as name) ->
-      begin match name, args with
-        | "__builtin___memset_chk", [dest; ch; count; _ (* dest_size *)]
-        | ("memset" | "__builtin_memset"), [dest; ch; count] ->
-          (* TODO: check count *)
-          let eval_ch = eval_rv (Analyses.ask_of_ctx ctx) gs st ch in
-          let dest_a, dest_typ = addr_type_of_exp dest in
-          let value =
-            match eval_ch with
-            | `Int i when ID.to_int i = Some Z.zero ->
-              VD.zero_init_value dest_typ
-            | _ ->
-              VD.top_value dest_typ
-          in
-          set ~ctx (Analyses.ask_of_ctx ctx) gs st dest_a dest_typ value
-        | _, _ -> failwith "strange memset arguments"
-      end
-    | `Unknown (("bzero" | "__builtin_bzero" | "explicit_bzero" | "__explicit_bzero_chk") as name) ->
-      (* TODO: share something with memset special case? *)
-      begin match name, args with
-        | "__explicit_bzero_chk", [dest; count; _ (* dest_size *)]
-        | ("bzero" | "__builtin_bzero" | "explicit_bzero"), [dest; count] ->
-          (* TODO: check count *)
-          let dest_a, dest_typ = addr_type_of_exp dest in
-          let value = VD.zero_init_value dest_typ in
-          set ~ctx (Analyses.ask_of_ctx ctx) gs st dest_a dest_typ value
-        | _, _ -> failwith "strange bzero arguments"
-      end
-    | `Unknown ("F59" | "strcpy")
-    | `Unknown ("F60" | "strncpy")
-    | `Unknown ("F63" | "memcpy")
-=======
     let desc = LF.find f in
     match desc.special args, f.vname with
     | Memset { dest; ch; count; }, _ ->
       (* TODO: check count *)
       let eval_ch = eval_rv (Analyses.ask_of_ctx ctx) gs st ch in
-      let dest_lval = mkMem ~addr:(Cil.stripCasts dest) ~off:NoOffset in
-      let dest_a = eval_lv (Analyses.ask_of_ctx ctx) gs st dest_lval in
-      (* let dest_typ = Cilfacade.typeOfLval dest_lval in *)
-      let dest_typ = AD.get_type dest_a in (* TODO: what is the right way? *)
+      let dest_a, dest_typ = addr_type_of_exp dest in
       let value =
         match eval_ch with
         | `Int i when ID.to_int i = Some Z.zero ->
@@ -2273,16 +2236,12 @@
     | Bzero { dest; count; }, _ ->
       (* TODO: share something with memset special case? *)
       (* TODO: check count *)
-      let dest_lval = mkMem ~addr:(Cil.stripCasts dest) ~off:NoOffset in
-      let dest_a = eval_lv (Analyses.ask_of_ctx ctx) gs st dest_lval in
-      (* let dest_typ = Cilfacade.typeOfLval dest_lval in *)
-      let dest_typ = AD.get_type dest_a in (* TODO: what is the right way? *)
+      let dest_a, dest_typ = addr_type_of_exp dest in
       let value = VD.zero_init_value dest_typ in
       set ~ctx (Analyses.ask_of_ctx ctx) gs st dest_a dest_typ value
-    | Unknown, "F59" (* strcpy *)
-    | Unknown, "F60" (* strncpy *)
-    | Unknown, "F63" (* memcpy *)
->>>>>>> f6d859a5
+    | Unknown, ("F59" | "strcpy")
+    | Unknown, ("F60" | "strncpy")
+    | Unknown, ("F63" | "memcpy")
       ->
       begin match args with
         | [dst; src]
