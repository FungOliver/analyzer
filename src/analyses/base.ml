(** Value analysis.  *)

open Prelude.Ana
open Analyses
open GobConfig
open BaseUtil
module A = Analyses
module H = Hashtbl
module Q = Queries

module GU = Goblintutil
module ID = ValueDomain.ID
module FD = ValueDomain.FD
module IdxDom = ValueDomain.IndexDomain
module AD = ValueDomain.AD
module Addr = ValueDomain.Addr
module Offs = ValueDomain.Offs
module LF = LibraryFunctions
module CArrays = ValueDomain.CArrays
module BI = IntOps.BigIntOps
module PU = PrecisionUtil

module VD     = BaseDomain.VD
module CPA    = BaseDomain.CPA
module Dep    = BaseDomain.PartDeps
module WeakUpdates   = BaseDomain.WeakUpdates
module BaseComponents = BaseDomain.BaseComponents



module MainFunctor (Priv:BasePriv.S) (RVEval:BaseDomain.ExpEvaluator with type t = BaseComponents (Priv.D).t) =
struct
  include Analyses.DefaultSpec

  exception Top

  module Dom    = BaseDomain.DomFunctor (Priv.D) (RVEval)
  type t = Dom.t
  module D      = Dom
  module C      = Dom

  (* Two global invariants:
     1. Priv.V -> Priv.G  --  used for Priv
     2. thread -> VD  --  used for thread returns *)

  module V =
  struct
    include Printable.Either (struct include Priv.V let name () = "priv" end) (struct include ThreadIdDomain.Thread let name () = "threadreturn" end)
    let priv x = `Left x
    let thread x = `Right x
    include StdV
  end

  module G =
  struct
    include Lattice.Lift2 (Priv.G) (VD) (Printable.DefaultNames)

    let priv = function
      | `Bot -> Priv.G.bot ()
      | `Lifted1 x -> x
      | _ -> failwith "Base.priv"
    let thread = function
      | `Bot -> VD.bot ()
      | `Lifted2 x -> x
      | _ -> failwith "Base.thread"
    let create_priv priv = `Lifted1 priv
    let create_thread thread = `Lifted2 thread
  end

  let priv_getg getg g = G.priv (getg (V.priv g))
  let priv_sideg sideg g d = sideg (V.priv g) (G.create_priv d)

  type extra = (varinfo * Offs.t * bool) list
  type store = D.t
  type value = VD.t
  type address = AD.t
  type glob_fun  = V.t -> G.t
  type glob_diff = (V.t * G.t) list

  let name () = "base"
  let startstate v: store = { cpa = CPA.bot (); deps = Dep.bot (); weak = WeakUpdates.bot (); priv = Priv.startstate ()}
  let exitstate  v: store = { cpa = CPA.bot (); deps = Dep.bot (); weak = WeakUpdates.bot (); priv = Priv.startstate ()}

  (**************************************************************************
   * Helpers
   **************************************************************************)

  let is_privglob v = GobConfig.get_bool "annotation.int.privglobs" && v.vglob

  (*This is a bit of a hack to be able to change array domains if a pointer to an array is given as an argument*)
  (*We have to prevent different domains to be used at the same time for the same array*)
  (*After a function call, the domain has to be the same as before and we can not depend on the pointers staying the same*)
  (*-> we determine the arrays a pointer can point to once at the beginning of a function*)
  (*There surely is a better way, because this means that often the wrong one gets chosen*)
  module VarH = Hashtbl.Make(CilType.Varinfo)
  module VarMap = Map.Make(CilType.Varinfo)
  let array_map = ref (VarH.create 20)

  type marshal = attributes VarMap.t VarH.t

  let array_domain_annotation_enabled = lazy (GobConfig.get_bool "annotation.goblint_array_domain")

  let add_to_array_map fundec arguments =
    if Lazy.force array_domain_annotation_enabled then
      let rec pointedArrayMap = function
        | [] -> VarMap.empty
        | (info,value)::xs ->
          match value with
          | `Address t when hasAttribute "goblint_array_domain" info.vattr ->
            let possibleVars = List.to_seq (PreValueDomain.AD.to_var_may t) in
            Seq.fold_left (fun map arr -> VarMap.add arr (info.vattr) map) (pointedArrayMap xs) @@ Seq.filter (fun info -> isArrayType info.vtype) possibleVars
          | _ -> pointedArrayMap xs
      in
      match VarH.find_option !array_map fundec.svar with
      | Some _ -> () (*We already have something -> do not change it*)
      | None -> VarH.add !array_map fundec.svar (pointedArrayMap arguments)

  let attributes_varinfo info fundec =
    if Lazy.force array_domain_annotation_enabled then
      let map = VarH.find !array_map fundec.svar in
      match VarMap.find_opt info map with
      | Some attr ->  Some (attr, typeAttrs (info.vtype)) (*if the function has a different domain for this array, use it*)
      | None -> Some (info.vattr, typeAttrs (info.vtype))
    else
      None

  let project_val ask array_attr p_opt value is_glob =
    let p = if GobConfig.get_bool "annotation.int.enabled" then (
        if is_glob then
          Some PU.max_int_precision
        else p_opt
      ) else None
    in
    let a = if GobConfig.get_bool "annotation.goblint_array_domain" then array_attr else None in
    VD.project ask p a value

  let project ask p_opt cpa fundec =
    CPA.mapi (fun varinfo value -> project_val ask (attributes_varinfo varinfo fundec) p_opt value (is_privglob varinfo)) cpa


  (**************************************************************************
   * Initializing my variables
   **************************************************************************)

  let return_varstore = ref dummyFunDec.svar
  let return_varinfo () = !return_varstore
  let return_var () = AD.from_var (return_varinfo ())
  let return_lval (): lval = (Var (return_varinfo ()), NoOffset)

  let heap_var ctx =
    let info = match (ctx.ask Q.HeapVar) with
      | `Lifted vinfo -> vinfo
      | _ -> failwith("Ran without a malloc analysis.") in
    info

  (* hack for char a[] = {"foo"} or {'f','o','o', '\000'} *)
  let char_array : (lval, bytes) Hashtbl.t = Hashtbl.create 500

  let init marshal =
    begin match marshal with
      | Some marshal -> array_map := marshal
      | None -> ()
    end;
    return_varstore := Goblintutil.create_var @@ makeVarinfo false "RETURN" voidType;
    Priv.init ()

  let finalize () =
    Priv.finalize ();
    !array_map

  (**************************************************************************
   * Abstract evaluation functions
   **************************************************************************)

  let iDtoIdx = ID.cast_to (Cilfacade.ptrdiff_ikind ())

  let unop_ID = function
    | Neg  -> ID.neg
    | BNot -> ID.bitnot
    | LNot -> ID.lognot

  let unop_FD = function
    | Neg  -> FD.neg
    (* other unary operators are not implemented on float values *)
    | _ -> (fun c -> FD.top_of (FD.get_fkind c))

  (* Evaluating Cil's unary operators. *)
  let evalunop op typ = function
    | `Int v1 -> `Int (ID.cast_to (Cilfacade.get_ikind typ) (unop_ID op v1))
    | `Float v -> `Float (unop_FD op v)
    | `Address a when op = LNot ->
      if AD.is_null a then
        `Int (ID.of_bool (Cilfacade.get_ikind typ) true)
      else if AD.is_not_null a then
        `Int (ID.of_bool (Cilfacade.get_ikind typ) false)
      else
        `Int (ID.top_of (Cilfacade.get_ikind typ))
    | `Bot -> `Bot
    | _ -> VD.top ()

  let binop_ID (result_ik: Cil.ikind) = function
    | PlusA -> ID.add
    | MinusA -> ID.sub
    | Mult -> ID.mul
    | Div -> ID.div
    | Mod -> ID.rem
    | Lt -> ID.lt
    | Gt -> ID.gt
    | Le -> ID.le
    | Ge -> ID.ge
    | Eq -> ID.eq
    (* TODO: This causes inconsistent results:
       def_exc and interval definitely in conflict:
         evalint: base eval_rv m -> (Not {0, 1}([-31,31]),[1,1])
         evalint: base eval_rv 1 -> (1,[1,1])
         evalint: base query_evalint m == 1 -> (0,[1,1]) *)
    | Ne -> ID.ne
    | BAnd -> ID.bitand
    | BOr -> ID.bitor
    | BXor -> ID.bitxor
    | Shiftlt -> ID.shift_left
    | Shiftrt -> ID.shift_right
    | LAnd -> ID.logand
    | LOr -> ID.logor
    | b -> (fun x y -> (ID.top_of result_ik))

  let binop_FD (result_fk: Cil.fkind) = function
    | PlusA -> FD.add
    | MinusA -> FD.sub
    | Mult -> FD.mul
    | Div -> FD.div
    | _ -> (fun _ _ -> FD.top_of result_fk)

  let int_returning_binop_FD = function
    | Lt -> FD.lt
    | Gt -> FD.gt
    | Le -> FD.le
    | Ge -> FD.ge
    | Eq -> FD.eq
    | Ne -> FD.ne
    | _ -> (fun _ _ -> ID.top ())

  let is_int_returning_binop_FD = function
    | Lt | Gt | Le | Ge | Eq | Ne -> true
    | _ -> false

  (* Evaluate binop for two abstract values: *)
  let evalbinop_base (a: Q.ask) (st: store) (op: binop) (t1:typ) (a1:value) (t2:typ) (a2:value) (t:typ) :value =
    if M.tracing then M.tracel "eval" "evalbinop %a %a %a\n" d_binop op VD.pretty a1 VD.pretty a2;
    (* We define a conversion function for the easy cases when we can just use
     * the integer domain operations. *)
    let bool_top ik = ID.(join (of_int ik BI.zero) (of_int ik BI.one)) in
    (* An auxiliary function for ptr arithmetic on array values. *)
    let addToAddr n (addr:Addr.t) =
      let typeOffsetOpt o t =
        try
          Some (Cilfacade.typeOffset t o)
        with Cilfacade.TypeOfError _ ->
          None
      in
      (* adds n to the last offset *)
      let rec addToOffset n (t:typ option) = function
        | `Index (i, `NoOffset) ->
          (* If we have arrived at the last Offset and it is an Index, we add our integer to it *)
          `Index(IdxDom.add i (iDtoIdx n), `NoOffset)
        | `Field (f, `NoOffset) ->
          (* If we have arrived at the last Offset and it is a Field,
           * then check if we're subtracting exactly its offsetof.
           * If so, n cancels out f exactly.
           * This is to better handle container_of hacks. *)
          let n_offset = iDtoIdx n in
          begin match t with
            | Some t ->
              let (f_offset_bits, _) = bitsOffset t (Field (f, NoOffset)) in
              let f_offset = IdxDom.of_int (Cilfacade.ptrdiff_ikind ()) (BI.of_int (f_offset_bits / 8)) in
              begin match IdxDom.(to_bool (eq f_offset (neg n_offset))) with
                | Some true -> `NoOffset
                | _ -> `Field (f, `Index (n_offset, `NoOffset))
              end
            | None -> `Field (f, `Index (n_offset, `NoOffset))
          end
        | `Index (i, o) ->
          let t' = BatOption.bind t (typeOffsetOpt (Index (integer 0, NoOffset))) in (* actual index value doesn't matter for typeOffset *)
          `Index(i, addToOffset n t' o)
        | `Field (f, o) ->
          let t' = BatOption.bind t (typeOffsetOpt (Field (f, NoOffset))) in
          `Field(f, addToOffset n t' o)
        | `NoOffset -> `Index(iDtoIdx n, `NoOffset)
      in
      let default = function
        | Addr.NullPtr when GobOption.exists (BI.equal BI.zero) (ID.to_int n) -> Addr.NullPtr
        | _ -> Addr.UnknownPtr
      in
      match Addr.to_var_offset addr with
      | Some (x, o) -> Addr.from_var_offset (x, addToOffset n (Some x.vtype) o)
      | None -> default addr
    in
    let addToAddrOp p n =
      match op with
      (* For array indexing e[i] and pointer addition e + i we have: *)
      | IndexPI | PlusPI ->
        `Address (AD.map (addToAddr n) p)
      (* Pointer subtracted by a value (e-i) is very similar *)
      (* Cast n to the (signed) ptrdiff_ikind, then add the its negated value. *)
      | MinusPI ->
        let n = ID.neg (ID.cast_to (Cilfacade.ptrdiff_ikind ()) n) in
        `Address (AD.map (addToAddr n) p)
      | Mod -> `Int (ID.top_of (Cilfacade.ptrdiff_ikind ())) (* we assume that address is actually casted to int first*)
      | _ -> `Address AD.top_ptr
    in
    (* The main function! *)
    match a1,a2 with
    (* For the integer values, we apply the int domain operator *)
    | `Int v1, `Int v2 ->
      let result_ik = Cilfacade.get_ikind t in
      `Int (ID.cast_to result_ik (binop_ID result_ik op v1 v2))
    (* For the float values, we apply the float domain operators *)
    | `Float v1, `Float v2 when is_int_returning_binop_FD op ->
      let result_ik = Cilfacade.get_ikind t in
      `Int (ID.cast_to result_ik (int_returning_binop_FD op v1 v2))
    | `Float v1, `Float v2 -> `Float (binop_FD (Cilfacade.get_fkind t) op v1 v2)
    (* For address +/- value, we try to do some elementary ptr arithmetic *)
    | `Address p, `Int n
    | `Int n, `Address p when op=Eq || op=Ne ->
      let ik = Cilfacade.get_ikind t in
      `Int (match ID.to_bool n, AD.to_bool p with
          | Some a, Some b -> ID.of_bool ik (op=Eq && a=b || op=Ne && a<>b)
          | _ -> bool_top ik)
    | `Address p, `Int n  ->
      addToAddrOp p n
    | `Address p, `Top ->
      (* same as previous, but with Unknown instead of int *)
      (* TODO: why does this even happen in zstd-thread-pool-add? *)
      let n = ID.top_of (Cilfacade.ptrdiff_ikind ()) in (* pretend to have unknown ptrdiff int instead *)
      addToAddrOp p n
    (* If both are pointer values, we can subtract them and well, we don't
     * bother to find the result in most cases, but it's an integer. *)
    | `Address p1, `Address p2 -> begin
        let ik = Cilfacade.get_ikind t in
        let eq x y =
          if AD.is_definite x && AD.is_definite y then
            let ax = AD.choose x in
            let ay = AD.choose y in
            if AD.Addr.equal ax ay then
              match AD.Addr.to_var ax with
              | Some v when a.f (Q.IsMultiple v) ->
                None
              | _ ->
                Some true
            else
              (* If they are unequal, it does not matter if the underlying var represents multiple concrete vars or not *)
              Some false
          else
            None
        in
        match op with
        (* TODO use ID.of_incl_list [0; 1] for all comparisons *)
        | MinusPP ->
          (* when subtracting pointers to arrays, per 6.5.6 of C-standard if we subtract two pointers to the same array, the difference *)
          (* between them is the difference in subscript *)
          begin
            let rec calculateDiffFromOffset x y =
              match x, y with
              | `Field ((xf:Cil.fieldinfo), xo), `Field((yf:Cil.fieldinfo), yo)
                when CilType.Fieldinfo.equal xf yf ->
                calculateDiffFromOffset xo yo
              | `Index (i, `NoOffset), `Index(j, `NoOffset) ->
                begin
                  let diff = ValueDomain.IndexDomain.sub i j in
                  match ValueDomain.IndexDomain.to_int diff with
                  | Some z -> `Int(ID.of_int ik z)
                  | _ -> `Int (ID.top_of ik)
                end
              | `Index (xi, xo), `Index(yi, yo) when xi = yi -> (* TODO: ID.equal? *)
                calculateDiffFromOffset xo yo
              | _ -> `Int (ID.top_of ik)
            in
            if AD.is_definite p1 && AD.is_definite p2 then
              match Addr.to_var_offset (AD.choose p1), Addr.to_var_offset (AD.choose p2) with
              | Some (x, xo), Some (y, yo) when CilType.Varinfo.equal x y ->
                calculateDiffFromOffset xo yo
              | _, _ ->
                `Int (ID.top_of ik)
            else
              `Int (ID.top_of ik)
          end
        | Eq ->
          `Int (if AD.is_bot (AD.meet p1 p2) then ID.of_int ik BI.zero else match eq p1 p2 with Some x when x -> ID.of_int ik BI.one | _ -> bool_top ik)
        | Ne ->
          `Int (if AD.is_bot (AD.meet p1 p2) then ID.of_int ik BI.one else match eq p1 p2 with Some x when x -> ID.of_int ik BI.zero | _ -> bool_top ik)
        | _ -> VD.top ()
      end
    (* For other values, we just give up! *)
    | `Bot, _ -> `Bot
    | _, `Bot -> `Bot
    | _ -> VD.top ()

  (* Auxiliary function to append an additional offset to a given offset. *)
  let rec add_offset ofs add =
    match ofs with
    | `NoOffset -> add
    | `Field (fld, `NoOffset) -> `Field (fld, add)
    | `Field (fld, ofs) -> `Field (fld, add_offset ofs add)
    | `Index (exp, `NoOffset) -> `Index (exp, add)
    | `Index (exp, ofs) -> `Index (exp, add_offset ofs add)

  (* We need the previous function with the varinfo carried along, so we can
   * map it on the address sets. *)
  let add_offset_varinfo add ad =
    match Addr.to_var_offset ad with
    | Some (x,ofs) -> Addr.from_var_offset (x, add_offset ofs add)
    | None -> ad


  (**************************************************************************
   * State functions
   **************************************************************************)

  let sync' reason ctx: D.t =
    let multi =
      match reason with
      | `Init
      | `Thread ->
        true
      | _ ->
        ThreadFlag.is_multi (Analyses.ask_of_ctx ctx)
    in
    if M.tracing then M.tracel "sync" "sync multi=%B earlyglobs=%B\n" multi !GU.earlyglobs;
    if !GU.earlyglobs || multi then
      WideningTokens.with_local_side_tokens (fun () ->
          Priv.sync (Analyses.ask_of_ctx ctx) (priv_getg ctx.global) (priv_sideg ctx.sideg) ctx.local reason
        )
    else
      ctx.local

  let sync ctx reason = sync' (reason :> [`Normal | `Join | `Return | `Init | `Thread]) ctx

  let publish_all ctx reason =
    ignore (sync' reason ctx)

  let get_var (a: Q.ask) (gs: glob_fun) (st: store) (x: varinfo): value =
    if (!GU.earlyglobs || ThreadFlag.is_multi a) && is_global a x then
      Priv.read_global a (priv_getg gs) st x
    else begin
      if M.tracing then M.tracec "get" "Singlethreaded mode.\n";
      CPA.find x st.cpa
    end

  (** [get st addr] returns the value corresponding to [addr] in [st]
   *  adding proper dependencies.
   *  For the exp argument it is always ok to put None. This means not using precise information about
   *  which part of an array is involved.  *)
  let rec get ?(top=VD.top ()) ?(full=false) a (gs: glob_fun) (st: store) (addrs:address) (exp:exp option): value =
    let at = AD.get_type addrs in
    let firstvar = if M.tracing then match AD.to_var_may addrs with [] -> "" | x :: _ -> x.vname else "" in
    if M.tracing then M.traceli "get" ~var:firstvar "Address: %a\nState: %a\n" AD.pretty addrs CPA.pretty st.cpa;
    (* Finding a single varinfo*offset pair *)
    let res =
      let f_addr (x, offs) =
        (* get hold of the variable value, either from local or global state *)
        let var = get_var a gs st x in
        let v = VD.eval_offset a (fun x -> get a gs st x exp) var offs exp (Some (Var x, Offs.to_cil_offset offs)) x.vtype in
        if M.tracing then M.tracec "get" "var = %a, %a = %a\n" VD.pretty var AD.pretty (AD.from_var_offset (x, offs)) VD.pretty v;
        if full then v else match v with
          | `Blob (c,s,_) -> c
          | x -> x
      in
      let f = function
        | Addr.Addr (x, o) -> f_addr (x, o)
        | Addr.NullPtr ->
          begin match get_string "sem.null-pointer.dereference" with
            | "assume_none" -> VD.bot ()
            | "assume_top" -> top
            | _ -> assert false
          end
        | Addr.UnknownPtr -> top (* top may be more precise than VD.top, e.g. for address sets, such that known addresses are kept for soundness *)
        | Addr.StrPtr _ -> `Int (ID.top_of IChar)
      in
      (* We form the collecting function by joining *)
      let c x = match x with (* If address type is arithmetic, and our value is an int, we cast to the correct ik *)
        | `Int _ when Cil.isArithmeticType at -> VD.cast at x
        | _ -> x
      in
      let f x a = VD.join (c @@ f x) a in      (* Finally we join over all the addresses in the set. *)
      AD.fold f addrs (VD.bot ())
    in
    if M.tracing then M.traceu "get" "Result: %a\n" VD.pretty res;
    res


  (**************************************************************************
   * Auxiliary functions for function calls
   **************************************************************************)

  (* From a list of values, presumably arguments to a function, simply extract
   * the pointer arguments. *)
  let get_ptrs (vals: value list): address list =
    let f x acc = match x with
      | `Address adrs when AD.is_top adrs ->
        M.info ~category:Unsound "Unknown address given as function argument"; acc
      | `Address adrs when AD.to_var_may adrs = [] -> acc
      | `Address adrs ->
        let typ = AD.get_type adrs in
        if isFunctionType typ then acc else adrs :: acc
      | `Top -> M.info ~category:Unsound "Unknown value type given as function argument"; acc
      | _ -> acc
    in
    List.fold_right f vals []

  let rec reachable_from_value (ask: Q.ask) (gs:glob_fun) st (value: value) (t: typ) (description: string)  =
    let empty = AD.empty () in
    if M.tracing then M.trace "reachability" "Checking value %a\n" VD.pretty value;
    match value with
    | `Top ->
      if VD.is_immediate_type t then () else M.info ~category:Unsound "Unknown value in %s could be an escaped pointer address!" description; empty
    | `Bot -> (*M.debug ~category:Analyzer "A bottom value when computing reachable addresses!";*) empty
    | `Address adrs when AD.is_top adrs ->
      M.info ~category:Unsound "Unknown address in %s has escaped." description; AD.remove Addr.NullPtr adrs (* return known addresses still to be a bit more sane (but still unsound) *)
    (* The main thing is to track where pointers go: *)
    | `Address adrs -> AD.remove Addr.NullPtr adrs
    (* Unions are easy, I just ingore the type info. *)
    | `Union (f,e) -> reachable_from_value ask gs st e t description
    (* For arrays, we ask to read from an unknown index, this will cause it
     * join all its values. *)
    | `Array a -> reachable_from_value ask gs st (ValueDomain.CArrays.get ask a (None, ValueDomain.ArrIdxDomain.top ())) t description
    | `Blob (e,_,_) -> reachable_from_value ask gs st e t description
    | `Struct s -> ValueDomain.Structs.fold (fun k v acc -> AD.join (reachable_from_value ask gs st v t description) acc) s empty
    | `Int _ -> empty
    | `Float _ -> empty
    | `Thread _ -> empty (* thread IDs are abstract and nothing known can be reached from them *)
    | `JmpBuf _ -> empty (* Jump buffers are abstract and nothing known can be reached from them *)
    | `Mutex -> empty (* mutexes are abstract and nothing known can be reached from them *)

  (* Get the list of addresses accessable immediately from a given address, thus
   * all pointers within a structure should be considered, but we don't follow
   * pointers. We return a flattend representation, thus simply an address (set). *)
  let reachable_from_address (ask: Q.ask) (gs:glob_fun) st (adr: address): address =
    if M.tracing then M.tracei "reachability" "Checking for %a\n" AD.pretty adr;
    let res = reachable_from_value ask gs st (get ask gs st adr None) (AD.get_type adr) (AD.show adr) in
    if M.tracing then M.traceu "reachability" "Reachable addresses: %a\n" AD.pretty res;
    res

  (* The code for getting the variables reachable from the list of parameters.
   * This section is very confusing, because I use the same construct, a set of
   * addresses, as both AD elements abstracting individual (ambiguous) addresses
   * and the workset of visited addresses. *)
  let reachable_vars (ask: Q.ask) (args: address list) (gs:glob_fun) (st: store): address list =
    if M.tracing then M.traceli "reachability" "Checking reachable arguments from [%a]!\n" (d_list ", " AD.pretty) args;
    let empty = AD.empty () in
    (* We begin looking at the parameters: *)
    let argset = List.fold_right (AD.join) args empty in
    let workset = ref argset in
    (* And we keep a set of already visited variables *)
    let visited = ref empty in
    while not (AD.is_empty !workset) do
      visited := AD.union !visited !workset;
      (* ok, let's visit all the variables in the workset and collect the new variables *)
      let visit_and_collect var (acc: address): address =
        let var = AD.singleton var in (* Very bad hack! Pathetic really! *)
        AD.union (reachable_from_address ask gs st var) acc in
      let collected = AD.fold visit_and_collect !workset empty in
      (* And here we remove the already visited variables *)
      workset := AD.diff collected !visited
    done;
    (* Return the list of elements that have been visited. *)
    if M.tracing then M.traceu "reachability" "All reachable vars: %a\n" AD.pretty !visited;
    List.map AD.singleton (AD.elements !visited)

  let drop_non_ptrs (st:CPA.t) : CPA.t =
    if CPA.is_top st then st else
      let rec replace_val = function
        | `Address _ as v -> v
        | `Blob (v,s,o) ->
          begin match replace_val v with
            | `Blob (`Top,_,_)
            | `Top -> `Top
            | t -> `Blob (t,s,o)
          end
        | `Struct s -> `Struct (ValueDomain.Structs.map replace_val s)
        | _ -> `Top
      in
      CPA.map replace_val st

  let drop_ints (st:CPA.t) : CPA.t =
    if CPA.is_top st then st else
      let rec replace_val = function
        | `Int _       -> `Top
        | `Array n     -> `Array (ValueDomain.CArrays.map replace_val n)
        | `Struct n    -> `Struct (ValueDomain.Structs.map replace_val n)
        | `Union (f,v) -> `Union (f,replace_val v)
        | `Blob (n,s,o)  -> `Blob (replace_val n,s,o)
        | `Address x -> `Address (ValueDomain.AD.map ValueDomain.Addr.drop_ints x)
        | x -> x
      in
      CPA.map replace_val st

  let drop_interval = CPA.map (function `Int x -> `Int (ID.no_interval x) | x -> x)

  let drop_intervalSet = CPA.map (function `Int x -> `Int (ID.no_intervalSet x) | x -> x )

  let context (fd: fundec) (st: store): store =
    let f keep drop_fn (st: store) = if keep then st else { st with cpa = drop_fn st.cpa} in
    st |>
    (* Here earlyglobs only drops syntactic globals from the context and does not consider e.g. escaped globals. *)
    (* This is equivalent to having escaped globals excluded from earlyglobs for contexts *)
    f (not !GU.earlyglobs) (CPA.filter (fun k v -> (not k.vglob) || is_excluded_from_earlyglobs k))
    %> f (ContextUtil.should_keep ~isAttr:GobContext ~keepOption:"ana.base.context.non-ptr" ~removeAttr:"base.no-non-ptr" ~keepAttr:"base.non-ptr" fd) drop_non_ptrs
    %> f (ContextUtil.should_keep ~isAttr:GobContext ~keepOption:"ana.base.context.int" ~removeAttr:"base.no-int" ~keepAttr:"base.int" fd) drop_ints
    %> f (ContextUtil.should_keep ~isAttr:GobContext ~keepOption:"ana.base.context.interval" ~removeAttr:"base.no-interval" ~keepAttr:"base.interval" fd) drop_interval
    %> f (ContextUtil.should_keep ~isAttr:GobContext ~keepOption:"ana.base.context.interval_set" ~removeAttr:"base.no-interval_set" ~keepAttr:"base.interval_set" fd) drop_intervalSet

  let convertToQueryLval x =
    let rec offsNormal o =
      let ik = Cilfacade.ptrdiff_ikind () in
      let toInt i =
        match IdxDom.to_int @@ ID.cast_to ik i with
        | Some x -> Const (CInt (x,ik, None))
        | _ -> Cilfacade.mkCast ~e:(Const (CStr ("unknown",No_encoding))) ~newt:intType

      in
      match o with
      | `NoOffset -> `NoOffset
      | `Field (f,o) -> `Field (f,offsNormal o)
      | `Index (i,o) -> `Index (toInt i,offsNormal o)
    in
    match x with
    | ValueDomain.AD.Addr.Addr (v,o) ->[v,offsNormal o]
    | _ -> []

  let addrToLvalSet a =
    let add x y = Q.LS.add y x in
    try
      AD.fold (fun e c -> List.fold_left add c (convertToQueryLval e)) a (Q.LS.empty ())
    with SetDomain.Unsupported _ -> Q.LS.top ()

  let reachable_top_pointers_types ctx (ps: AD.t) : Queries.TS.t =
    let module TS = Queries.TS in
    let empty = AD.empty () in
    let reachable_from_address (adr: address) =
      let with_type t = function
        | (ad,ts,true) ->
          begin match unrollType t with
            | TPtr (p,_) ->
              (ad, TS.add (unrollType p) ts, false)
            | _ ->
              (ad, ts, false)
          end
        | x -> x
      in
      let with_field (a,t,b) = function
        | `Top -> (AD.empty (), TS.top (), false)
        | `Bot -> (a,t,false)
        | `Lifted f -> with_type f.ftype (a,t,b)
      in
      let rec reachable_from_value (value: value) =
        match value with
        | `Top -> (empty, TS.top (), true)
        | `Bot -> (empty, TS.bot (), false)
        | `Address adrs when AD.is_top adrs -> (empty,TS.bot (), true)
        | `Address adrs -> (adrs,TS.bot (), AD.has_unknown adrs)
        | `Union (t,e) -> with_field (reachable_from_value e) t
        | `Array a -> reachable_from_value (ValueDomain.CArrays.get (Analyses.ask_of_ctx ctx) a (None, ValueDomain.ArrIdxDomain.top ()))
        | `Blob (e,_,_) -> reachable_from_value e
        | `Struct s ->
          let join_tr (a1,t1,_) (a2,t2,_) = AD.join a1 a2, TS.join t1 t2, false in
          let f k v =
            join_tr (with_type k.ftype (reachable_from_value v))
          in
          ValueDomain.Structs.fold f s (empty, TS.bot (), false)
        | `Int _ -> (empty, TS.bot (), false)
        | `Float _ -> (empty, TS.bot (), false)
        | `Thread _ -> (empty, TS.bot (), false) (* TODO: is this right? *)
        | `JmpBuf _ -> (empty, TS.bot (), false) (* TODO: is this right? *)
        | `Mutex -> (empty, TS.bot (), false) (* TODO: is this right? *)
      in
      reachable_from_value (get (Analyses.ask_of_ctx ctx) ctx.global ctx.local adr None)
    in
    let visited = ref empty in
    let work = ref ps in
    let collected = ref (TS.empty ()) in
    while not (AD.is_empty !work) do
      let next = ref empty in
      let do_one a =
        let (x,y,_) = reachable_from_address (AD.singleton a) in
        collected := TS.union !collected y;
        next := AD.union !next x
      in
      if not (AD.is_top !work) then
        AD.iter do_one !work;
      visited := AD.union !visited !work;
      work := AD.diff !next !visited
    done;
    !collected

  (* The evaluation function as mutually recursive eval_lv & eval_rv *)
  let rec eval_rv (a: Q.ask) (gs:glob_fun) (st: store) (exp:exp): value =
    if M.tracing then M.traceli "evalint" "base eval_rv %a\n" d_exp exp;
    let r =
      (* we have a special expression that should evaluate to top ... *)
      if exp = MyCFG.unknown_exp then
        VD.top ()
      else
        eval_rv_ask_evalint a gs st exp
    in
    if M.tracing then M.traceu "evalint" "base eval_rv %a -> %a\n" d_exp exp VD.pretty r;
    r

  (** Evaluate expression using EvalInt query.
      Base itself also answers EvalInt, so recursion goes indirectly through queries.
      This allows every subexpression to also meet more precise value from other analyses.
      Non-integer expression just delegate to next eval_rv function. *)
  and eval_rv_ask_evalint a gs st exp =
    let eval_next () = eval_rv_no_ask_evalint a gs st exp in
    if M.tracing then M.traceli "evalint" "base eval_rv_ask_evalint %a\n" d_exp exp;
    let r =
      match Cilfacade.typeOf exp with
      | typ when Cil.isIntegralType typ && not (Cil.isConstant exp) -> (* don't EvalInt integer constants, base can do them precisely itself *)
        if M.tracing then M.traceli "evalint" "base ask EvalInt %a\n" d_exp exp;
        let a = a.f (Q.EvalInt exp) in (* through queries includes eval_next, so no (exponential) branching is necessary *)
        if M.tracing then M.traceu "evalint" "base ask EvalInt %a -> %a\n" d_exp exp Queries.ID.pretty a;
        begin match a with
          | `Bot -> eval_next () (* Base EvalInt returns bot on incorrect type (e.g. pthread_t); ignore and continue. *)
          (* | x -> Some (`Int x) *)
          | `Lifted x -> `Int x (* cast should be unnecessary, EvalInt should guarantee right ikind already *)
          | `Top -> `Int (ID.top_of (Cilfacade.get_ikind typ)) (* query cycle *)
        end
      | exception Cilfacade.TypeOfError _ (* Bug: typeOffset: Field on a non-compound *)
      | _ -> eval_next ()
    in
    if M.tracing then M.traceu "evalint" "base eval_rv_ask_evalint %a -> %a\n" d_exp exp VD.pretty r;
    r

  (** Evaluate expression without EvalInt query on outermost expression.
      This is used by base responding to EvalInt to immediately directly avoid EvalInt query cycle, which would return top.
      Recursive [eval_rv] calls on subexpressions still go through [eval_rv_ask_evalint]. *)
  and eval_rv_no_ask_evalint a gs st exp =
    eval_rv_base a gs st exp (* just as alias, so query doesn't weirdly have to call eval_rv_base *)

  and eval_rv_back_up a gs st exp =
    if get_bool "ana.base.eval.deep-query" then
      eval_rv a gs st exp
    else (
      (* duplicate unknown_exp check from eval_rv since we're bypassing it now *)
      if exp = MyCFG.unknown_exp then
        VD.top ()
      else
        eval_rv_base a gs st exp (* bypass all queries *)
    )

  (** Evaluate expression structurally by base.
      This handles constants directly and variables using CPA.
      Subexpressions delegate to [eval_rv], which may use queries on them. *)
  and eval_rv_base (a: Q.ask) (gs:glob_fun) (st: store) (exp:exp): value =
    let eval_rv = eval_rv_back_up in
    if M.tracing then M.traceli "evalint" "base eval_rv_base %a\n" d_exp exp;
    let rec do_offs def = function (* for types that only have one value *)
      | Field (fd, offs) -> begin
          match Goblintutil.is_blessed (TComp (fd.fcomp, [])) with
          | Some v -> do_offs (`Address (AD.singleton (Addr.from_var_offset (v,convert_offset a gs st (Field (fd, offs)))))) offs
          | None -> do_offs def offs
        end
      | Index (_, offs) -> do_offs def offs
      | NoOffset -> def
    in
    let binop_remove_same_casts ~extra_is_safe ~e1 ~e2 ~t1 ~t2 ~c1 ~c2 =
      let te1 = Cilfacade.typeOf e1 in
      let te2 = Cilfacade.typeOf e2 in
      let both_arith_type = isArithmeticType te1 && isArithmeticType te2 in
      let is_safe = (extra_is_safe || VD.is_safe_cast t1 te1 && VD.is_safe_cast t2 te2) && not both_arith_type in
      M.tracel "cast" "remove cast on both sides for %a? -> %b\n" d_exp exp is_safe;
      if is_safe then ( (* we can ignore the casts if the casts can't change the value *)
        let e1 = if isArithmeticType te1 then c1 else e1 in
        let e2 = if isArithmeticType te2 then c2 else e2 in
        (e1, e2)
      )
      else
        (c1, c2)
    in
    let r =
      (* query functions were no help ... now try with values*)
      match constFold true exp with
      (* Integer literals *)
      (* seems like constFold already converts CChr to CInt *)
      | Const (CChr x) -> eval_rv a gs st (Const (charConstToInt x)) (* char becomes int, see Cil doc/ISO C 6.4.4.4.10 *)
      | Const (CInt (num,ikind,str)) ->
        (match str with Some x -> M.tracel "casto" "CInt (%s, %a, %s)\n" (Z.to_string num) d_ikind ikind x | None -> ());
        `Int (ID.cast_to ikind (IntDomain.of_const (num,ikind,str)))
      | Const (CReal (_,fkind, Some str)) when not (Cilfacade.isComplexFKind fkind) -> `Float (FD.of_string fkind str) (* prefer parsing from string due to higher precision *)
      | Const (CReal (num, fkind, None)) when not (Cilfacade.isComplexFKind fkind) -> `Float (FD.of_const fkind num)
      (* String literals *)
      | Const (CStr (x,_)) -> `Address (AD.from_string x) (* normal 8-bit strings, type: char* *)
      | Const (CWStr (xs,_) as c) -> (* wide character strings, type: wchar_t* *)
        let x = Pretty.sprint ~width:max_int (d_const () c) in (* escapes, see impl. of d_const in cil.ml *)
        let x = String.sub x 2 (String.length x - 3) in (* remove surrounding quotes: L"foo" -> foo *)
        `Address (AD.from_string x) (* `Address (AD.str_ptr ()) *)
      | Const _ -> VD.top ()
      (* Variables and address expressions *)
      | Lval lv ->
        eval_rv_base_lval ~eval_lv ~do_offs a gs st exp lv
      (* Binary operators *)
      (* Eq/Ne when both values are equal and casted to the same type *)
      | BinOp ((Eq | Ne) as op, (CastE (t1, e1) as c1), (CastE (t2, e2) as c2), typ) when typeSig t1 = typeSig t2 ->
        let a1 = eval_rv a gs st e1 in
        let a2 = eval_rv a gs st e2 in
        let (e1, e2) = binop_remove_same_casts ~extra_is_safe:(VD.equal a1 a2) ~e1 ~e2 ~t1 ~t2 ~c1 ~c2 in
        (* re-evaluate e1 and e2 in evalbinop because might be with cast *)
        evalbinop a gs st op ~e1 ~t1 ~e2 ~t2 typ
      | BinOp (LOr, e1, e2, typ) as exp ->
        let open GobOption.Syntax in
        (* split nested LOr Eqs to equality pairs, if possible *)
        let rec split = function
          (* copied from above to support pointer equalities with implicit casts inserted *)
          | BinOp (Eq, (CastE (t1, e1) as c1), (CastE (t2, e2) as c2), typ) when typeSig t1 = typeSig t2 ->
            Some [binop_remove_same_casts ~extra_is_safe:false ~e1 ~e2 ~t1 ~t2 ~c1 ~c2]
          | BinOp (Eq, arg1, arg2, _) ->
            Some [(arg1, arg2)]
          | BinOp (LOr, arg1, arg2, _) ->
            let+ s1 = split arg1
            and+ s2 = split arg2 in
            s1 @ s2
          | _ ->
            None
        in
        (* find common exp from all equality pairs and list of other sides, if possible *)
        let find_common = function
          | [] -> assert false
          | (e1, e2) :: eqs ->
            let eqs_for_all_mem e = List.for_all (fun (e1, e2) -> CilType.Exp.(equal e1 e || equal e2 e)) eqs in
            let eqs_map_remove e = List.map (fun (e1, e2) -> if CilType.Exp.equal e1 e then e2 else e1) eqs in
            if eqs_for_all_mem e1 then
              Some (e1, e2 :: eqs_map_remove e1)
            else if eqs_for_all_mem e2 then
              Some (e2, e1 :: eqs_map_remove e2)
            else
              None
        in
        let eqs_value =
          let* eqs = split exp in
          let* (e, es) = find_common eqs in
          let v = eval_rv a gs st e in (* value of common exp *)
          let vs = List.map (eval_rv a gs st) es in (* values of other sides *)
          let ik = Cilfacade.get_ikind typ in
          match v with
          | `Address a ->
            (* get definite addrs from vs *)
            let rec to_definite_ad = function
              | [] -> AD.empty ()
              | `Address a :: vs when AD.is_definite a ->
                AD.union a (to_definite_ad vs)
              | _ :: vs ->
                to_definite_ad vs
            in
            let definite_ad = to_definite_ad vs in
            if AD.leq a definite_ad then (* other sides cover common address *)
              Some (`Int (ID.of_bool ik true))
            else (* TODO: detect disjoint cases using may: https://github.com/goblint/analyzer/pull/757#discussion_r898105918 *)
              None
          | `Int i ->
            let module BISet = IntDomain.BISet in
            (* get definite ints from vs *)
            let rec to_int_set = function
              | [] -> BISet.empty ()
              | `Int i :: vs ->
                begin match ID.to_int i with
                  | Some i' -> BISet.add i' (to_int_set vs)
                  | None -> to_int_set vs
                end
              | _ :: vs ->
                to_int_set vs
            in
            let* incl_list = ID.to_incl_list i in
            let incl_set = BISet.of_list incl_list in
            let int_set = to_int_set vs in
            if BISet.leq incl_set int_set then (* other sides cover common int *)
              Some (`Int (ID.of_bool ik true))
            else (* TODO: detect disjoint cases using may: https://github.com/goblint/analyzer/pull/757#discussion_r898105918 *)
              None
          | _ ->
            None
        in
        begin match eqs_value with
          | Some x -> x
          | None -> evalbinop a gs st LOr ~e1 ~e2 typ (* fallback to general case *)
        end
      | BinOp (op,e1,e2,typ) ->
        evalbinop a gs st op ~e1 ~e2 typ
      (* Unary operators *)
      | UnOp (op,arg1,typ) ->
        let a1 = eval_rv a gs st arg1 in
        evalunop op typ a1
      (* The &-operator: we create the address abstract element *)
      | AddrOf lval -> `Address (eval_lv a gs st lval)
      (* CIL's very nice implicit conversion of an array name [a] to a pointer
        * to its first element [&a[0]]. *)
      | StartOf lval ->
        let array_ofs = `Index (IdxDom.of_int (Cilfacade.ptrdiff_ikind ()) BI.zero, `NoOffset) in
        let array_start ad =
          match Addr.to_var_offset ad with
          | Some (x, offs) -> Addr.from_var_offset (x, add_offset offs array_ofs)
          | None -> ad
        in
        `Address (AD.map array_start (eval_lv a gs st lval))
      | CastE (t, Const (CStr (x,e))) -> (* VD.top () *) eval_rv a gs st (Const (CStr (x,e))) (* TODO safe? *)
      | CastE  (t, exp) ->
        let v = eval_rv a gs st exp in
        VD.cast ~torg:(Cilfacade.typeOf exp) t v
      | SizeOf _
      | Real _
      | Imag _
      | SizeOfE _
      | SizeOfStr _
      | AlignOf _
      | AlignOfE _
      | Question _
      | AddrOfLabel _ ->
        VD.top ()
    in
    if M.tracing then M.traceu "evalint" "base eval_rv_base %a -> %a\n" d_exp exp VD.pretty r;
    r

  and eval_rv_base_lval ~eval_lv ~do_offs (a: Q.ask) (gs:glob_fun) (st: store) (exp: exp) (lv: lval): value =
    match lv with
    | (Var v, ofs) -> do_offs (get a gs st (eval_lv a gs st (Var v, ofs)) (Some exp)) ofs
    (*| Lval (Mem e, ofs) -> do_offs (get a gs st (eval_lv a gs st (Mem e, ofs))) ofs*)
    | (Mem e, ofs) ->
      (*M.tracel "cast" "Deref: lval: %a\n" d_plainlval lv;*)
      let rec contains_vla (t:typ) = match t with
        | TPtr (t, _) -> contains_vla t
        | TArray(t, None, args) -> true
        | TArray(t, Some exp, args) when isConstant exp -> contains_vla t
        | TArray(t, Some exp, args) -> true
        | _ -> false
      in
      let b = Mem e, NoOffset in (* base pointer *)
      let t = Cilfacade.typeOfLval b in (* static type of base *)
      let p = eval_lv a gs st b in (* abstract base addresses *)
      (* pre VLA: *)
      (* let cast_ok = function Addr a -> sizeOf t <= sizeOf (get_type_addr a) | _ -> false in *)
      let cast_ok a =
        let open Addr in
        match a with
        | Addr (x, o) ->
          begin
            let at = get_type_addr (x, o) in
            if M.tracing then M.tracel "evalint" "cast_ok %a %a %a\n" Addr.pretty (Addr (x, o)) CilType.Typ.pretty (Cil.unrollType x.vtype) CilType.Typ.pretty at;
            if at = TVoid [] then (* HACK: cast from alloc variable is always fine *)
              true
            else
              match Cil.getInteger (sizeOf t), Cil.getInteger (sizeOf at) with
              | Some i1, Some i2 -> Z.compare i1 i2 <= 0
              | _ ->
                if contains_vla t || contains_vla (get_type_addr (x, o)) then
                  begin
                    (* TODO: Is this ok? *)
                    M.info ~category:Unsound "Casting involving a VLA is assumed to work";
                    true
                  end
                else
                  false
          end
        | NullPtr | UnknownPtr -> true (* TODO: are these sound? *)
        | _ -> false
      in
      (** Lookup value at base address [addr] with given offset [ofs]. *)
      let lookup_with_offs addr =
        let v = (* abstract base value *)
          if cast_ok addr then
            get ~top:(VD.top_value t) a gs st (AD.singleton addr) (Some exp)  (* downcasts are safe *)
          else
            VD.top () (* upcasts not! *)
        in
        let v' = VD.cast t v in (* cast to the expected type (the abstract type might be something other than t since we don't change addresses upon casts!) *)
        if M.tracing then M.tracel "cast" "Ptr-Deref: cast %a to %a = %a!\n" VD.pretty v d_type t VD.pretty v';
        let v' = VD.eval_offset a (fun x -> get a gs st x (Some exp)) v' (convert_offset a gs st ofs) (Some exp) None t in (* handle offset *)
        let v' = do_offs v' ofs in (* handle blessed fields? *)
        v'
      in
      AD.fold (fun a acc -> VD.join acc (lookup_with_offs a)) p (VD.bot ())

  and evalbinop (a: Q.ask) (gs:glob_fun) (st: store) (op: binop) ~(e1:exp) ?(t1:typ option) ~(e2:exp) ?(t2:typ option) (t:typ): value =
    evalbinop_mustbeequal a gs st op ~e1 ?t1 ~e2 ?t2 t

  (** Evaluate BinOp using MustBeEqual query as fallback. *)
  and evalbinop_mustbeequal (a: Q.ask) (gs:glob_fun) (st: store) (op: binop) ~(e1:exp) ?(t1:typ option) ~(e2:exp) ?(t2:typ option) (t:typ): value =
    (* Evaluate structurally using base at first. *)
    let a1 = eval_rv a gs st e1 in
    let a2 = eval_rv a gs st e2 in
    let t1 = Option.default_delayed (fun () -> Cilfacade.typeOf e1) t1 in
    let t2 = Option.default_delayed (fun () -> Cilfacade.typeOf e2) t2 in
    let r = evalbinop_base a st op t1 a1 t2 a2 t in
    if Cil.isIntegralType t then (
      match r with
      | `Int i when ID.to_int i <> None -> r (* Avoid fallback, cannot become any more precise. *)
      | _ ->
        (* Fallback to MustBeEqual query, could get extra precision from exprelation/var_eq. *)
        let must_be_equal () =
          let r = Q.must_be_equal a e1 e2 in
          if M.tracing then M.tracel "query" "MustBeEqual (%a, %a) = %b\n" d_exp e1 d_exp e2 r;
          r
        in
        match op with
        | MinusA when must_be_equal () ->
          let ik = Cilfacade.get_ikind t in
          `Int (ID.of_int ik BI.zero)
        | MinusPI (* TODO: untested *)
        | MinusPP when must_be_equal () ->
          let ik = Cilfacade.ptrdiff_ikind () in
          `Int (ID.of_int ik BI.zero)
        (* Eq case is unnecessary: Q.must_be_equal reconstructs BinOp (Eq, _, _, _) and repeats EvalInt query for that, yielding a top from query cycle and never being must equal *)
        | Le
        | Ge when must_be_equal () ->
          let ik = Cilfacade.get_ikind t in
          `Int (ID.of_bool ik true)
        | Ne
        | Lt
        | Gt when must_be_equal () ->
          let ik = Cilfacade.get_ikind t in
          `Int (ID.of_bool ik false)
        | _ -> r (* Fallback didn't help. *)
    )
    else
      r (* Avoid fallback, above cases are for ints only. *)

  (* A hackish evaluation of expressions that should immediately yield an
   * address, e.g. when calling functions. *)
  and eval_fv a (gs:glob_fun) st (exp:exp): AD.t =
    match exp with
    | Lval lval -> eval_lv a gs st lval
    | _ -> eval_tv a gs st exp
  (* Used also for thread creation: *)
  and eval_tv a (gs:glob_fun) st (exp:exp): AD.t =
    match (eval_rv a gs st exp) with
    | `Address x -> x
    | _          -> failwith "Problems evaluating expression to function calls!"
  and eval_int a gs st exp =
    match eval_rv a gs st exp with
    | `Int x -> x
    | _ -> ID.top_of (Cilfacade.get_ikind_exp exp)
  (* A function to convert the offset to our abstract representation of
   * offsets, i.e.  evaluate the index expression to the integer domain. *)
  and convert_offset a (gs:glob_fun) (st: store) (ofs: offset) =
    let eval_rv = eval_rv_back_up in
    match ofs with
    | NoOffset -> `NoOffset
    | Field (fld, ofs) -> `Field (fld, convert_offset a gs st ofs)
    | Index (CastE (TInt(IInt,[]), Const (CStr ("unknown",No_encoding))), ofs) -> (* special offset added by convertToQueryLval *)
      `Index (IdxDom.top (), convert_offset a gs st ofs)
    | Index (exp, ofs) ->
      match eval_rv a gs st exp with
      | `Int i -> `Index (iDtoIdx i, convert_offset a gs st ofs)
      | `Address add -> `Index (AD.to_int (module IdxDom) add, convert_offset a gs st ofs)
      | `Top   -> `Index (IdxDom.top (), convert_offset a gs st ofs)
      | `Bot -> `Index (IdxDom.bot (), convert_offset a gs st ofs)
      | _ -> failwith "Index not an integer value"
  (* Evaluation of lvalues to our abstract address domain. *)
  and eval_lv (a: Q.ask) (gs:glob_fun) st (lval:lval): AD.t =
    let eval_rv = eval_rv_back_up in
    let rec do_offs def = function
      | Field (fd, offs) -> begin
          match Goblintutil.is_blessed (TComp (fd.fcomp, [])) with
          | Some v -> do_offs (AD.singleton (Addr.from_var_offset (v,convert_offset a gs st (Field (fd, offs))))) offs
          | None -> do_offs def offs
        end
      | Index (_, offs) -> do_offs def offs
      | NoOffset -> def
    in
    match lval with
    | Var x, NoOffset when (not x.vglob) && Goblintutil.is_blessed x.vtype<> None ->
      begin match Goblintutil.is_blessed x.vtype with
        | Some v -> AD.singleton (Addr.from_var v)
        | _ ->  AD.singleton (Addr.from_var_offset (x, convert_offset a gs st NoOffset))
      end
    (* The simpler case with an explicit variable, e.g. for [x.field] we just
     * create the address { (x,field) } *)
    | Var x, ofs ->
      if x.vglob
      then AD.singleton (Addr.from_var_offset (x, convert_offset a gs st ofs))
      else do_offs (AD.singleton (Addr.from_var_offset (x, convert_offset a gs st ofs))) ofs
    (* The more complicated case when [exp = & x.field] and we are asked to
     * evaluate [(\*exp).subfield]. We first evaluate [exp] to { (x,field) }
     * and then add the subfield to it: { (x,field.subfield) }. *)
    | Mem n, ofs -> begin
        match (eval_rv a gs st n) with
        | `Address adr ->
          (if AD.is_null adr
           then M.error ~category:M.Category.Behavior.Undefined.nullpointer_dereference ~tags:[CWE 476] "Must dereference NULL pointer"
           else if AD.may_be_null adr
           then M.warn ~category:M.Category.Behavior.Undefined.nullpointer_dereference ~tags:[CWE 476] "May dereference NULL pointer");
          do_offs (AD.map (add_offset_varinfo (convert_offset a gs st ofs)) adr) ofs
        | `Bot -> AD.bot ()
        | _ ->
          M.debug ~category:Analyzer "Failed evaluating %a to lvalue" d_lval lval; do_offs AD.unknown_ptr ofs
      end

  (* run eval_rv from above and keep a result that is bottom *)
  (* this is needed for global variables *)
  let eval_rv_keep_bot = eval_rv

  (* run eval_rv from above, but change bot to top to be sound for programs with undefined behavior. *)
  (* Previously we only gave sound results for programs without undefined behavior, so yielding bot for accessing an uninitialized array was considered ok. Now only [invariant] can yield bot/Deadcode if the condition is known to be false but evaluating an expression should not be bot. *)
  let eval_rv (a: Q.ask) (gs:glob_fun) (st: store) (exp:exp): value =
    try
      let r = eval_rv a gs st exp in
      if M.tracing then M.tracel "eval" "eval_rv %a = %a\n" d_exp exp VD.pretty r;
      if VD.is_bot r then VD.top_value (Cilfacade.typeOf exp) else r
    with IntDomain.ArithmeticOnIntegerBot _ ->
      ValueDomain.Compound.top_value (Cilfacade.typeOf exp)

  let query_evalint ask gs st e =
    if M.tracing then M.traceli "evalint" "base query_evalint %a\n" d_exp e;
    let r = match eval_rv_no_ask_evalint ask gs st e with
      | `Int i -> `Lifted i (* cast should be unnecessary, eval_rv should guarantee right ikind already *)
      | `Bot   -> Queries.ID.top () (* out-of-scope variables cause bot, but query result should then be unknown *)
      | `Top   -> Queries.ID.top () (* some float computations cause top (57-float/01-base), but query result should then be unknown *)
      | v      -> M.debug ~category:Analyzer "Base EvalInt %a query answering bot instead of %a" d_exp e VD.pretty v; Queries.ID.bot ()
    in
    if M.tracing then M.traceu "evalint" "base query_evalint %a -> %a\n" d_exp e Queries.ID.pretty r;
    r

  (* Evaluate an expression containing only locals. This is needed for smart joining the partitioned arrays where ctx is not accessible. *)
  (* This will yield `Top for expressions containing any access to globals, and does not make use of the query system. *)
  (* Wherever possible, don't use this but the query system or normal eval_rv instead. *)
  let eval_exp st (exp:exp) =
    (* Since ctx is not available here, we need to make some adjustments *)
    let rec query: type a. Queries.Set.t -> a Queries.t -> a Queries.result = fun asked q ->
      let anyq = Queries.Any q in
      if Queries.Set.mem anyq asked then
        Queries.Result.top q (* query cycle *)
      else (
        let asked' = Queries.Set.add anyq asked in
        match q with
        | EvalInt e -> query_evalint (ask asked') gs st e (* mimic EvalInt query since eval_rv needs it *)
        | _ -> Queries.Result.top q
      )
    and ask asked = { Queries.f = fun (type a) (q: a Queries.t) -> query asked q } (* our version of ask *)
    and gs = function `Left _ -> `Lifted1 (Priv.G.top ()) | `Right _ -> `Lifted2 (VD.top ()) in (* the expression is guaranteed to not contain globals *)
    match (eval_rv (ask Queries.Set.empty) gs st exp) with
    | `Int x -> ValueDomain.ID.to_int x
    | _ -> None

  let eval_funvar ctx fval: varinfo list =
    let exception OnlyUnknown in
    try
      let fp = eval_fv (Analyses.ask_of_ctx ctx) ctx.global ctx.local fval in
      if AD.mem Addr.UnknownPtr fp then begin
        let others = AD.to_var_may fp in
        if others = [] then raise OnlyUnknown;
        M.warn ~category:Imprecise "Function pointer %a may contain unknown functions." d_exp fval;
        dummyFunDec.svar :: others
      end else
        AD.to_var_may fp
    with SetDomain.Unsupported _ | OnlyUnknown ->
      M.warn ~category:Unsound "Unknown call to function %a." d_exp fval;
      [dummyFunDec.svar]

  (** Evaluate expression as address.
      Avoids expensive Apron EvalInt if the `Int result would be useless to us anyway. *)
  let eval_rv_address ask gs st e =
    (* no way to do eval_rv with expected type, so filter expression beforehand *)
    match Cilfacade.typeOf e with
    | t when Cil.isArithmeticType t -> (* definitely not address *)
      VD.top_value t
    | exception Cilfacade.TypeOfError _ (* something weird, might be address *)
    | _ ->
      eval_rv ask gs st e

  (* interpreter end *)

  let query_invariant ctx context =
    let cpa = ctx.local.BaseDomain.cpa in
    let ask = Analyses.ask_of_ctx ctx in

    let module Arg =
    struct
      let context = context
      let scope = Node.find_fundec ctx.node
      let find v = get_var ask ctx.global ctx.local v
    end
    in
    let module I = ValueDomain.ValueInvariant (Arg) in

    let var_invariant ?offset v =
      if not (InvariantCil.var_is_heap v) then
        I.key_invariant v ?offset (Arg.find v)
      else
        Invariant.none
    in

    if CilLval.Set.is_top context.Invariant.lvals then (
      if !GU.earlyglobs || ThreadFlag.is_multi ask then (
        let cpa_invariant =
          CPA.fold (fun k v a ->
              if not (is_global ask k) then
                Invariant.(a && var_invariant k)
              else
                a
            ) cpa Invariant.none
        in
        let priv_vars = Priv.invariant_vars ask (priv_getg ctx.global) ctx.local in
        let priv_invariant =
          List.fold_left (fun acc v ->
              Invariant.(var_invariant v && acc)
            ) Invariant.none priv_vars
        in
        Invariant.(cpa_invariant && priv_invariant)
      )
      else (
        CPA.fold (fun k v a ->
            Invariant.(a && var_invariant k)
          ) cpa Invariant.none
      )
    )
    else (
      CilLval.Set.fold (fun k a ->
          let i =
            match k with
            | (Var v, offset) when not (InvariantCil.var_is_heap v) ->
              (try I.key_invariant_lval v ~offset ~lval:k (Arg.find v) with Not_found -> Invariant.none)
            | _ -> Invariant.none
          in
          Invariant.(a && i)
        ) context.lvals Invariant.none
    )

  let query_invariant ctx context =
    if GobConfig.get_bool "ana.base.invariant.enabled" then
      query_invariant ctx context
    else
      Invariant.none

  let query_invariant_global ctx g =
    if GobConfig.get_bool "ana.base.invariant.enabled" && get_bool "exp.earlyglobs" then (
      (* Currently these global invariants are only sound with earlyglobs enabled for both single- and multi-threaded programs.
         Otherwise, the values of globals in single-threaded mode are not accounted for. *)
      (* TODO: account for single-threaded values without earlyglobs. *)
      match g with
      | `Left g' -> (* priv *)
        Priv.invariant_global (priv_getg ctx.global) g'
      | `Right _ -> (* thread return *)
        Invariant.none
    )
    else
      Invariant.none

  let query ctx (type a) (q: a Q.t): a Q.result =
    match q with
    | Q.EvalFunvar e ->
      begin
        let fs = eval_funvar ctx e in
        List.fold_left (fun xs v -> Q.LS.add (v,`NoOffset) xs) (Q.LS.empty ()) fs
      end
    | Q.EvalJumpBuf e ->
      (match eval_rv_address (Analyses.ask_of_ctx ctx) ctx.global ctx.local e with
       | `Address jmp_buf ->
         if AD.mem Addr.UnknownPtr jmp_buf then M.warn ~category:Imprecise "Jump buffer %a may contain unknown pointers." d_exp e;
         begin match get ~top:(VD.bot ()) (Analyses.ask_of_ctx ctx) ctx.global ctx.local jmp_buf None with
           | `JmpBuf (x, t) -> if t then M.warn "The jump buffer %a contains values that were copied here instead of being set by setjmp. This is Undefined Behavior." d_exp e;x
           | y -> failwith (Printf.sprintf "problem?! is %s %s:\n state is %s" (CilType.Exp.show e) (VD.show y) (Pretty.sprint ~width:5000 (D.pretty () ctx.local)))
         end
       | _ -> failwith "problem?!");
    | Q.EvalInt e ->
      query_evalint (Analyses.ask_of_ctx ctx) ctx.global ctx.local e
    | Q.EvalLength e -> begin
        match eval_rv_address (Analyses.ask_of_ctx ctx) ctx.global ctx.local e with
        | `Address a ->
          let slen = Seq.map String.length (List.to_seq (AD.to_string a)) in
          let lenOf = function
            | TArray (_, l, _) -> (try Some (lenOfArray l) with LenOfArray -> None)
            | _ -> None
          in
          let alen = Seq.filter_map (fun v -> lenOf v.vtype) (List.to_seq (AD.to_var_may a)) in
          let d = Seq.fold_left ID.join (ID.bot_of (Cilfacade.ptrdiff_ikind ())) (Seq.map (ID.of_int (Cilfacade.ptrdiff_ikind ()) %BI.of_int) (Seq.append slen alen)) in
          (* ignore @@ printf "EvalLength %a = %a\n" d_exp e ID.pretty d; *)
          `Lifted d
        | `Bot -> Queries.Result.bot q (* TODO: remove *)
        | _ -> Queries.Result.top q
      end
    | Q.EvalValueYojson e ->
      let v = eval_rv (Analyses.ask_of_ctx ctx) ctx.global ctx.local e in
      `Lifted (VD.to_yojson v)
    | Q.BlobSize e -> begin
        let p = eval_rv_address (Analyses.ask_of_ctx ctx) ctx.global ctx.local e in
        (* ignore @@ printf "BlobSize %a MayPointTo %a\n" d_plainexp e VD.pretty p; *)
        match p with
        | `Address a ->
          let r = get ~full:true (Analyses.ask_of_ctx ctx) ctx.global ctx.local a  None in
          (* ignore @@ printf "BlobSize %a = %a\n" d_plainexp e VD.pretty r; *)
          (match r with
           | `Blob (_,s,_) -> `Lifted s
           | _ -> Queries.Result.top q)
        | _ -> Queries.Result.top q
      end
    | Q.MayPointTo e -> begin
        match eval_rv_address (Analyses.ask_of_ctx ctx) ctx.global ctx.local e with
        | `Address a ->
          let s = addrToLvalSet a in
          if AD.mem Addr.UnknownPtr a
          then Q.LS.add (dummyFunDec.svar, `NoOffset) s
          else s
        | `Bot -> Queries.Result.bot q (* TODO: remove *)
        | _ -> Queries.Result.top q
      end
    | Q.EvalThread e -> begin
        let v = eval_rv (Analyses.ask_of_ctx ctx) ctx.global ctx.local e in
        (* ignore (Pretty.eprintf "evalthread %a (%a): %a" d_exp e d_plainexp e VD.pretty v); *)
        match v with
        | `Thread a -> a
        | `Bot -> Queries.Result.bot q (* TODO: remove *)
        | _ -> Queries.Result.top q
      end
    | Q.ReachableFrom e -> begin
        match eval_rv_address (Analyses.ask_of_ctx ctx) ctx.global ctx.local e with
        | `Top -> Queries.Result.top q
        | `Bot -> Queries.Result.bot q (* TODO: remove *)
        | `Address a ->
          let a' = AD.remove Addr.UnknownPtr a in (* run reachable_vars without unknown just to be safe *)
          let xs = List.map addrToLvalSet (reachable_vars (Analyses.ask_of_ctx ctx) [a'] ctx.global ctx.local) in
          let addrs = List.fold_left (Q.LS.join) (Q.LS.empty ()) xs in
          if AD.mem Addr.UnknownPtr a then
            Q.LS.add (dummyFunDec.svar, `NoOffset) addrs (* add unknown back *)
          else
            addrs
        | _ -> Q.LS.empty ()
      end
    | Q.ReachableUkTypes e -> begin
        match eval_rv_address (Analyses.ask_of_ctx ctx) ctx.global ctx.local e with
        | `Top -> Queries.Result.top q
        | `Bot -> Queries.Result.bot q (* TODO: remove *)
        | `Address a when AD.is_top a || AD.mem Addr.UnknownPtr a ->
          Q.TS.top ()
        | `Address a ->
          reachable_top_pointers_types ctx a
        | _ -> Q.TS.empty ()
      end
    | Q.EvalStr e -> begin
        match eval_rv_address (Analyses.ask_of_ctx ctx) ctx.global ctx.local e with
        (* exactly one string in the set (works for assignments of string constants) *)
        | `Address a when List.compare_length_with (AD.to_string a) 1 = 0 -> (* exactly one string *)
          `Lifted (List.hd (AD.to_string a))
        (* check if we have an array of chars that form a string *)
        (* TODO return may-points-to-set of strings *)
        | `Address a when List.compare_length_with (AD.to_string a) 1 > 0 -> (* oh oh *)
          M.debug "EvalStr (%a) returned %a" d_exp e AD.pretty a;
          Queries.Result.top q
        | `Address a when List.compare_length_with (AD.to_var_may a) 1 = 0 -> (* some other address *)
          (* Cil.varinfo * (AD.Addr.field, AD.Addr.idx) Lval.offs *)
          (* ignore @@ printf "EvalStr `Address: %a -> %s (must %i, may %i)\n" d_plainexp e (VD.short 80 (`Address a)) (List.length @@ AD.to_var_must a) (List.length @@ AD.to_var_may a); *)
          begin match unrollType (Cilfacade.typeOf e) with
            | TPtr(TInt(IChar, _), _) ->
              let v, offs = Q.LS.choose @@ addrToLvalSet a in
              let ciloffs = Lval.CilLval.to_ciloffs offs in
              let lval = Var v, ciloffs in
              (try `Lifted (Bytes.to_string (Hashtbl.find char_array lval))
               with Not_found -> Queries.Result.top q)
            | _ -> (* what about ISChar and IUChar? *)
              (* ignore @@ printf "Type %a\n" d_plaintype t; *)
              Queries.Result.top q
          end
        | x ->
          (* ignore @@ printf "EvalStr Unknown: %a -> %s\n" d_plainexp e (VD.short 80 x); *)
          Queries.Result.top q
      end
    | Q.IsMultiple v -> WeakUpdates.mem v ctx.local.weak
    | Q.IterSysVars (vq, vf) ->
      let vf' x = vf (Obj.repr (V.priv x)) in
      Priv.iter_sys_vars (priv_getg ctx.global) vq vf'
    | Q.Invariant context -> query_invariant ctx context
    | Q.InvariantGlobal g ->
      let g: V.t = Obj.obj g in
      query_invariant_global ctx g
    | _ -> Q.Result.top q

  let update_variable variable typ value cpa =
    if ((get_bool "exp.volatiles_are_top") && (is_always_unknown variable)) then
      CPA.add variable (VD.top_value ~varAttr:variable.vattr typ) cpa
    else
      CPA.add variable value cpa

  (** Add dependencies between a value and the expression it (or any of its contents) are partitioned by *)
  let add_partitioning_dependencies (x:varinfo) (value:VD.t) (st:store):store =
    let add_one_dep (array:varinfo) (var:varinfo) dep =
      let vMap = Dep.find_opt var dep |? Dep.VarSet.empty () in
      let vMapNew = Dep.VarSet.add array vMap in
      Dep.add var vMapNew dep
    in
    match value with
    | `Array _
    | `Struct _
    | `Union _ ->
      begin
        let vars_in_partitioning = VD.affecting_vars value in
        let dep_new = List.fold_left (fun dep var -> add_one_dep x var dep) st.deps vars_in_partitioning in
        { st with deps = dep_new }
      end
    (* `Blob cannot contain arrays *)
    | _ ->  st

  (** [set st addr val] returns a state where [addr] is set to [val]
   * it is always ok to put None for lval_raw and rval_raw, this amounts to not using/maintaining
   * precise information about arrays. *)
  let set (a: Q.ask) ~(ctx: _ ctx) ?(invariant=false) ?lval_raw ?rval_raw ?t_override (gs:glob_fun) (st: store) (lval: AD.t) (lval_type: Cil.typ) (value: value) : store =
    let update_variable x t y z =
      if M.tracing then M.tracel "set" ~var:x.vname "update_variable: start '%s' '%a'\nto\n%a\n\n" x.vname VD.pretty y CPA.pretty z;
      let r = update_variable x t y z in (* refers to defintion that is outside of set *)
      if M.tracing then M.tracel "set" ~var:x.vname "update_variable: start '%s' '%a'\nto\n%a\nresults in\n%a\n" x.vname VD.pretty y CPA.pretty z CPA.pretty r;
      r
    in
    let firstvar = if M.tracing then match AD.to_var_may lval with [] -> "" | x :: _ -> x.vname else "" in
    let lval_raw = (Option.map (fun x -> Lval x) lval_raw) in
    if M.tracing then M.tracel "set" ~var:firstvar "lval: %a\nvalue: %a\nstate: %a\n" AD.pretty lval VD.pretty value CPA.pretty st.cpa;
    (* Updating a single varinfo*offset pair. NB! This function's type does
     * not include the flag. *)
    let update_one_addr (x, offs) (st: store): store =
      let cil_offset = Offs.to_cil_offset offs in
      let t = match t_override with
        | Some t -> t
        | None ->
          if a.f (Q.IsHeapVar x) then
            (* the vtype of heap vars will be TVoid, so we need to trust the pointer we got to this to be of the right type *)
            (* i.e. use the static type of the pointer here *)
            lval_type
          else
            try
              Cilfacade.typeOfLval (Var x, cil_offset)
            with Cilfacade.TypeOfError _ ->
              (* If we cannot determine the correct type here, we go with the one of the LVal *)
              (* This will usually lead to a type mismatch in the ValueDomain (and hence supertop) *)
              M.debug ~category:Analyzer "Cilfacade.typeOfLval failed Could not obtain the type of %a" d_lval (Var x, cil_offset);
              lval_type
      in
      let update_offset old_value =
        (* Projection globals to highest Precision *)
        let projected_value = project_val a None None value (is_global a x) in
        let new_value = VD.update_offset a old_value offs projected_value lval_raw ((Var x), cil_offset) t in
        if WeakUpdates.mem x st.weak then
          VD.join old_value new_value
        else if invariant then
          (* without this, invariant for ambiguous pointer might worsen precision for each individual address to their join *)
          VD.meet old_value new_value
        else
          new_value
      in
      if M.tracing then M.tracel "set" ~var:firstvar "update_one_addr: start with '%a' (type '%a') \nstate:%a\n\n" AD.pretty (AD.from_var_offset (x,offs)) d_type x.vtype D.pretty st;
      if isFunctionType x.vtype then begin
        if M.tracing then M.tracel "set" ~var:firstvar "update_one_addr: returning: '%a' is a function type \n" d_type x.vtype;
        st
      end else
      if get_bool "exp.globs_are_top" then begin
        if M.tracing then M.tracel "set" ~var:firstvar "update_one_addr: BAD? exp.globs_are_top is set \n";
        { st with cpa = CPA.add x `Top st.cpa }
      end else
        (* Check if we need to side-effect this one. We no longer generate
         * side-effects here, but the code still distinguishes these cases. *)
      if (!GU.earlyglobs || ThreadFlag.is_multi a) && is_global a x then begin
        if M.tracing then M.tracel "set" ~var:x.vname "update_one_addr: update a global var '%s' ...\n" x.vname;
        let priv_getg = priv_getg gs in
        (* Optimization to avoid evaluating integer values when setting them.
           The case when invariant = true requires the old_value to be sound for the meet.
           Allocated blocks are representend by Blobs with additional information, so they need to be looked-up. *)
        let old_value = if not invariant && Cil.isIntegralType x.vtype && not (a.f (IsHeapVar x)) && offs = `NoOffset then begin
            VD.bot_value ~varAttr:x.vattr lval_type
          end else
            Priv.read_global a priv_getg st x
        in
        let new_value = update_offset old_value in
        M.tracel "hgh" "update_offset %a -> %a\n" VD.pretty old_value VD.pretty new_value;
        let r = Priv.write_global ~invariant a priv_getg (priv_sideg ctx.sideg) st x new_value in
        if M.tracing then M.tracel "set" ~var:x.vname "update_one_addr: updated a global var '%s' \nstate:%a\n\n" x.vname D.pretty r;
        r
      end else begin
        if M.tracing then M.tracel "set" ~var:x.vname "update_one_addr: update a local var '%s' ...\n" x.vname;
        (* Normal update of the local state *)
        let new_value = update_offset (CPA.find x st.cpa) in
        (* what effect does changing this local variable have on arrays -
           we only need to do this here since globals are not allowed in the
           expressions for partitioning *)
        let effect_on_arrays (a: Q.ask) (st: store) =
          let affected_arrays =
            let set = Dep.find_opt x st.deps |? Dep.VarSet.empty () in
            Dep.VarSet.elements set
          in
          let movement_for_expr l' r' currentE' =
            let are_equal = Q.must_be_equal a in
            let t = Cilfacade.typeOf currentE' in
            let ik = Cilfacade.get_ikind t in
            let newE = Basetype.CilExp.replace l' r' currentE' in
            let currentEPlusOne = BinOp (PlusA, currentE', Cil.kinteger ik 1, t) in
            if are_equal newE currentEPlusOne then
              Some 1
            else
              let currentEMinusOne = BinOp (MinusA, currentE', Cil.kinteger ik 1, t) in
              if are_equal newE currentEMinusOne then
                Some (-1)
              else
                None
          in
          let effect_on_array actually_moved arr (st: store):store =
            let v = CPA.find arr st.cpa in
            let nval =
              if actually_moved then
                match lval_raw, rval_raw with
                | Some (Lval(Var l',NoOffset)), Some r' ->
                  begin
                    let moved_by = movement_for_expr l' r' in
                    VD.affect_move a v x moved_by
                  end
                | _  ->
                  VD.affect_move a v x (fun x -> None)
              else
                let patched_ask =
                  (* The usual recursion trick for ctx. *)
                  (* Must change ctx used by ask to also use new st (not ctx.local), otherwise recursive EvalInt queries use outdated state. *)
                  (* Note: query is just called on base, but not any other analyses. Potentially imprecise, but seems to be sufficient for now. *)
                  let rec ctx' asked =
                    { ctx with
                      ask = (fun (type a) (q: a Queries.t) -> query' asked q)
                    ; local = st
                    }
                  and query': type a. Queries.Set.t -> a Queries.t -> a Queries.result = fun asked q ->
                    let anyq = Queries.Any q in
                    if Queries.Set.mem anyq asked then
                      Queries.Result.top q (* query cycle *)
                    else (
                      let asked' = Queries.Set.add anyq asked in
                      query (ctx' asked') q
                    )
                  in
                  Analyses.ask_of_ctx (ctx' Queries.Set.empty)
                in
                let moved_by = fun x -> Some 0 in (* this is ok, the information is not provided if it *)
                (* TODO: why does affect_move need general ask (of any query) instead of eval_exp? *)
                VD.affect_move patched_ask v x moved_by     (* was a set call caused e.g. by a guard *)
            in
            { st with cpa = update_variable arr arr.vtype nval st.cpa }
          in
          (* within invariant, a change to the way arrays are partitioned is not necessary *)
          List.fold_left (fun x y -> effect_on_array (not invariant) y x) st affected_arrays
        in
        if VD.is_bot new_value && invariant && not (CPA.mem x st.cpa) then
          st
        else
          let x_updated = update_variable x t new_value st.cpa in
          let with_dep = add_partitioning_dependencies x new_value {st with cpa = x_updated } in
          effect_on_arrays a with_dep
      end
    in
    let update_one x store =
      match Addr.to_var_offset x with
      | Some x -> update_one_addr x store
      | None -> store
    in try
      (* We start from the current state and an empty list of global deltas,
       * and we assign to all the the different possible places: *)
      let nst = AD.fold update_one lval st in
      (* if M.tracing then M.tracel "set" ~var:firstvar "new state1 %a\n" CPA.pretty nst; *)
      (* If the address was definite, then we just return it. If the address
       * was ambiguous, we have to join it with the initial state. *)
      let nst = if AD.cardinal lval > 1 then { nst with cpa = CPA.join st.cpa nst.cpa } else nst in
      (* if M.tracing then M.tracel "set" ~var:firstvar "new state2 %a\n" CPA.pretty nst; *)
      nst
    with
    (* If any of the addresses are unknown, we ignore it!?! *)
    | SetDomain.Unsupported x ->
      (* if M.tracing then M.tracel "set" ~var:firstvar "set got an exception '%s'\n" x; *)
      M.info ~category:Unsound "Assignment to unknown address, assuming no write happened."; st

  let set_many ~ctx a (gs:glob_fun) (st: store) lval_value_list: store =
    (* Maybe this can be done with a simple fold *)
    let f (acc: store) ((lval:AD.t),(typ:Cil.typ),(value:value)): store =
      set ~ctx a gs acc lval typ value
    in
    (* And fold over the list starting from the store turned wstore: *)
    List.fold_left f st lval_value_list

  let rem_many a (st: store) (v_list: varinfo list): store =
    let f acc v = CPA.remove v acc in
    let g dep v = Dep.remove v dep in
    { st with cpa = List.fold_left f st.cpa v_list; deps = List.fold_left g st.deps v_list }

  (* Removes all partitionings done according to this variable *)
  let rem_many_partitioning a (st:store) (v_list: varinfo list):store =
    (* Removes the partitioning information from all affected arrays, call before removing locals *)
    let rem_partitioning a (st:store) (x:varinfo):store =
      let affected_arrays =
        let set = Dep.find_opt x st.deps |? Dep.VarSet.empty () in
        Dep.VarSet.elements set
      in
      let effect_on_array arr st =
        let v = CPA.find arr st in
        let nval = VD.affect_move ~replace_with_const:(get_bool ("ana.base.partition-arrays.partition-by-const-on-return")) a v x (fun _ -> None) in (* Having the function for movement return None here is equivalent to forcing the partitioning to be dropped *)
        update_variable arr arr.vtype nval st
      in
      { st with cpa = List.fold_left (fun x y -> effect_on_array y x) st.cpa affected_arrays }
    in
    let f s v = rem_partitioning a s v in
    List.fold_left f st v_list

  (**************************************************************************
    * Auxillary functions
    **************************************************************************)

  let is_some_bot x =
    match x with
    | `Bot -> false (* HACK: bot is here due to typing conflict (we do not cast appropriately) *)
    | _ -> VD.is_bot_value x

  module InvariantEval =
  struct
    module D = D
    module V = V
    module G = G

    let eval_rv = eval_rv
    let eval_rv_address = eval_rv_address
    let eval_lv = eval_lv
    let convert_offset = convert_offset

    let get_var = get_var
    let get a gs st addrs exp = get a gs st addrs exp
    let set a ~ctx gs st lval lval_type value = set a ~ctx ~invariant:true gs st lval lval_type value

    let refine_entire_var = true
    let map_oldval oldval _ = oldval
    let eval_rv_lval_refine a gs st exp lval = eval_rv a gs st (Lval lval)

    let id_meet_down ~old ~c = ID.meet old c
    let fd_meet_down ~old ~c = FD.meet old c

    let contra _ = raise Deadcode
  end

  module Invariant = BaseInvariant.Make (InvariantEval)

  let invariant = Invariant.invariant


  let set_savetop ~ctx ?lval_raw ?rval_raw ask (gs:glob_fun) st adr lval_t v : store =
    if M.tracing then M.tracel "set" "savetop %a %a %a\n" AD.pretty adr d_type lval_t VD.pretty v;
    match v with
    | `Top -> set ~ctx ask gs st adr lval_t (VD.top_value (AD.get_type adr)) ?lval_raw ?rval_raw
    | v -> set ~ctx ask gs st adr lval_t v ?lval_raw ?rval_raw


  (**************************************************************************
   * Simple defs for the transfer functions
   **************************************************************************)
  let assign ctx (lval:lval) (rval:exp):store  =
    let lval_t = Cilfacade.typeOfLval lval in
    let char_array_hack () =
      let rec split_offset = function
        | Index(Const(CInt(i, _, _)), NoOffset) -> (* ...[i] *)
          Index(zero, NoOffset), Some i (* all i point to StartOf(string) *)
        | NoOffset -> NoOffset, None
        | Index(exp, offs) ->
          let offs', r = split_offset offs in
          Index(exp, offs'), r
        | Field(fi, offs) ->
          let offs', r = split_offset offs in
          Field(fi, offs'), r
      in
      let last_index (lhost, offs) =
        match split_offset offs with
        | offs', Some i -> Some ((lhost, offs'), i)
        | _ -> None
      in
      match last_index lval, stripCasts rval with
      | Some (lv, i), Const(CChr c) when c<>'\000' -> (* "abc" <> "abc\000" in OCaml! *)
        let i = Z.to_int i in
        (* ignore @@ printf "%a[%i] = %c\n" d_lval lv i c; *)
        let s = try Hashtbl.find char_array lv with Not_found -> Bytes.empty in (* current string for lv or empty string *)
        if i >= Bytes.length s then ((* optimized b/c Out_of_memory *)
          let dst = Bytes.make (i+1) '\000' in
          Bytes.blit s 0 dst 0 (Bytes.length s); (* dst[0:len(s)] = s *)
          Bytes.set dst i c; (* set character i to c inplace *)
          Hashtbl.replace char_array lv dst
        ) else (
          Bytes.set s i c; (* set character i to c inplace *)
          Hashtbl.replace char_array lv s
        )
      (*BatHashtbl.modify_def "" lv (fun s -> Bytes.set s i c) char_array*)
      | _ -> ()
    in
    char_array_hack ();
    let rval_val = eval_rv (Analyses.ask_of_ctx ctx) ctx.global ctx.local rval in
    let rval_val = VD.mark_jmpbufs_as_copied rval_val in
    let lval_val = eval_lv (Analyses.ask_of_ctx ctx) ctx.global ctx.local lval in
    (* let sofa = AD.short 80 lval_val^" = "^VD.short 80 rval_val in *)
    (* M.debug ~category:Analyzer @@ sprint ~width:max_int @@ dprintf "%a = %a\n%s" d_plainlval lval d_plainexp rval sofa; *)
    let not_local xs =
      let not_local x =
        match Addr.to_var_may x with
        | Some x -> is_global (Analyses.ask_of_ctx ctx) x
        | None -> x = Addr.UnknownPtr
      in
      AD.is_top xs || AD.exists not_local xs
    in
    (match rval_val, lval_val with
     | `Address adrs, lval
       when (not !GU.global_initialization) && get_bool "kernel" && not_local lval && not (AD.is_top adrs) ->
       let find_fps e xs = match Addr.to_var_must e with
         | Some x -> x :: xs
         | None -> xs
       in
       let vars = AD.fold find_fps adrs [] in (* filter_map from AD to list *)
       let funs = Seq.filter (fun x -> isFunctionType x.vtype)@@ List.to_seq vars in
       Seq.iter (fun x -> ctx.spawn None x []) funs
     | _ -> ()
    );
    match lval with (* this section ensure global variables contain bottom values of the proper type before setting them  *)
    | (Var v, offs) when v.vglob ->
      (* Optimization: In case of simple integral types, we not need to evaluate the old value.
          v is not an allocated block, as v directly appears as a variable in the program;
          so no explicit check is required here (unlike in set) *)
      let current_val = if Cil.isIntegralType v.vtype then begin
          assert (offs = NoOffset);
          `Bot
        end else
          eval_rv_keep_bot (Analyses.ask_of_ctx ctx) ctx.global ctx.local (Lval (Var v, NoOffset))
      in
      begin match current_val with
        | `Bot -> (* current value is VD `Bot *)
          begin match Addr.to_var_offset (AD.choose lval_val) with
            | Some (x,offs) ->
              let t = v.vtype in
              let iv = VD.bot_value ~varAttr:v.vattr t in (* correct bottom value for top level variable *)
              if M.tracing then M.tracel "set" "init bot value: %a\n" VD.pretty iv;
              let nv = VD.update_offset (Analyses.ask_of_ctx ctx) iv offs rval_val (Some  (Lval lval)) lval t in (* do desired update to value *)
              set_savetop ~ctx (Analyses.ask_of_ctx ctx) ctx.global ctx.local (AD.from_var v) lval_t nv ~lval_raw:lval ~rval_raw:rval (* set top-level variable to updated value *)
            | None ->
              set_savetop ~ctx (Analyses.ask_of_ctx ctx) ctx.global ctx.local lval_val lval_t rval_val ~lval_raw:lval ~rval_raw:rval
          end
        | _ ->
          set_savetop ~ctx (Analyses.ask_of_ctx ctx) ctx.global ctx.local lval_val lval_t rval_val ~lval_raw:lval ~rval_raw:rval
      end
    | _ ->
      set_savetop ~ctx (Analyses.ask_of_ctx ctx) ctx.global ctx.local lval_val lval_t rval_val ~lval_raw:lval ~rval_raw:rval


  let branch ctx (exp:exp) (tv:bool) : store =
    let valu = eval_rv (Analyses.ask_of_ctx ctx) ctx.global ctx.local exp in
    let refine () =
      let res = invariant ctx (Analyses.ask_of_ctx ctx) ctx.global ctx.local exp tv in
      if M.tracing then M.tracec "branch" "EqualSet result for expression %a is %a\n" d_exp exp Queries.ES.pretty (ctx.ask (Queries.EqualSet exp));
      if M.tracing then M.tracec "branch" "CondVars result for expression %a is %a\n" d_exp exp Queries.ES.pretty (ctx.ask (Queries.CondVars exp));
      if M.tracing then M.traceu "branch" "Invariant enforced!\n";
      match ctx.ask (Queries.CondVars exp) with
      | s when Queries.ES.cardinal s = 1 ->
        let e = Queries.ES.choose s in
        invariant ctx (Analyses.ask_of_ctx ctx) ctx.global res e tv
      | _ -> res
    in
    if M.tracing then M.traceli "branch" ~subsys:["invariant"] "Evaluating branch for expression %a with value %a\n" d_exp exp VD.pretty valu;
    (* First we want to see, if we can determine a dead branch: *)
    match valu with
    (* For a boolean value: *)
    | `Int value ->
      if M.tracing then M.traceu "branch" "Expression %a evaluated to %a\n" d_exp exp ID.pretty value;
      begin match ID.to_bool value with
        | Some v ->
          (* Eliminate the dead branch and just propagate to the true branch *)
          if v = tv then
            refine ()
          else (
            if M.tracing then M.tracel "branch" "A The branch %B is dead!\n" tv;
            raise Deadcode
          )
        | None ->
          refine () (* like fallback below *)
      end
    (* for some reason refine () can refine these, but not raise Deadcode in struct *)
    | `Address ad when tv && AD.is_null ad ->
      raise Deadcode
    | `Address ad when not tv && AD.is_not_null ad ->
      raise Deadcode
    | `Bot ->
      if M.tracing then M.traceu "branch" "The branch %B is dead!\n" tv;
      raise Deadcode
    (* Otherwise we try to impose an invariant: *)
    | _ ->
      (* Sometimes invariant may be more precise than eval_rv and also raise Deadcode, making the branch dead.
         For example, 50-juliet/08-CWE570_Expression_Always_False__02. *)
      refine ()

  let body ctx f =
    (* First we create a variable-initvalue pair for each variable *)
    let init_var v = (AD.from_var v, v.vtype, VD.init_value ~varAttr:v.vattr v.vtype) in
    (* Apply it to all the locals and then assign them all *)
    let inits = List.map init_var f.slocals in
    set_many ~ctx (Analyses.ask_of_ctx ctx) ctx.global ctx.local inits

  let return ctx exp fundec: store =
    if Cil.hasAttribute "noreturn" fundec.svar.vattr then
      M.warn ~category:(Behavior (Undefined Other)) "Function declared 'noreturn' could return";
    let st: store = ctx.local in
    match fundec.svar.vname with
    | "__goblint_dummy_init" ->
      if M.tracing then M.trace "init" "dummy init: %a\n" D.pretty st;
      publish_all ctx `Init;
      (* otherfun uses __goblint_dummy_init, where we can properly side effect global initialization *)
      (* TODO: move into sync `Init *)
      Priv.enter_multithreaded (Analyses.ask_of_ctx ctx) (priv_getg ctx.global) (priv_sideg ctx.sideg) st
    | _ ->
      let locals = List.filter (fun v -> not (WeakUpdates.mem v st.weak)) (fundec.sformals @ fundec.slocals) in
      let nst_part = rem_many_partitioning (Analyses.ask_of_ctx ctx) ctx.local locals in
      let nst: store = rem_many (Analyses.ask_of_ctx ctx) nst_part locals in
      match exp with
      | None -> nst
      | Some exp ->
        let t_override = match Cilfacade.fundec_return_type fundec with
          | TVoid _ -> M.warn ~category:M.Category.Program "Returning a value from a void function"; assert false
          | ret -> ret
        in
        let rv = eval_rv (Analyses.ask_of_ctx ctx) ctx.global ctx.local exp in
        let st' = set ~ctx ~t_override (Analyses.ask_of_ctx ctx) ctx.global nst (return_var ()) t_override rv in
        match ThreadId.get_current (Analyses.ask_of_ctx ctx) with
        | `Lifted tid when ThreadReturn.is_current (Analyses.ask_of_ctx ctx) ->
          (* Evaluate exp and cast the resulting value to the void-pointer-type.
              Casting to the right type here avoids precision loss on joins. *)
          let rv = VD.cast ~torg:(Cilfacade.typeOf exp) Cil.voidPtrType rv in
          ctx.sideg (V.thread tid) (G.create_thread rv);
          Priv.thread_return (Analyses.ask_of_ctx ctx) (priv_getg ctx.global) (priv_sideg ctx.sideg) tid st'
        | _ -> st'

  let vdecl ctx (v:varinfo) =
    if not (Cil.isArrayType v.vtype) then
      ctx.local
    else
      let lval = eval_lv (Analyses.ask_of_ctx ctx) ctx.global ctx.local (Var v, NoOffset) in
      let current_value = eval_rv (Analyses.ask_of_ctx ctx) ctx.global ctx.local (Lval (Var v, NoOffset)) in
      let new_value = VD.update_array_lengths (eval_rv (Analyses.ask_of_ctx ctx) ctx.global ctx.local) current_value v.vtype in
      set ~ctx (Analyses.ask_of_ctx ctx) ctx.global ctx.local lval v.vtype new_value

  (**************************************************************************
   * Function calls
   **************************************************************************)

  (** From a list of expressions, collect a list of addresses that they might point to, or contain pointers to. *)
  let collect_funargs ask ?(warn=false) (gs:glob_fun) (st:store) (exps: exp list) =
    let do_exp e =
      let immediately_reachable = reachable_from_value ask gs st (eval_rv ask gs st e) (Cilfacade.typeOf e) (CilType.Exp.show e) in
      reachable_vars ask [immediately_reachable] gs st
    in
    List.concat_map do_exp exps

  let collect_invalidate ~deep ask ?(warn=false) (gs:glob_fun) (st:store) (exps: exp list) =
    if deep then
      collect_funargs ask ~warn gs st exps
    else (
      let mpt e = match eval_rv_address ask gs st e with
        | `Address a -> AD.remove NullPtr a
        | _ -> AD.empty ()
      in
      List.map mpt exps
    )

  let invalidate ?(deep=true) ~ctx ask (gs:glob_fun) (st:store) (exps: exp list): store =
    if M.tracing && exps <> [] then M.tracel "invalidate" "Will invalidate expressions [%a]\n" (d_list ", " d_plainexp) exps;
    if exps <> [] then M.info ~category:Imprecise "Invalidating expressions: %a" (d_list ", " d_plainexp) exps;
    (* To invalidate a single address, we create a pair with its corresponding
     * top value. *)
    let invalidate_address st a =
      let t = AD.get_type a in
      let v = get ask gs st a None in (* None here is ok, just causes us to be a bit less precise *)
      let nv =  VD.invalidate_value ask t v in
      (a, t, nv)
    in
    (* We define the function that invalidates all the values that an address
     * expression e may point to *)
    let invalidate_exp exps =
      let args = collect_invalidate ~deep ~warn:true ask gs st exps in
      List.map (invalidate_address st) args
    in
    let invalids = invalidate_exp exps in
    let is_fav_addr x =
      List.exists BaseUtil.is_excluded_from_invalidation (AD.to_var_may x)
    in
    let invalids' = List.filter (fun (x,_,_) -> not (is_fav_addr x)) invalids in
    if M.tracing && exps <> [] then (
      let addrs = List.map (Tuple3.first) invalids' in
      let vs = List.map (Tuple3.third) invalids' in
      M.tracel "invalidate" "Setting addresses [%a] to values [%a]\n" (d_list ", " AD.pretty) addrs (d_list ", " VD.pretty) vs
    );
    set_many ~ctx ask gs st invalids'


  let make_entry ?(thread=false) (ctx:(D.t, G.t, C.t, V.t) Analyses.ctx) fundec args: D.t =
    let st: store = ctx.local in
    (* Evaluate the arguments. *)
    let vals = List.map (eval_rv (Analyses.ask_of_ctx ctx) ctx.global st) args in
    (* generate the entry states *)
    (* If we need the globals, add them *)
    (* TODO: make this is_private PrivParam dependent? PerMutexOplusPriv should keep *)
    let st' =
      if thread then (
        (* TODO: HACK: Simulate enter_multithreaded for first entering thread to publish global inits before analyzing thread.
           Otherwise thread is analyzed with no global inits, reading globals gives bot, which turns into top, which might get published...
           sync `Thread doesn't help us here, it's not specific to entering multithreaded mode.
           EnterMultithreaded events only execute after threadenter and threadspawn. *)
        if not (ThreadFlag.is_multi (Analyses.ask_of_ctx ctx)) then
          ignore (Priv.enter_multithreaded (Analyses.ask_of_ctx ctx) (priv_getg ctx.global) (priv_sideg ctx.sideg) st);
        Priv.threadenter (Analyses.ask_of_ctx ctx) st
      ) else
        (* use is_global to account for values that became globals because they were saved into global variables *)
        let globals = CPA.filter (fun k v -> is_global (Analyses.ask_of_ctx ctx) k) st.cpa in
        (* let new_cpa = if !GU.earlyglobs || ThreadFlag.is_multi ctx.ask then CPA.filter (fun k v -> is_private ctx.ask ctx.local k) globals else globals in *)
        let new_cpa = globals in
        {st with cpa = new_cpa}
    in
    (* Assign parameters to arguments *)
    let pa = GobList.combine_short fundec.sformals vals in (* TODO: is it right to ignore missing formals/args? *)
    add_to_array_map fundec pa;
    let new_cpa = CPA.add_list pa st'.cpa in
    (* List of reachable variables *)
    let reachable = List.concat_map AD.to_var_may (reachable_vars (Analyses.ask_of_ctx ctx) (get_ptrs vals) ctx.global st) in
    let reachable = List.filter (fun v -> CPA.mem v st.cpa) reachable in
    let new_cpa = CPA.add_list_fun reachable (fun v -> CPA.find v st.cpa) new_cpa in

    (* Projection to Precision of the Callee *)
    let p = PU.int_precision_from_fundec fundec in
    let new_cpa = project (Analyses.ask_of_ctx ctx) (Some p) new_cpa fundec in

    (* Identify locals of this fundec for which an outer copy (from a call down the callstack) is reachable *)
    let reachable_other_copies = List.filter (fun v -> match Cilfacade.find_scope_fundec v with Some scope -> CilType.Fundec.equal scope fundec | None -> false) reachable in
    (* Add to the set of weakly updated variables *)
    let new_weak = WeakUpdates.join st.weak (WeakUpdates.of_list reachable_other_copies) in
    {st' with cpa = new_cpa; weak = new_weak}

  let enter ctx lval fn args : (D.t * D.t) list =
    [ctx.local, make_entry ctx fn args]



  let forkfun (ctx:(D.t, G.t, C.t, V.t) Analyses.ctx) (lv: lval option) (f: varinfo) (args: exp list) : (lval option * varinfo * exp list) list =
    let create_thread lval arg v =
      try
        (* try to get function declaration *)
        let fd = Cilfacade.find_varinfo_fundec v in
        let args =
          match arg with
          | Some x -> [x]
          | None -> List.map (fun x -> MyCFG.unknown_exp) fd.sformals
        in
        Some (lval, v, args)
      with Not_found ->
        if LF.use_special f.vname then None (* we handle this function *)
        else if isFunctionType v.vtype then
          (* FromSpec warns about unknown thread creation, so we don't do it here any more *)
          let (_, v_args, _, _) = Cil.splitFunctionTypeVI v in
          let args = match arg with
            | Some x -> [x]
            | None -> List.map (fun x -> MyCFG.unknown_exp) (Cil.argsToList v_args)
          in
          Some (lval, v, args)
        else (
          M.debug ~category:Analyzer "Not creating a thread from %s because its type is %a" v.vname d_type v.vtype;
          None
        )
    in
    let desc = LF.find f in
    match desc.special args, f.vname with
    (* handling thread creations *)
    | ThreadCreate { thread = id; start_routine = start; arg = ptc_arg }, _ -> begin
        (* extra sync so that we do not analyze new threads with bottom global invariant *)
        publish_all ctx `Thread;
        (* Collect the threads. *)
        let start_addr = eval_tv (Analyses.ask_of_ctx ctx) ctx.global ctx.local start in
        let start_funvars = AD.to_var_may start_addr in
        let start_funvars_with_unknown =
          if AD.mem Addr.UnknownPtr start_addr then
            dummyFunDec.svar :: start_funvars
          else
            start_funvars
        in
        List.filter_map (create_thread (Some (Mem id, NoOffset)) (Some ptc_arg)) start_funvars_with_unknown
      end
    | _, _ when get_bool "sem.unknown_function.spawn" ->
      (* TODO: Remove sem.unknown_function.spawn check because it is (and should be) really done in LibraryFunctions.
         But here we consider all non-ThreadCrate functions also unknown, so old-style LibraryFunctions access
         definitions using `Write would still spawn because they are not truly unknown functions (missing from LibraryFunctions).
         Need this to not have memmove spawn in SV-COMP. *)
      let shallow_args = LibraryDesc.Accesses.find desc.accs { kind = Spawn; deep = false } args in
      let deep_args = LibraryDesc.Accesses.find desc.accs { kind = Spawn; deep = true } args in
      let shallow_flist = collect_invalidate ~deep:false (Analyses.ask_of_ctx ctx) ctx.global ctx.local shallow_args in
      let deep_flist = collect_invalidate ~deep:true (Analyses.ask_of_ctx ctx) ctx.global ctx.local deep_args in
      let flist = shallow_flist @ deep_flist in
      let addrs = List.concat_map AD.to_var_may flist in
      if addrs <> [] then M.debug ~category:Analyzer "Spawning functions from unknown function: %a" (d_list ", " d_varinfo) addrs;
      List.filter_map (create_thread None None) addrs
    | _, _ -> []

  let assert_fn ctx e refine =
    (* make the state meet the assertion in the rest of the code *)
    if not refine then ctx.local else begin
      let newst = invariant ctx (Analyses.ask_of_ctx ctx) ctx.global ctx.local e true in
      (* if check_assert e newst <> `Lifted true then
          M.warn ~category:Assert ~msg:("Invariant \"" ^ expr ^ "\" does not stick.") (); *)
      newst
    end

  let special_unknown_invalidate ctx ask gs st f args =
    (if CilType.Varinfo.equal f dummyFunDec.svar then M.warn ~category:Imprecise "Unknown function ptr called");
    let desc = LF.find f in
    let shallow_addrs = LibraryDesc.Accesses.find desc.accs { kind = Write; deep = false } args in
    let deep_addrs = LibraryDesc.Accesses.find desc.accs { kind = Write; deep = true } args in
    let deep_addrs =
      if List.mem LibraryDesc.InvalidateGlobals desc.attrs then (
        M.info ~category:Imprecise "INVALIDATING ALL GLOBALS!";
        foldGlobals !Cilfacade.current_file (fun acc global ->
            match global with
            | GVar (vi, _, _) when not (is_static vi) ->
              mkAddrOf (Var vi, NoOffset) :: acc
            (* TODO: what about GVarDecl? *)
            | _ -> acc
          ) deep_addrs
      )
      else
        deep_addrs
    in
    (* TODO: what about escaped local variables? *)
    (* invalidate arguments and non-static globals for unknown functions *)
    let st' = invalidate ~deep:false ~ctx (Analyses.ask_of_ctx ctx) gs st shallow_addrs in
    invalidate ~deep:true ~ctx (Analyses.ask_of_ctx ctx) gs st' deep_addrs

  let special ctx (lv:lval option) (f: varinfo) (args: exp list) =
    let invalidate_ret_lv st = match lv with
      | Some lv ->
        if M.tracing then M.tracel "invalidate" "Invalidating lhs %a for function call %s\n" d_plainlval lv f.vname;
        invalidate ~ctx (Analyses.ask_of_ctx ctx) ctx.global st [Cil.mkAddrOrStartOf lv]
      | None -> st
    in
    let addr_type_of_exp exp =
      let lval = mkMem ~addr:(Cil.stripCasts exp) ~off:NoOffset in
      let addr = eval_lv (Analyses.ask_of_ctx ctx) ctx.global ctx.local lval in
      (addr, AD.get_type addr)
    in
    let forks = forkfun ctx lv f args in
    if M.tracing then if not (List.is_empty forks) then M.tracel "spawn" "Base.special %s: spawning functions %a\n" f.vname (d_list "," d_varinfo) (List.map BatTuple.Tuple3.second forks);
    List.iter (BatTuple.Tuple3.uncurry ctx.spawn) forks;
    let st: store = ctx.local in
    let gs = ctx.global in
    let desc = LF.find f in
    let st = match desc.special args, f.vname with
    | Memset { dest; ch; count; }, _ ->
      (* TODO: check count *)
      let eval_ch = eval_rv (Analyses.ask_of_ctx ctx) gs st ch in
      let dest_a, dest_typ = addr_type_of_exp dest in
      let value =
        match eval_ch with
        | `Int i when ID.to_int i = Some Z.zero ->
          VD.zero_init_value dest_typ
        | _ ->
          VD.top_value dest_typ
      in
      set ~ctx (Analyses.ask_of_ctx ctx) gs st dest_a dest_typ value
    | Bzero { dest; count; }, _ ->
      (* TODO: share something with memset special case? *)
      (* TODO: check count *)
      let dest_a, dest_typ = addr_type_of_exp dest in
      let value = VD.zero_init_value dest_typ in
      set ~ctx (Analyses.ask_of_ctx ctx) gs st dest_a dest_typ value
    | Memcpy { dest = dst; src }, _
    | Strcpy { dest = dst; src }, _ ->
      (* invalidating from interactive *)
      (* let dest_a, dest_typ = addr_type_of_exp dst in
          let value = VD.top_value dest_typ in
          set ~ctx (Analyses.ask_of_ctx ctx) gs st dest_a dest_typ value *)
      (* TODO: reuse addr_type_of_exp for master *)
      (* assigning from master *)
      let get_type lval =
        let address = eval_lv (Analyses.ask_of_ctx ctx) gs st lval in
        AD.get_type address
      in
      let dst_lval = mkMem ~addr:(Cil.stripCasts dst) ~off:NoOffset in
      let src_lval = mkMem ~addr:(Cil.stripCasts src) ~off:NoOffset in

      let dest_typ = get_type dst_lval in
      let src_typ = get_type src_lval in

      (* When src and destination type coincide, take value from the source, otherwise use top *)
      let value = if typeSig dest_typ = typeSig src_typ then
          let src_cast_lval = mkMem ~addr:(Cilfacade.mkCast ~e:src ~newt:(TPtr (dest_typ, []))) ~off:NoOffset in
          eval_rv (Analyses.ask_of_ctx ctx) gs st (Lval src_cast_lval)
        else
          VD.top_value (unrollType dest_typ)
      in
      let dest_a = eval_lv (Analyses.ask_of_ctx ctx) gs st dst_lval in
      set ~ctx (Analyses.ask_of_ctx ctx) gs st dest_a dest_typ value
    | Abort, _ -> raise Deadcode
    | ThreadExit { ret_val = exp }, _ ->
      begin match ThreadId.get_current (Analyses.ask_of_ctx ctx) with
        | `Lifted tid ->
          (
            let rv = eval_rv (Analyses.ask_of_ctx ctx) ctx.global ctx.local exp in
            ctx.sideg (V.thread tid) (G.create_thread rv);
            (* TODO: emit thread return event so other analyses are aware? *)
            (* TODO: publish still needed? *)
            publish_all ctx `Return; (* like normal return *)
            match ThreadId.get_current (Analyses.ask_of_ctx ctx) with
            | `Lifted tid when ThreadReturn.is_current (Analyses.ask_of_ctx ctx) ->
              ignore @@ Priv.thread_return (Analyses.ask_of_ctx ctx) (priv_getg ctx.global) (priv_sideg ctx.sideg) tid st
            | _ -> ())
        | _ -> ()
      end;
      raise Deadcode
    | Identity e, _ ->
      begin match lv with
        | Some x -> assign ctx x e
        | None -> ctx.local
      end
    (**Floating point classification and trigonometric functions defined in c99*)
    | Math { fun_args; }, _ ->
      let apply_unary fk float_fun x =
        let eval_x = eval_rv (Analyses.ask_of_ctx ctx) gs st x in
        begin match eval_x with
          | `Float float_x -> float_fun (FD.cast_to fk float_x)
          | _ -> failwith ("non-floating-point argument in call to function "^f.vname)
        end
      in
      let apply_binary fk float_fun x y =
        let eval_x = eval_rv (Analyses.ask_of_ctx ctx) gs st x in
        let eval_y = eval_rv (Analyses.ask_of_ctx ctx) gs st y in
        begin match eval_x, eval_y with
          | `Float float_x, `Float float_y -> float_fun (FD.cast_to fk float_x) (FD.cast_to fk float_y)
          | _ -> failwith ("non-floating-point argument in call to function "^f.vname)
        end
      in
      let result =
        begin match fun_args with
          | Nan (fk, str) when Cil.isPointerType (Cilfacade.typeOf str) -> `Float (FD.nan_of fk)
          | Nan _ -> failwith ("non-pointer argument in call to function "^f.vname)
          | Inf fk -> `Float (FD.inf_of fk)
          | Isfinite x -> `Int (ID.cast_to IInt (apply_unary FDouble FD.isfinite x))
          | Isinf x -> `Int (ID.cast_to IInt (apply_unary FDouble FD.isinf x))
          | Isnan x -> `Int (ID.cast_to IInt (apply_unary FDouble FD.isnan x))
          | Isnormal x -> `Int (ID.cast_to IInt (apply_unary FDouble FD.isnormal x))
          | Signbit x -> `Int (ID.cast_to IInt (apply_unary FDouble FD.signbit x))
          | Ceil (fk,x) -> `Float (apply_unary fk FD.ceil x)
          | Floor (fk,x) -> `Float (apply_unary fk FD.floor x)
          | Fabs (fk, x) -> `Float (apply_unary fk FD.fabs x)
          | Acos (fk, x) -> `Float (apply_unary fk FD.acos x)
          | Asin (fk, x) -> `Float (apply_unary fk FD.asin x)
          | Atan (fk, x) -> `Float (apply_unary fk FD.atan x)
          | Atan2 (fk, y, x) -> `Float (apply_binary fk (fun y' x' -> FD.atan (FD.div y' x')) y x)
          | Cos (fk, x) -> `Float (apply_unary fk FD.cos x)
          | Sin (fk, x) -> `Float (apply_unary fk FD.sin x)
          | Tan (fk, x) -> `Float (apply_unary fk FD.tan x)
          | Isgreater (x,y) -> `Int(ID.cast_to IInt (apply_binary FDouble FD.gt x y))
          | Isgreaterequal (x,y) -> `Int(ID.cast_to IInt (apply_binary FDouble FD.ge x y))
          | Isless (x,y) -> `Int(ID.cast_to IInt (apply_binary FDouble FD.lt x y))
          | Islessequal (x,y) -> `Int(ID.cast_to IInt (apply_binary FDouble FD.le x y))
          | Islessgreater (x,y) -> `Int(ID.logor (ID.cast_to IInt (apply_binary FDouble FD.lt x y)) (ID.cast_to IInt (apply_binary FDouble FD.gt x y)))
          | Isunordered (x,y) -> `Int(ID.cast_to IInt (apply_binary FDouble FD.unordered x y))
          | Fmax (fd, x ,y) -> `Float (apply_binary fd FD.fmax x y)
          | Fmin (fd, x ,y) -> `Float (apply_binary fd FD.fmin x y)
        end
      in
      begin match lv with
        | Some lv_val -> set ~ctx (Analyses.ask_of_ctx ctx) gs st (eval_lv (Analyses.ask_of_ctx ctx) ctx.global st lv_val) (Cilfacade.typeOfLval lv_val) result
        | None -> st
      end
    (* handling thread creations *)
    | ThreadCreate _, _ ->
      invalidate_ret_lv ctx.local (* actual results joined via threadspawn *)
    (* handling thread joins... sort of *)
    | ThreadJoin { thread = id; ret_var }, _ ->
      let st' =
        match (eval_rv (Analyses.ask_of_ctx ctx) gs st ret_var) with
        | `Int n when GobOption.exists (BI.equal BI.zero) (ID.to_int n) -> st
        | `Address ret_a ->
          begin match eval_rv (Analyses.ask_of_ctx ctx) gs st id with
            | `Thread a ->
              let v = List.fold VD.join (VD.bot ()) (List.map (fun x -> G.thread (ctx.global (V.thread x))) (ValueDomain.Threads.elements a)) in
              (* TODO: is this type right? *)
              set ~ctx (Analyses.ask_of_ctx ctx) gs st ret_a (Cilfacade.typeOf ret_var) v
            | _      -> invalidate ~ctx (Analyses.ask_of_ctx ctx) gs st [ret_var]
          end
        | _      -> invalidate ~ctx (Analyses.ask_of_ctx ctx) gs st [ret_var]
      in
      let st' = invalidate_ret_lv st' in
      Priv.thread_join (Analyses.ask_of_ctx ctx) (priv_getg ctx.global) id st'
    | Unknown, "__goblint_assume_join" ->
      let id = List.hd args in
      Priv.thread_join ~force:true (Analyses.ask_of_ctx ctx) (priv_getg ctx.global) id st
    | Malloc size, _ -> begin
        match lv with
        | Some lv ->
          let heap_var =
            if (get_bool "sem.malloc.fail")
            then AD.join (AD.from_var (heap_var ctx)) AD.null_ptr
            else AD.from_var (heap_var ctx)
          in
          (* ignore @@ printf "malloc will allocate %a bytes\n" ID.pretty (eval_int ctx.ask gs st size); *)
          set_many ~ctx (Analyses.ask_of_ctx ctx) gs st [(heap_var, TVoid [], `Blob (VD.bot (), eval_int (Analyses.ask_of_ctx ctx) gs st size, true));
                                                         (eval_lv (Analyses.ask_of_ctx ctx) gs st lv, (Cilfacade.typeOfLval lv), `Address heap_var)]
        | _ -> st
      end
    | Calloc { count = n; size }, _ ->
      begin match lv with
        | Some lv -> (* array length is set to one, as num*size is done when turning into `Calloc *)
          let heap_var = heap_var ctx in
          let add_null addr =
            if get_bool "sem.malloc.fail"
            then AD.join addr AD.null_ptr (* calloc can fail and return NULL *)
            else addr in
          let ik = Cilfacade.ptrdiff_ikind () in
          let blobsize = ID.mul (ID.cast_to ik @@ eval_int (Analyses.ask_of_ctx ctx) gs st size) (ID.cast_to ik @@ eval_int (Analyses.ask_of_ctx ctx) gs st n) in
          (* the memory that was allocated by calloc is set to bottom, but we keep track that it originated from calloc, so when bottom is read from memory allocated by calloc it is turned to zero *)
          set_many ~ctx (Analyses.ask_of_ctx ctx) gs st [(add_null (AD.from_var heap_var), TVoid [], `Array (CArrays.make (IdxDom.of_int (Cilfacade.ptrdiff_ikind ()) BI.one) (`Blob (VD.bot (), blobsize, false))));
                                                         (eval_lv (Analyses.ask_of_ctx ctx) gs st lv, (Cilfacade.typeOfLval lv), `Address (add_null (AD.from_var_offset (heap_var, `Index (IdxDom.of_int  (Cilfacade.ptrdiff_ikind ()) BI.zero, `NoOffset)))))]
        | _ -> st
      end
    | Realloc { ptr = p; size }, _ ->
      begin match lv with
        | Some lv ->
          let ask = Analyses.ask_of_ctx ctx in
          let p_rv = eval_rv ask gs st p in
          let p_addr =
            match p_rv with
            | `Address a -> a
            (* TODO: don't we already have logic for this? *)
            | `Int i when ID.to_int i = Some BI.zero -> AD.null_ptr
            | `Int i -> AD.top_ptr
            | _ -> AD.top_ptr (* TODO: why does this ever happen? *)
          in
          let p_addr' = AD.remove NullPtr p_addr in (* realloc with NULL is same as malloc, remove to avoid unknown value from NullPtr access *)
          let p_addr_get = get ask gs st p_addr' None in (* implicitly includes join of malloc value (VD.bot) *)
          let size_int = eval_int ask gs st size in
          let heap_val = `Blob (p_addr_get, size_int, true) in (* copy old contents with new size *)
          let heap_addr = AD.from_var (heap_var ctx) in
          let heap_addr' =
            if get_bool "sem.malloc.fail" then
              AD.join heap_addr AD.null_ptr
            else
              heap_addr
          in
          let lv_addr = eval_lv ask gs st lv in
          set_many ~ctx ask gs st [
            (heap_addr, TVoid [], heap_val);
            (lv_addr, Cilfacade.typeOfLval lv, `Address heap_addr');
          ] (* TODO: free (i.e. invalidate) old blob if successful? *)
        | None ->
          st
      end
    | Assert { exp; refine; _ }, _ -> assert_fn ctx exp refine
<<<<<<< HEAD
    | Setjmp { env; savesigs}, _ ->
      (let st' = (match (eval_rv (Analyses.ask_of_ctx ctx) gs st env) with
           | `Address jmp_buf ->
             let controlctx = ControlSpecC.hash (ctx.control_context ()) in
             let value = `JmpBuf ((ValueDomain.JmpBufs.Bufs.singleton (Target (ctx.prev_node, IntDomain.Flattened.of_int (Int64.of_int controlctx)))),false) in
             let r = set ~ctx (Analyses.ask_of_ctx ctx) gs st jmp_buf (Cilfacade.typeOf env) value in
             M.tracel "setjmp" "setting setjmp %a on %a -> %a\n" d_exp env  D.pretty st  D.pretty r;
             r
           | _      -> failwith "problem?!")
       in
       match lv with
       | Some lv ->
         set ~ctx (Analyses.ask_of_ctx ctx) gs st' (eval_lv (Analyses.ask_of_ctx ctx) ctx.global st lv) (Cilfacade.typeOfLval lv) (`Int (ID.of_int IInt BI.zero))
       | None -> st')
    | Longjmp {env; value; sigrestore}, _ ->
      let ensure_not_zero rv = match rv with
        | `Int i when ID.to_bool i = Some true -> rv
        | `Int i when ID.to_bool i = Some false -> M.warn "Must: Longjmp with a value of 0 is silently changed to 1"; `Int (ID.of_int (ID.ikind i) Z.one)
        | `Int i when ID.to_bool i = None -> M.warn "May: Longjmp with a value of 0 is silently changed to 1"; `Int (ID.meet i (ID.of_excl_list (ID.ikind i) [Z.one]))
        | _ -> M.warn "Arguments to longjmp are strange!"; rv
      in
      let rv = ensure_not_zero @@ eval_rv (Analyses.ask_of_ctx ctx) ctx.global ctx.local value in
      let t = Cilfacade.typeOf value in
      set ~ctx ~t_override:t (Analyses.ask_of_ctx ctx) ctx.global ctx.local (return_var ()) t rv
      (* Not rasing Deadode here, deadcode is raised at a higher level! *)
    | _, _ -> begin
        let st =
          special_unknown_invalidate ctx (Analyses.ask_of_ctx ctx) gs st f args
          (*
           *  TODO: invalidate vars reachable via args
           *  publish globals
           *  if single-threaded: *call f*, privatize globals
           *  else: spawn f
           *)
        in
        (* invalidate lhs in case of assign *)
        let st = invalidate_ret_lv st in
        (* apply all registered abstract effects from other analysis on the base value domain *)
        LibraryFunctionEffects.effects_for f.vname args
        |> List.to_seq
        |> Seq.map (fun sets ->
            BatList.fold_left (fun acc (lv, x) ->
                set ~ctx (Analyses.ask_of_ctx ctx) ctx.global acc (eval_lv (Analyses.ask_of_ctx ctx) ctx.global acc lv) (Cilfacade.typeOfLval lv) x
              ) st sets
          )
        |> Seq.fold_left D.meet st

        (* List.map (fun f -> f (fun lv -> (fun x -> set ~ctx:(Some ctx) ctx.ask ctx.global st (eval_lv ctx.ask ctx.global st lv) (Cilfacade.typeOfLval lv) x))) (LF.effects_for f.vname args) |> BatList.fold_left D.meet st *)
      end
=======
    | _, _ ->
      let st =
        special_unknown_invalidate ctx (Analyses.ask_of_ctx ctx) gs st f args
        (*
          *  TODO: invalidate vars reachable via args
          *  publish globals
          *  if single-threaded: *call f*, privatize globals
          *  else: spawn f
          *)
      in
      (* invalidate lhs in case of assign *)
      invalidate_ret_lv st
>>>>>>> ab58983e
    in
    if get_bool "sem.noreturn.dead_code" && Cil.hasAttribute "noreturn" f.vattr then raise Deadcode else st

  let combine_st ctx (local_st : store) (fun_st : store) (tainted_lvs : Q.LS.t) : store =
    let ask = (Analyses.ask_of_ctx ctx) in
    Q.LS.fold (fun (v, o) st ->
        if CPA.mem v fun_st.cpa then
          let lval = Lval.CilLval.to_lval (v,o) in
          let address = eval_lv ask ctx.global st lval in
          let lval_type = (AD.get_type address) in
          if M.tracing then M.trace "taintPC" "updating %a; type: %a\n" Lval.CilLval.pretty (v, o) d_type lval_type;
          match (CPA.find_opt v (fun_st.cpa)), lval_type with
          | None, _ -> st
          (* partitioned arrays cannot be copied by individual lvalues, so if tainted just copy the whole callee value for the array variable *)
          | Some (`Array a), _ when (CArrays.domain_of_t a) = PartitionedDomain -> {st with cpa = CPA.add v (`Array a) st.cpa}
          (* "get" returned "unknown" when applied to a void type, so special case void types. This caused problems with some sv-comps (e.g. regtest 64 11) *)
          | Some voidVal, TVoid _ -> {st with cpa = CPA.add v voidVal st.cpa}
          | _, _ -> begin
              let new_val = get ask ctx.global fun_st address None in
              if M.tracing then M.trace "taintPC" "update val: %a\n\n" VD.pretty new_val;
              let st' = set_savetop ~ctx ask ctx.global st address lval_type new_val in
              let partDep = Dep.find_opt v fun_st.deps in
              match partDep with
              | None -> st'
              (* if a var partitions an array, all cpa-info for arrays it may partition are added from callee to caller *)
              | Some deps -> {st' with cpa = (Dep.VarSet.fold (fun v accCPA -> let val_opt = CPA.find_opt v fun_st.cpa in
                                                                match val_opt with
                                                                | None -> accCPA
                                                                | Some new_val -> CPA.add v new_val accCPA ) deps st'.cpa)}
            end
        else st) tainted_lvs local_st

  let combine ctx ?(longjmpthrough = false) (lval: lval option) fexp (f: fundec) (args: exp list) fc (after: D.t) (f_ask: Q.ask) : D.t =
    let combine_one (st: D.t) (fun_st: D.t) =
      if M.tracing then M.tracel "combine" "%a\n%a\n" CPA.pretty st.cpa CPA.pretty fun_st.cpa;
      (* This function does miscellaneous things, but the main task was to give the
       * handle to the global state to the state return from the function, but now
       * the function tries to add all the context variables back to the callee.
       * Note that, the function return above has to remove all the local
       * variables of the called function from cpa_s. *)
      let add_globals (st: store) (fun_st: store) =
        (* Remove the return value as this is dealt with separately. *)
        let cpa_noreturn =
          if not longjmpthrough then
            (* Remove the return value as this is dealt with separately. *)
            CPA.remove (return_varinfo ()) fun_st.cpa
          else
            (* Keep the return value as this is not actually the return value but the thing supplied in longjmp *)
            fun_st.cpa
        in
        let ask = (Analyses.ask_of_ctx ctx) in
        let tainted = f_ask.f Q.MayBeTainted in
        if M.tracing then M.trace "taintPC" "combine for %s in base: tainted: %a\n" f.svar.vname Q.LS.pretty tainted;
        if M.tracing then M.trace "taintPC" "combine base:\ncaller: %a\ncallee: %a\n" CPA.pretty st.cpa CPA.pretty fun_st.cpa;
<<<<<<< HEAD
        begin if (Q.LS.is_top tainted) then
            let cpa_local = CPA.filter (fun x _ -> not (is_global ask x)) st.cpa in
            let cpa' = CPA.fold CPA.add cpa_noreturn cpa_local in (* add cpa_noreturn to cpa_local *)
            if M.tracing then M.trace "taintPC" "combined: %a\n" CPA.pretty cpa';
            { fun_st with cpa = cpa' }
          else
            (* remove variables from caller cpa, that are global and not in the callee cpa *)
            let cpa_caller = CPA.filter (fun x _ -> (not (is_global ask x)) || CPA.mem x fun_st.cpa) st.cpa in
            (* add variables from callee that are not in caller yet *)
            let cpa_new = CPA.filter (fun x _ -> not (CPA.mem x cpa_caller)) cpa_noreturn in
            let cpa_caller' = CPA.fold CPA.add cpa_new cpa_caller in
            (* remove lvals from the tainted set that correspond to variables for which we just added a new mapping from the callee*)
            let tainted = Q.LS.filter (fun (v, _) ->  not (CPA.mem v cpa_new)) tainted in
            let st_combined = combine_st ctx {st with cpa = cpa_caller'} fun_st tainted in
            if M.tracing then M.trace "taintPC" "combined: %a\n" CPA.pretty st_combined.cpa;
            { fun_st with cpa = st_combined.cpa }
        end
=======
        if (Q.LS.is_top tainted) then
          let cpa_local = CPA.filter (fun x _ -> not (is_global ask x)) st.cpa in
          let cpa' = CPA.fold CPA.add cpa_noreturn cpa_local in (* add cpa_noreturn to cpa_local *)
          if M.tracing then M.trace "taintPC" "combined: %a\n" CPA.pretty cpa';
          { fun_st with cpa = cpa' }
        else
          (* remove variables from caller cpa, that are global and not in the callee cpa *)
          let cpa_caller = CPA.filter (fun x _ -> (not (is_global ask x)) || CPA.mem x fun_st.cpa) st.cpa in
          (* add variables from callee that are not in caller yet *)
          let cpa_new = CPA.filter (fun x _ -> not (CPA.mem x cpa_caller)) cpa_noreturn in
          let cpa_caller' = CPA.fold CPA.add cpa_new cpa_caller in
          (* remove lvals from the tainted set that correspond to variables for which we just added a new mapping from the callee*)
          let tainted = Q.LS.filter (fun (v, _) ->  not (CPA.mem v cpa_new)) tainted in
          let st_combined = combine_st ctx {st with cpa = cpa_caller'} fun_st tainted in
          if M.tracing then M.trace "taintPC" "combined: %a\n" CPA.pretty st_combined.cpa;
          { fun_st with cpa = st_combined.cpa }
>>>>>>> ab58983e
      in
      let return_var = return_var () in
      let return_val =
        if CPA.mem (return_varinfo ()) fun_st.cpa
        then get (Analyses.ask_of_ctx ctx) ctx.global fun_st return_var None
        else VD.top ()
      in
      let nst = add_globals st fun_st in

      (* Projection to Precision of the Caller *)
      let p = PrecisionUtil.int_precision_from_node () in (* Since f is the fundec of the Callee we have to get the fundec of the current Node instead *)
      let callerFundec = match !MyCFG.current_node with
        | Some n -> Node.find_fundec n
        | None -> failwith "callerfundec not found"
      in
      let return_val = project_val (Analyses.ask_of_ctx ctx) (attributes_varinfo (return_varinfo ()) callerFundec) (Some p) return_val (is_privglob (return_varinfo ())) in
      let cpa' = project (Analyses.ask_of_ctx ctx) (Some p) nst.cpa callerFundec in

      if get_bool "sem.noreturn.dead_code" && Cil.hasAttribute "noreturn" f.svar.vattr then raise Deadcode;

      let st = { nst with cpa = cpa'; weak = st.weak } in (* keep weak from caller *)
      match lval with
      | None      -> st
      | Some lval -> set_savetop ~ctx (Analyses.ask_of_ctx ctx) ctx.global st (eval_lv (Analyses.ask_of_ctx ctx) ctx.global st lval) (Cilfacade.typeOfLval lval) return_val
    in
    combine_one ctx.local after

  let threadenter ctx (lval: lval option) (f: varinfo) (args: exp list): D.t list =
    match Cilfacade.find_varinfo_fundec f with
    | fd ->
      [make_entry ~thread:true ctx fd args]
    | exception Not_found ->
      (* Unknown functions *)
      let st = ctx.local in
      let st = special_unknown_invalidate ctx (Analyses.ask_of_ctx ctx) ctx.global st f args in
      [st]

  let threadspawn ctx (lval: lval option) (f: varinfo) (args: exp list) fctx: D.t =
    begin match lval with
      | Some lval ->
        begin match ThreadId.get_current (Analyses.ask_of_ctx fctx) with
          | `Lifted tid ->
            (* Cannot set here, because ctx isn't in multithreaded mode and set wouldn't side-effect if lval is global. *)
            ctx.emit (Events.AssignSpawnedThread (lval, tid))
          | _ -> ()
        end
      | None -> ()
    end;
    (* D.join ctx.local @@ *)
    ctx.local

  let unassume (ctx: (D.t, _, _, _) ctx) e uuids =
    (* TODO: structural unassume instead of invariant hack *)
    let e_d =
      let ctx_with_local ~single local =
        (* The usual recursion trick for ctx. *)
        (* Must change ctx used by ask to also use new st (not ctx.local), otherwise recursive EvalInt queries use outdated state. *)
        (* Note: query is just called on base, but not any other analyses. Potentially imprecise, but seems to be sufficient for now. *)
        let rec ctx' ~querycache asked =
          { ctx with
            ask = (fun (type a) (q: a Queries.t) -> query' ~querycache asked q)
          ; local
          }
        and query': type a. querycache:Obj.t Queries.Hashtbl.t -> Queries.Set.t -> a Queries.t -> a Queries.result = fun ~querycache asked q ->
          let anyq = Queries.Any q in
          match Queries.Hashtbl.find_option querycache anyq with
          | Some r -> Obj.obj r
          | None ->
            if Queries.Set.mem anyq asked then
              Queries.Result.top q (* query cycle *)
            else (
              let asked' = Queries.Set.add anyq asked in
              let r: a Queries.result =
                match q with
                | MustBeSingleThreaded when single -> true
                | MayEscape _
                | MayBePublic _
                | MayBePublicWithout _
                | MustBeProtectedBy _
                | MustLockset
                | MustBeAtomic
                | MustBeSingleThreaded
                | MustBeUniqueThread
                | CurrentThreadId
                | MayBeThreadReturn
                | PartAccess _
                | IsHeapVar _
                | IsMultiple _
                | CreatedThreads
                | MustJoinedThreads ->
                  (* These queries are safe to ask from outside,
                     where base doesn't have the partial top local state.
                     They are also needed for sensible eval behavior via [inv_exp]
                     such that everything wouldn't be may escaped. *)
                  ctx.ask q
                | _ ->
                  (* Other queries are not safe, because they would
                     query the local value state instead of top.
                     Therefore, these are answered only by base on the
                     partial top local state. *)
                  query (ctx' ~querycache asked') q
              in
              Queries.Hashtbl.replace querycache anyq (Obj.repr r);
              r
            )
        in
        let querycache = Queries.Hashtbl.create 13 in
        ctx' ~querycache Queries.Set.empty
      in
      let f st =
        (* TODO: start with empty vars because unassume may unassume values for pointed variables not in the invariant exp *)
        let local: D.t = {ctx.local with cpa = CPA.bot ()} in
        let octx = ctx_with_local ~single:false (D.join ctx.local st) in (* original ctx with non-top values *)
        (* TODO: deduplicate with invariant *)
        let ctx = ctx_with_local ~single:true local in
        let module UnassumeEval =
        struct
          module D = D
          module V = V
          module G = G

          let oa = Analyses.ask_of_ctx octx
          let ost = octx.local

          (* all evals happen in octx with non-top values *)
          let eval_rv a gs st e = eval_rv oa gs ost e
          let eval_rv_address a gs st e = eval_rv_address oa gs ost e
          let eval_lv a gs st lv = eval_lv oa gs ost lv
          let convert_offset a gs st o = convert_offset oa gs ost o

          (* all updates happen in ctx with top values *)
          let get_var = get_var
          let get a gs st addrs exp = get a gs st addrs exp
          let set a ~ctx gs st lval lval_type value = set a ~ctx ~invariant:false gs st lval lval_type value (* TODO: should have invariant false? doesn't work with empty cpa then, because meets *)

          let refine_entire_var = false
          let map_oldval oldval t_lval =
            if VD.is_bot oldval then VD.top_value t_lval else oldval
          let eval_rv_lval_refine a gs st exp lv =
            (* new, use different ctx for eval_lv (for Mem): *)
            let do_offs def o = def in (* HACK: no do_offs blessed here *)
            eval_rv_base_lval ~eval_lv ~do_offs a gs st exp lv

          (* don't meet with current octx values when propagating inverse operands down *)
          let id_meet_down ~old ~c = c
          let fd_meet_down ~old ~c = c

          let contra st = st
        end
        in
        let module Unassume = BaseInvariant.Make (UnassumeEval) in
        try
          Unassume.invariant ctx (Analyses.ask_of_ctx ctx) ctx.global ctx.local e true
        with Deadcode -> (* contradiction in unassume *)
          D.bot ()
      in
      if M.tracing then M.traceli "unassume" "base unassuming\n";
      let r =
        match get_string "ana.base.invariant.unassume" with
        | "once" ->
          f (D.bot ())
        | "fixpoint" ->
          let module DFP = LocalFixpoint.Make (D) in
          DFP.lfp f
        | _ ->
          assert false
      in
      if M.tracing then M.traceu "unassume" "base unassumed\n";
      r
    in
    M.info ~category:Witness "base unassumed invariant: %a" d_exp e;
    M.debug ~category:Witness "base unassumed state: %a" D.pretty e_d;
    (* Perform actual [set]-s with final unassumed values.
       This invokes [Priv.write_global], which was suppressed above. *)
    let e_d' =
      WideningTokens.with_side_tokens (WideningTokens.TS.of_list uuids) (fun () ->
          CPA.fold (fun x v acc ->
              let addr: AD.t = AD.from_var_offset (x, `NoOffset) in
              set (Analyses.ask_of_ctx ctx) ~ctx ~invariant:false ctx.global acc addr x.vtype v
            ) e_d.cpa ctx.local
        )
    in
    D.join ctx.local e_d'

  let event ctx e octx =
    let st: store = ctx.local in
    match e with
    | Events.Lock (addr, _) when ThreadFlag.is_multi (Analyses.ask_of_ctx ctx) -> (* TODO: is this condition sound? *)
      if M.tracing then M.tracel "priv" "LOCK EVENT %a\n" LockDomain.Addr.pretty addr;
      Priv.lock (Analyses.ask_of_ctx ctx) (priv_getg ctx.global) st addr
    | Events.Unlock addr when ThreadFlag.is_multi (Analyses.ask_of_ctx ctx) -> (* TODO: is this condition sound? *)
      if addr = UnknownPtr then
        M.info ~category:Unsound "Unknown mutex unlocked, base privatization unsound"; (* TODO: something more sound *)
      WideningTokens.with_local_side_tokens (fun () ->
          Priv.unlock (Analyses.ask_of_ctx ctx) (priv_getg ctx.global) (priv_sideg ctx.sideg) st addr
        )
    | Events.Escape escaped ->
      Priv.escape (Analyses.ask_of_ctx ctx) (priv_getg ctx.global) (priv_sideg ctx.sideg) st escaped
    | Events.EnterMultiThreaded ->
      Priv.enter_multithreaded (Analyses.ask_of_ctx ctx) (priv_getg ctx.global) (priv_sideg ctx.sideg) st
    | Events.AssignSpawnedThread (lval, tid) ->
      (* TODO: is this type right? *)
      set ~ctx (Analyses.ask_of_ctx ctx) ctx.global ctx.local (eval_lv (Analyses.ask_of_ctx ctx) ctx.global ctx.local lval) (Cilfacade.typeOfLval lval) (`Thread (ValueDomain.Threads.singleton tid))
    | Events.Assert exp ->
      assert_fn ctx exp true
    | Events.Unassume {exp; uuids} ->
      Timing.wrap "base unassume" (unassume ctx exp) uuids
    | _ ->
      ctx.local
end

module type MainSpec = sig
  include MCPSpec
  include BaseDomain.ExpEvaluator
  val return_lval: unit -> Cil.lval
  val return_varinfo: unit -> Cil.varinfo
end

let main_module: (module MainSpec) Lazy.t =
  lazy (
    let module Priv = (val BasePriv.get_priv ()) in
    let module Main =
    struct
      (* Only way to locally define a recursive module. *)
      module rec Main:MainSpec with type t = BaseComponents (Priv.D).t = MainFunctor (Priv) (Main)
      include Main
    end
    in
    (module Main)
  )

let get_main (): (module MainSpec) =
  Lazy.force main_module

let after_config () =
  let module Main = (val get_main ()) in
  (* add ~dep:["expRelation"] after modifying test cases accordingly *)
  MCP.register_analysis ~dep:["mallocWrapper"] (module Main : MCPSpec)

let _ =
  AfterConfig.register after_config<|MERGE_RESOLUTION|>--- conflicted
+++ resolved
@@ -2242,7 +2242,6 @@
           st
       end
     | Assert { exp; refine; _ }, _ -> assert_fn ctx exp refine
-<<<<<<< HEAD
     | Setjmp { env; savesigs}, _ ->
       (let st' = (match (eval_rv (Analyses.ask_of_ctx ctx) gs st env) with
            | `Address jmp_buf ->
@@ -2268,31 +2267,6 @@
       let t = Cilfacade.typeOf value in
       set ~ctx ~t_override:t (Analyses.ask_of_ctx ctx) ctx.global ctx.local (return_var ()) t rv
       (* Not rasing Deadode here, deadcode is raised at a higher level! *)
-    | _, _ -> begin
-        let st =
-          special_unknown_invalidate ctx (Analyses.ask_of_ctx ctx) gs st f args
-          (*
-           *  TODO: invalidate vars reachable via args
-           *  publish globals
-           *  if single-threaded: *call f*, privatize globals
-           *  else: spawn f
-           *)
-        in
-        (* invalidate lhs in case of assign *)
-        let st = invalidate_ret_lv st in
-        (* apply all registered abstract effects from other analysis on the base value domain *)
-        LibraryFunctionEffects.effects_for f.vname args
-        |> List.to_seq
-        |> Seq.map (fun sets ->
-            BatList.fold_left (fun acc (lv, x) ->
-                set ~ctx (Analyses.ask_of_ctx ctx) ctx.global acc (eval_lv (Analyses.ask_of_ctx ctx) ctx.global acc lv) (Cilfacade.typeOfLval lv) x
-              ) st sets
-          )
-        |> Seq.fold_left D.meet st
-
-        (* List.map (fun f -> f (fun lv -> (fun x -> set ~ctx:(Some ctx) ctx.ask ctx.global st (eval_lv ctx.ask ctx.global st lv) (Cilfacade.typeOfLval lv) x))) (LF.effects_for f.vname args) |> BatList.fold_left D.meet st *)
-      end
-=======
     | _, _ ->
       let st =
         special_unknown_invalidate ctx (Analyses.ask_of_ctx ctx) gs st f args
@@ -2305,7 +2279,6 @@
       in
       (* invalidate lhs in case of assign *)
       invalidate_ret_lv st
->>>>>>> ab58983e
     in
     if get_bool "sem.noreturn.dead_code" && Cil.hasAttribute "noreturn" f.vattr then raise Deadcode else st
 
@@ -2360,25 +2333,6 @@
         let tainted = f_ask.f Q.MayBeTainted in
         if M.tracing then M.trace "taintPC" "combine for %s in base: tainted: %a\n" f.svar.vname Q.LS.pretty tainted;
         if M.tracing then M.trace "taintPC" "combine base:\ncaller: %a\ncallee: %a\n" CPA.pretty st.cpa CPA.pretty fun_st.cpa;
-<<<<<<< HEAD
-        begin if (Q.LS.is_top tainted) then
-            let cpa_local = CPA.filter (fun x _ -> not (is_global ask x)) st.cpa in
-            let cpa' = CPA.fold CPA.add cpa_noreturn cpa_local in (* add cpa_noreturn to cpa_local *)
-            if M.tracing then M.trace "taintPC" "combined: %a\n" CPA.pretty cpa';
-            { fun_st with cpa = cpa' }
-          else
-            (* remove variables from caller cpa, that are global and not in the callee cpa *)
-            let cpa_caller = CPA.filter (fun x _ -> (not (is_global ask x)) || CPA.mem x fun_st.cpa) st.cpa in
-            (* add variables from callee that are not in caller yet *)
-            let cpa_new = CPA.filter (fun x _ -> not (CPA.mem x cpa_caller)) cpa_noreturn in
-            let cpa_caller' = CPA.fold CPA.add cpa_new cpa_caller in
-            (* remove lvals from the tainted set that correspond to variables for which we just added a new mapping from the callee*)
-            let tainted = Q.LS.filter (fun (v, _) ->  not (CPA.mem v cpa_new)) tainted in
-            let st_combined = combine_st ctx {st with cpa = cpa_caller'} fun_st tainted in
-            if M.tracing then M.trace "taintPC" "combined: %a\n" CPA.pretty st_combined.cpa;
-            { fun_st with cpa = st_combined.cpa }
-        end
-=======
         if (Q.LS.is_top tainted) then
           let cpa_local = CPA.filter (fun x _ -> not (is_global ask x)) st.cpa in
           let cpa' = CPA.fold CPA.add cpa_noreturn cpa_local in (* add cpa_noreturn to cpa_local *)
@@ -2395,7 +2349,6 @@
           let st_combined = combine_st ctx {st with cpa = cpa_caller'} fun_st tainted in
           if M.tracing then M.trace "taintPC" "combined: %a\n" CPA.pretty st_combined.cpa;
           { fun_st with cpa = st_combined.cpa }
->>>>>>> ab58983e
       in
       let return_var = return_var () in
       let return_val =
