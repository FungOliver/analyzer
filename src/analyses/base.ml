--- conflicted
+++ resolved
@@ -111,7 +111,7 @@
   let return_var () = AD.from_var (return_varinfo ())
   let return_lval (): lval = (Var (return_varinfo ()), NoOffset)
 
-  let heap_var ctx = 
+  let heap_var ctx =
     let info = match (ctx.ask Q.HeapVar) with
       | `Varinfo (`Lifted vinfo) -> vinfo
       | _ -> failwith("Ran without a malloc analysis.") in
@@ -164,12 +164,8 @@
     | b -> (fun x y -> (ID.top_of result_ik))
 
   (* Evaluate binop for two abstract values: *)
-<<<<<<< HEAD
   let evalbinop (op: binop) (t1:typ) (a1:value) (t2:typ) (a2:value) (t:typ) :value =
     let result_ik = Cilfacade.get_ikind t in
-=======
-  let evalbinop (op: binop) (t1:typ) (a1:value) (t2:typ) (a2:value) (t_ret: typ): value =
->>>>>>> 813b9ee7
     if M.tracing then M.tracel "eval" "evalbinop %a %a %a\n" d_binop op VD.pretty a1 VD.pretty a2;
     (* We define a conversion function for the easy cases when we can just use
      * the integer domain operations. *)
@@ -196,7 +192,7 @@
           begin match t with
             | Some t ->
               let (f_offset_bits, _) = bitsOffset t (Field (f, NoOffset)) in
-              let f_offset = IdxDom.of_int (Int64.of_int (f_offset_bits / 8)) in
+              let f_offset = IdxDom.of_int (Cilfacade.ptrdiff_ikind ()) (BI.of_int (f_offset_bits / 8)) in
               begin match IdxDom.(to_bool (eq f_offset (neg n_offset))) with
                 | Some true -> `NoOffset
                 | _ -> `Field (f, `Index (n_offset, `NoOffset))
@@ -223,11 +219,7 @@
     (* The main function! *)
     match a1,a2 with
     (* For the integer values, we apply the domain operator *)
-<<<<<<< HEAD
     | `Int v1, `Int v2 -> `Int (binop_ID (Cilfacade.get_ikind t) op v1 v2)
-=======
-    | `Int v1, `Int v2 -> `Int (ID.cast_to (Cilfacade.get_ikind t_ret) (binop_ID op v1 v2))
->>>>>>> 813b9ee7
     (* For address +/- value, we try to do some elementary ptr arithmetic *)
     | `Address p, `Int n
     | `Int n, `Address p when op=Eq || op=Ne ->
@@ -668,15 +660,9 @@
         (* Integer literals *)
         (* seems like constFold already converts CChr to CInt64 *)
         | Const (CChr x) -> eval_rv a gs st (Const (charConstToInt x)) (* char becomes int, see Cil doc/ISO C 6.4.4.4.10 *)
-<<<<<<< HEAD
         | Const (CInt64 (num,ikind,str)) ->
           (match str with Some x -> M.tracel "casto" "CInt64 (%s, %a, %s)\n" (Int64.to_string num) d_ikind ikind x | None -> ());
           `Int (IntDomain.of_const (num,ikind,str))
-=======
-        | Const (CInt64 (num,typ,str)) ->
-          (match str with Some x -> M.tracel "casto" "CInt64 (%s, %a, %s)\n" (Int64.to_string num) d_ikind typ x | None -> ());
-          `Int (ID.cast_to typ (ID.of_int num))
->>>>>>> 813b9ee7
         (* String literals *)
         | Const (CStr x) -> `Address (AD.from_string x) (* normal 8-bit strings, type: char* *)
         | Const (CWStr xs as c) -> (* wide character strings, type: wchar_t* *)
@@ -749,22 +735,13 @@
           else
             let a1 = eval_rv a gs st c1 in
             let a2 = eval_rv a gs st c2 in
-<<<<<<< HEAD
-            evalbinop op t1 a1 t2 a2 t
-        | BinOp (op,arg1,arg2,t) ->
-=======
             evalbinop op t1 a1 t2 a2 typ
         | BinOp (op,arg1,arg2,typ) ->
->>>>>>> 813b9ee7
           let a1 = eval_rv a gs st arg1 in
           let a2 = eval_rv a gs st arg2 in
           let t1 = typeOf arg1 in
           let t2 = typeOf arg2 in
-<<<<<<< HEAD
-          evalbinop op t1 a1 t2 a2 t
-=======
           evalbinop op t1 a1 t2 a2 typ
->>>>>>> 813b9ee7
         (* Unary operators *)
         | UnOp (op,arg1,typ) ->
           let a1 = eval_rv a gs st arg1 in
@@ -1488,7 +1465,7 @@
         (* refine x by information about y, using x * y == c *)
         let refine_by x y = (match ID.to_int y with
           | None -> x
-          | Some v when Int64.rem v 2L = 0L -> x (* A refinement would still be possible here, but has to take non-injectivity into account. *)
+          | Some v when BI.equal (BI.rem v (BI.of_int 2)) BI.zero (* v % 2 = 0 *) -> x (* A refinement would still be possible here, but has to take non-injectivity into account. *)
           | Some v (* when Int64.rem v 2L = 1L *) -> ID.meet x (ID.div c y)) (* Div is ok here, c must be divisible by a and b *)
         in
         (refine_by a b, refine_by b a)
@@ -2179,19 +2156,13 @@
     | `Calloc size ->
       begin match lv with
         | Some lv -> (* array length is set to one, as num*size is done when turning into `Calloc *)
-<<<<<<< HEAD
-          let heap_var = BaseDomain.get_heap_var !Tracing.current_loc in (* TODO calloc can also fail and return NULL *)
-          set_many ctx.ask gs st [(AD.from_var heap_var, `Array (CArrays.make (IdxDom.of_int (Cilfacade.ptrdiff_ikind ()) BI.one) (`Blob (VD.bot (), eval_int ctx.ask gs st size)))); (* TODO why? should be zero-initialized *)
-                                  (eval_lv ctx.ask gs st lv, `Address (AD.from_var_offset (heap_var, `Index (IdxDom.of_int (Cilfacade.ptrdiff_ikind ()) BI.zero, `NoOffset))))]
-=======
           let heap_var = heap_var ctx in
           let add_null addr =
             if get_bool "exp.malloc.fail"
             then AD.join addr AD.null_ptr (* calloc can fail and return NULL *)
             else addr in
-          set_many ctx.ask gs st [(add_null (AD.from_var heap_var), `Array (CArrays.make (IdxDom.of_int Int64.one) (`Blob (VD.bot (), eval_int ctx.ask gs st size)))); (* TODO why? should be zero-initialized *)
-                                  (eval_lv ctx.ask gs st lv, `Address (add_null (AD.from_var_offset (heap_var, `Index (IdxDom.of_int 0L, `NoOffset)))))]
->>>>>>> 813b9ee7
+          set_many ctx.ask gs st [(add_null (AD.from_var heap_var), `Array (CArrays.make (IdxDom.of_int (Cilfacade.ptrdiff_ikind ()) BI.one) (`Blob (VD.bot (), eval_int ctx.ask gs st size)))); (* TODO why? should be zero-initialized *)
+                                  (eval_lv ctx.ask gs st lv, `Address (add_null (AD.from_var_offset (heap_var, `Index (IdxDom.of_int (Cilfacade.ptrdiff_ikind ()) BI.zero, `NoOffset)))))]
         | _ -> st
       end
     | `Unknown "__goblint_unknown" ->
