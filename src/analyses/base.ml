(** Value analysis.  *)

open Prelude.Ana
open Analyses
open GobConfig
open BaseUtil
module A = Analyses
module H = Hashtbl
module Q = Queries

module GU = Goblintutil
module ID = ValueDomain.ID
module IdxDom = ValueDomain.IndexDomain
module IntSet = SetDomain.Make (IntDomain.Integers)
module AD = ValueDomain.AD
module Addr = ValueDomain.Addr
module Offs = ValueDomain.Offs
module LF = LibraryFunctions
module CArrays = ValueDomain.CArrays
module BI = IntOps.BigIntOps

module VD     = BaseDomain.VD
module CPA    = BaseDomain.CPA
module Dep    = BaseDomain.PartDeps
module BaseComponents = BaseDomain.BaseComponents



<<<<<<< HEAD
module MainFunctor (Priv:BasePriv.S) (RVEval:BaseDomain.ExpEvaluator with type t = BaseComponents (Priv.D).t) =
=======
let privatization = ref false
let is_private (a: Q.ask) (_,_) (v: varinfo): bool =
  !privatization && (* must be true *)
  (not (ThreadFlag.is_multi a) && is_precious_glob v (* not multi, but precious (earlyglobs) *)
  || match a (Q.MayBePublic v) with `MayBool tv -> not tv | _ -> false) (* usual case where MayBePublic answers *)

module MainFunctor(RVEval:BaseDomain.ExpEvaluator) =
>>>>>>> 85536ab5
struct
  include Analyses.DefaultSpec

  exception Top

  module Dom    = BaseDomain.DomFunctor (Priv.D) (RVEval)
  type t = Dom.t

  module G      = Priv.G
  module D      = Dom
  module C      = Dom
  module V      = Basetype.Variables

  type extra = (varinfo * Offs.t * bool) list
  type store = D.t
  type value = VD.t
  type address = AD.t
  type glob_fun  = V.t -> G.t
  type glob_diff = (V.t * G.t) list

  let name () = "base"
  let startstate v: store = { cpa = CPA.bot (); deps = Dep.bot (); priv = Priv.startstate ()}
  let otherstate v: store = { cpa = CPA.bot (); deps = Dep.bot (); priv = Priv.startstate ()}
  let exitstate  v: store = { cpa = CPA.bot (); deps = Dep.bot (); priv = Priv.startstate ()}

  (**************************************************************************
   * Helpers
   **************************************************************************)

  (* hack for char a[] = {"foo"} or {'f','o','o', '\000'} *)
  let char_array : (lval, bytes) Hashtbl.t = Hashtbl.create 500

  let hash    (x,_)             = Hashtbl.hash x
  let equal   (x1,_) (y1,_) = CPA.equal x1 y1
  let leq     (x1,_) (y1,_) = CPA.leq   x1 y1
  let compare (x1,_) (y1,_) = CPA.compare x1 y1


  (**************************************************************************
   * Initializing my variables
   **************************************************************************)

  let return_varstore = ref dummyFunDec.svar
  let return_varinfo () = !return_varstore
  let return_var () = AD.from_var (return_varinfo ())
  let return_lval (): lval = (Var (return_varinfo ()), NoOffset)

  let heap_var ctx =
    let info = match (ctx.ask Q.HeapVar) with
      | `Varinfo (`Lifted vinfo) -> vinfo
      | _ -> failwith("Ran without a malloc analysis.") in
    info

  (* hack for char a[] = {"foo"} or {'f','o','o', '\000'} *)
  let char_array : (lval, bytes) Hashtbl.t = Hashtbl.create 500

  let init () =
    return_varstore := Goblintutil.create_var @@ makeVarinfo false "RETURN" voidType;
    Priv.init ()

  let finalize () =
    Priv.finalize ()

  (**************************************************************************
   * Abstract evaluation functions
   **************************************************************************)

  let iDtoIdx n =
    match ID.to_int n with
    | None -> IdxDom.top ()
    | Some n -> IdxDom.of_int (Cilfacade.ptrdiff_ikind ()) n

  let unop_ID = function
    | Neg  -> ID.neg
    | BNot -> ID.bitnot
    | LNot -> ID.lognot

  (* Evaluating Cil's unary operators. *)
  let evalunop op typ = function
    | `Int v1 -> `Int (ID.cast_to (Cilfacade.get_ikind typ) (unop_ID op v1))
    | `Bot -> `Bot
    | _ -> VD.top ()

  let binop_ID (result_ik: Cil.ikind) = function
    | PlusA -> ID.add
    | MinusA -> ID.sub
    | Mult -> ID.mul
    | Div -> ID.div
    | Mod -> ID.rem
    | Lt -> ID.lt
    | Gt -> ID.gt
    | Le -> ID.le
    | Ge -> ID.ge
    | Eq -> ID.eq
    | Ne -> ID.ne
    | BAnd -> ID.bitand
    | BOr -> ID.bitor
    | BXor -> ID.bitxor
    | Shiftlt -> ID.shift_left
    | Shiftrt -> ID.shift_right
    | LAnd -> ID.logand
    | LOr -> ID.logor
    | b -> (fun x y -> (ID.top_of result_ik))

  (* Evaluate binop for two abstract values: *)
  let evalbinop (op: binop) (t1:typ) (a1:value) (t2:typ) (a2:value) (t:typ) :value =
    if M.tracing then M.tracel "eval" "evalbinop %a %a %a\n" d_binop op VD.pretty a1 VD.pretty a2;
    (* We define a conversion function for the easy cases when we can just use
     * the integer domain operations. *)
    let bool_top ik = ID.(join (of_int ik BI.zero) (of_int ik BI.one)) in
    (* An auxiliary function for ptr arithmetic on array values. *)
    let addToAddr n (addr:Addr.t) =
      let typeOffsetOpt o t =
        try
          Some (typeOffset t o)
        with Errormsg.Error ->
          None
      in
      (* adds n to the last offset *)
      let rec addToOffset n (t:typ option) = function
        | `Index (i, `NoOffset) ->
          (* If we have arrived at the last Offset and it is an Index, we add our integer to it *)
          `Index(IdxDom.add i (iDtoIdx n), `NoOffset)
        | `Field (f, `NoOffset) ->
          (* If we have arrived at the last Offset and it is a Field,
           * then check if we're subtracting exactly its offsetof.
           * If so, n cancels out f exactly.
           * This is to better handle container_of hacks. *)
          let n_offset = iDtoIdx n in
          begin match t with
            | Some t ->
              let (f_offset_bits, _) = bitsOffset t (Field (f, NoOffset)) in
              let f_offset = IdxDom.of_int (Cilfacade.ptrdiff_ikind ()) (BI.of_int (f_offset_bits / 8)) in
              begin match IdxDom.(to_bool (eq f_offset (neg n_offset))) with
                | Some true -> `NoOffset
                | _ -> `Field (f, `Index (n_offset, `NoOffset))
              end
            | None -> `Field (f, `Index (n_offset, `NoOffset))
          end
        | `Index (i, o) ->
          let t' = BatOption.bind t (typeOffsetOpt (Index (integer 0, NoOffset))) in (* actual index value doesn't matter for typeOffset *)
          `Index(i, addToOffset n t' o)
        | `Field (f, o) ->
          let t' = BatOption.bind t (typeOffsetOpt (Field (f, NoOffset))) in
          `Field(f, addToOffset n t' o)
        | `NoOffset -> `Index(iDtoIdx n, `NoOffset)
      in
      let default = function
        | Addr.NullPtr when GU.opt_predicate (BI.equal BI.zero) (ID.to_int n) -> Addr.NullPtr
        | Addr.SafePtr | Addr.NullPtr when get_bool "exp.ptr-arith-safe" -> Addr.SafePtr
        | _ -> Addr.UnknownPtr
      in
      match Addr.to_var_offset addr with
      | [x, o] -> Addr.from_var_offset (x, addToOffset n (Some x.vtype) o)
      | _ -> default addr
    in
    (* The main function! *)
    match a1,a2 with
    (* For the integer values, we apply the domain operator *)
    | `Int v1, `Int v2 ->
      let result_ik = Cilfacade.get_ikind t in
      `Int (ID.cast_to result_ik (binop_ID result_ik op v1 v2))
    (* For address +/- value, we try to do some elementary ptr arithmetic *)
    | `Address p, `Int n
    | `Int n, `Address p when op=Eq || op=Ne ->
      `Int (match ID.to_bool n, AD.to_bool p with
          | Some a, Some b -> ID.of_bool (Cilfacade.get_ikind t) (op=Eq && a=b || op=Ne && a<>b)
          | _ -> bool_top (Cilfacade.get_ikind t))
    | `Address p, `Int n  -> begin
        match op with
        (* For array indexing e[i] and pointer addition e + i we have: *)
        | IndexPI | PlusPI ->
          `Address (AD.map (addToAddr n) p)
        (* Pointer subtracted by a value (e-i) is very similar *)
        (* Cast n to the (signed) ptrdiff_ikind, then add the its negated value. *)
        | MinusPI ->
          let n = ID.neg (ID.cast_to (Cilfacade.ptrdiff_ikind ()) n) in
          `Address (AD.map (addToAddr n) p)
        | Mod -> `Int (ID.top_of (Cilfacade.ptrdiff_ikind ())) (* we assume that address is actually casted to int first*)
        | _ -> `Address AD.top_ptr
      end
    (* If both are pointer values, we can subtract them and well, we don't
     * bother to find the result in most cases, but it's an integer. *)
    | `Address p1, `Address p2 -> begin
        let result_ik = Cilfacade.get_ikind t in
        let eq x y = if AD.is_definite x && AD.is_definite y then Some (AD.Addr.equal (AD.choose x) (AD.choose y)) else None in
        match op with
        (* TODO use ID.of_incl_list [0; 1] for all comparisons *)
        | MinusPP ->
          (* when subtracting pointers to arrays, per 6.5.6 of C-standard if we subtract two pointers to the same array, the difference *)
          (* between them is the difference in subscript *)
          begin
            let rec calculateDiffFromOffset x y =
              match x, y with
              | `Field ((xf:Cil.fieldinfo), xo), `Field((yf:Cil.fieldinfo), yo)
                when  xf.floc = yf.floc && xf.fname = yf.fname && Cil.typeSig xf.ftype = Cil.typeSig yf.ftype && xf.fbitfield = yf.fbitfield && xf.fattr = yf.fattr ->
                calculateDiffFromOffset xo yo
              | `Index (i, `NoOffset), `Index(j, `NoOffset) ->
                begin
                  let diff = ValueDomain.IndexDomain.sub i j in
                  let ik = Cilfacade.get_ikind t in
                  match ValueDomain.IndexDomain.to_int diff with
                  | Some z -> `Int(ID.of_int ik z)
                  | _ -> `Int (ID.top_of ik)
                end
              | `Index (xi, xo), `Index(yi, yo) when xi = yi ->
                calculateDiffFromOffset xo yo
              | _ -> `Int (ID.top_of result_ik)
            in
            if AD.is_definite p1 && AD.is_definite p2 then
              match Addr.to_var_offset (AD.choose p1), Addr.to_var_offset (AD.choose p2) with
              | [x, xo], [y, yo] when x.vid = y.vid ->
                calculateDiffFromOffset xo yo
              | _ ->
                `Int (ID.top_of result_ik)
            else
              `Int (ID.top_of result_ik)
          end
        | Eq ->
          let ik = Cilfacade.get_ikind t in
          `Int (if AD.is_bot (AD.meet p1 p2) then ID.of_int ik BI.zero else match eq p1 p2 with Some x when x -> ID.of_int ik BI.one | _ -> bool_top ik)
        | Ne ->
          let ik = Cilfacade.get_ikind t in
          `Int (if AD.is_bot (AD.meet p1 p2) then ID.of_int ik BI.one else match eq p1 p2 with Some x when x -> ID.of_int ik BI.zero | _ -> bool_top ik)
        | _ -> VD.top ()
      end
    (* For other values, we just give up! *)
    | `Bot, _ -> `Bot
    | _, `Bot -> `Bot
    | _ -> VD.top ()

  (* Auxiliary function to append an additional offset to a given offset. *)
  let rec add_offset ofs add =
    match ofs with
    | `NoOffset -> add
    | `Field (fld, `NoOffset) -> `Field (fld, add)
    | `Field (fld, ofs) -> `Field (fld, add_offset ofs add)
    | `Index (exp, `NoOffset) -> `Index (exp, add)
    | `Index (exp, ofs) -> `Index (exp, add_offset ofs add)

  (* We need the previous function with the varinfo carried along, so we can
   * map it on the address sets. *)
  let add_offset_varinfo add ad =
    match Addr.to_var_offset ad with
    | [x,ofs] -> Addr.from_var_offset (x, add_offset ofs add)
    | _ -> ad

  (* evaluate value using our "query functions" *)
  let eval_rv_pre (ask: Q.ask) exp pr =
    let binop op e1 e2 =
      let equality () =
        match ask (Q.MustBeEqual (e1,e2)) with
        | `MustBool true ->
          if M.tracing then M.tracel "query" "MustBeEqual (%a, %a) = %b\n" d_exp e1 d_exp e2 true;
          Some true
        | _ -> None
      in
      let ptrdiff_ikind = match !ptrdiffType with TInt (ik,_) -> ik | _ -> assert false in
      match op with
      | MinusA when equality () = Some true ->
        let ik = Cilfacade.get_ikind (Cil.typeOf exp) in
        Some (`Int (ID.of_int ik BI.zero))
      | MinusPI
      | MinusPP when equality () = Some true -> Some (`Int (ID.of_int ptrdiff_ikind BI.zero))
      | MinusPI
      | MinusPP when equality () = Some false -> Some (`Int (ID.of_excl_list ptrdiff_ikind [BI.zero]))
      | Le
      | Ge when equality () = Some true ->
        let ik = Cilfacade.get_ikind (Cil.typeOf exp) in
        Some (`Int (ID.of_bool ik true))
      | Lt
      | Gt when equality () = Some true ->
          let ik = Cilfacade.get_ikind (Cil.typeOf exp) in
          Some (`Int (ID.of_bool ik false))
      | Eq -> (match equality () with Some tv ->
          let ik = Cilfacade.get_ikind (Cil.typeOf exp) in
          Some (`Int (ID.of_bool ik tv)) | None -> None)
      | Ne -> (match equality () with Some tv ->
          let ik = Cilfacade.get_ikind (Cil.typeOf exp) in
          Some (`Int (ID.of_bool ik (not tv))) | None -> None)
      | _ -> None
    in
    match exp with
    | BinOp (op,arg1,arg2,_) -> binop op arg1 arg2
    | _ -> None


  (**************************************************************************
   * State functions
   **************************************************************************)

  let sync' reason ctx: D.t * glob_diff =
    let multi =
      match reason with
      | `Init
      | `Thread ->
        true
      | _ ->
        ThreadFlag.is_multi ctx.ask
    in
    if M.tracing then M.tracel "sync" "sync multi=%B earlyglobs=%B\n" multi !GU.earlyglobs;
    if !GU.earlyglobs || multi then Priv.sync ctx.ask ctx.global ctx.local reason else (ctx.local,[])

  let sync ctx reason = sync' (reason :> [`Normal | `Join | `Return | `Init | `Thread]) ctx

  let publish_all ctx reason =
    List.iter (fun ((x,d)) -> ctx.sideg x d) (snd (sync' reason ctx))

  let get_var (a: Q.ask) (gs: glob_fun) (st: store) (x: varinfo): value =
    if (!GU.earlyglobs || ThreadFlag.is_multi a) && is_global a x then
      Priv.read_global a gs st x
    else begin
      if M.tracing then M.tracec "get" "Singlethreaded mode.\n";
      CPA.find x st.cpa
    end

  (** [get st addr] returns the value corresponding to [addr] in [st]
   *  adding proper dependencies.
   *  For the exp argument it is always ok to put None. This means not using precise information about
   *  which part of an array is involved.  *)
  let rec get ?(full=false) a (gs: glob_fun) (st: store) (addrs:address) (exp:exp option): value =
    let at = AD.get_type addrs in
    let firstvar = if M.tracing then try (List.hd (AD.to_var_may addrs)).vname with _ -> "" else "" in
    if M.tracing then M.traceli "get" ~var:firstvar "Address: %a\nState: %a\n" AD.pretty addrs CPA.pretty st.cpa;
    (* Finding a single varinfo*offset pair *)
    let res =
      let f_addr (x, offs) =
        (* get hold of the variable value, either from local or global state *)
        let var = get_var a gs st x in
        let v = VD.eval_offset a (fun x -> get a gs st x exp) var offs exp (Some (Var x, Offs.to_cil_offset offs)) x.vtype in
        if M.tracing then M.tracec "get" "var = %a, %a = %a\n" VD.pretty var AD.pretty (AD.from_var_offset (x, offs)) VD.pretty v;
        if full then v else match v with
          | `Blob (c,s,_) -> c
          | x -> x
      in
      let f x =
        match Addr.to_var_offset x with
        | [x] -> f_addr x                    (* normal reference *)
        | _ when x = Addr.NullPtr -> VD.bot () (* null pointer *)
        | _ -> `Int (ID.top_of IChar)       (* string pointer *)
      in
      (* We form the collecting function by joining *)
      let c x = match x with (* If address type is arithmetic, and our value is an int, we cast to the correct ik *)
        | `Int _ when Cil.isArithmeticType at -> VD.cast at x
        | _ -> x
      in
      let f x a = VD.join (c @@ f x) a in      (* Finally we join over all the addresses in the set. If any of the
       * addresses is a topped value, joining will fail. *)
      try AD.fold f addrs (VD.bot ()) with SetDomain.Unsupported _ -> VD.top ()
    in
    if M.tracing then M.traceu "get" "Result: %a\n" VD.pretty res;
    res


  (**************************************************************************
   * Auxiliary functions for function calls
   **************************************************************************)

  (* The normal haskell zip that throws no exception *)
  let rec zip x y = match x,y with
    | (x::xs), (y::ys) -> (x,y) :: zip xs ys
    | _ -> []

  (* From a list of values, presumably arguments to a function, simply extract
   * the pointer arguments. *)
  let get_ptrs (vals: value list): address list =
    let f x acc = match x with
      | `Address adrs when AD.is_top adrs ->
        M.warn_each "Unknown address given as function argument"; acc
      | `Address adrs when AD.to_var_may adrs = [] -> acc
      | `Address adrs ->
        let typ = AD.get_type adrs in
        if isFunctionType typ then acc else adrs :: acc
      | `Top -> M.warn_each "Unknown value type given as function argument"; acc
      | _ -> acc
    in
    List.fold_right f vals []

  (* Get the list of addresses accessable immediately from a given address, thus
   * all pointers within a structure should be considered, but we don't follow
   * pointers. We return a flattend representation, thus simply an address (set). *)
  let reachable_from_address (ask: Q.ask) (gs:glob_fun) st (adr: address): address =
    if M.tracing then M.tracei "reachability" "Checking for %a\n" AD.pretty adr;
    let empty = AD.empty () in
    let rec reachable_from_value (value: value) =
      if M.tracing then M.trace "reachability" "Checking value %a\n" VD.pretty value;
      match value with
      | `Top ->
        let typ = AD.get_type adr in
        let warning = "Unknown value in " ^ AD.short 800 adr ^ " could be an escaped pointer address!" in
        if VD.is_immediate_type typ then () else M.warn_each warning; empty
      | `Bot -> (*M.debug "A bottom value when computing reachable addresses!";*) empty
      | `Address adrs when AD.is_top adrs ->
        let warning = "Unknown address in " ^ AD.short 800 adr ^ " has escaped." in
        M.warn_each warning; adrs (* return known addresses still to be a bit more sane (but still unsound) *)
      (* The main thing is to track where pointers go: *)
      | `Address adrs -> adrs
      (* Unions are easy, I just ingore the type info. *)
      | `Union (t,e) -> reachable_from_value e
      (* For arrays, we ask to read from an unknown index, this will cause it
       * join all its values. *)
      | `Array a -> reachable_from_value (ValueDomain.CArrays.get ask a (ExpDomain.top (), ValueDomain.ArrIdxDomain.top ()))
      | `Blob (e,_,_) -> reachable_from_value e
      | `List e -> reachable_from_value (`Address (ValueDomain.Lists.entry_rand e))
      | `Struct s -> ValueDomain.Structs.fold (fun k v acc -> AD.join (reachable_from_value v) acc) s empty
      | `Int _ -> empty
    in
    let res = reachable_from_value (get ask gs st adr None) in
    if M.tracing then M.traceu "reachability" "Reachable addresses: %a\n" AD.pretty res;
    res

  (* The code for getting the variables reachable from the list of parameters.
   * This section is very confusing, because I use the same construct, a set of
   * addresses, as both AD elements abstracting individual (ambiguous) addresses
   * and the workset of visited addresses. *)
  let reachable_vars (ask: Q.ask) (args: address list) (gs:glob_fun) (st: store): address list =
    if M.tracing then M.traceli "reachability" "Checking reachable arguments from [%a]!\n" (d_list ", " AD.pretty) args;
    let empty = AD.empty () in
    (* We begin looking at the parameters: *)
    let argset = List.fold_right (AD.join) args empty in
    let workset = ref argset in
    (* And we keep a set of already visited variables *)
    let visited = ref empty in
    while not (AD.is_empty !workset) do
      visited := AD.union !visited !workset;
      (* ok, let's visit all the variables in the workset and collect the new variables *)
      let visit_and_collect var (acc: address): address =
        let var = AD.singleton var in (* Very bad hack! Pathetic really! *)
        AD.union (reachable_from_address ask gs st var) acc in
      let collected = AD.fold visit_and_collect !workset empty in
      (* And here we remove the already visited variables *)
      workset := AD.diff collected !visited
    done;
    (* Return the list of elements that have been visited. *)
    if M.tracing then M.traceu "reachability" "All reachable vars: %a\n" AD.pretty !visited;
    List.map AD.singleton (AD.elements !visited)

  let drop_non_ptrs (st:CPA.t) : CPA.t =
    if CPA.is_top st then st else
      let rec replace_val = function
        | `Address _ as v -> v
        | `Blob (v,s,o) ->
          begin match replace_val v with
            | `Blob (`Top,_,_)
            | `Top -> `Top
            | t -> `Blob (t,s,o)
          end
        | `Struct s ->
          let one_field fl vl st =
            match replace_val vl with
            | `Top -> st
            | v    -> ValueDomain.Structs.replace st fl v
          in
          `Struct (ValueDomain.Structs.fold one_field (ValueDomain.Structs.top ()) s)
        | _ -> `Top
      in
      CPA.map replace_val st

  let drop_ints (st:CPA.t) : CPA.t =
    if CPA.is_top st then st else
      let rec replace_val = function
        | `Int _       -> `Top
        | `Array n     -> `Array (ValueDomain.CArrays.map replace_val n)
        | `Struct n    -> `Struct (ValueDomain.Structs.map replace_val n)
        | `Union (f,v) -> `Union (f,replace_val v)
        | `Blob (n,s,o)  -> `Blob (replace_val n,s,o)
        | `Address x -> `Address (ValueDomain.AD.map ValueDomain.Addr.drop_ints x)
        | x -> x
      in
      CPA.map replace_val st

  let drop_interval = CPA.map (function `Int x -> `Int (ID.no_interval x) | x -> x)

  let context (st: store): store =
    let f t f (st: store) = if t then { st with cpa = f st.cpa} else st in
    st |>
    f !GU.earlyglobs (CPA.filter (fun k v -> not (V.is_global k) || is_precious_glob k))
    %> f (get_bool "exp.addr-context") drop_non_ptrs
    %> f (get_bool "exp.no-int-context") drop_ints
    %> f (get_bool "exp.no-interval-context") drop_interval

  let context_cpa (st: store) = (context st).cpa

  let convertToQueryLval x =
    let rec offsNormal o =
      let toInt i =
        match IdxDom.to_int i with
        | Some x ->
          (* TODO: Handle values outside of int64 *)
          let x = BI.to_int64 x in
          Const (CInt64 (x,IInt, None))
        | _ -> mkCast (Const (CStr "unknown")) intType

      in
      match o with
      | `NoOffset -> `NoOffset
      | `Field (f,o) -> `Field (f,offsNormal o)
      | `Index (i,o) -> `Index (toInt i,offsNormal o)
    in
    match x with
    | ValueDomain.AD.Addr.Addr (v,o) ->[v,offsNormal o]
    | _ -> []

  let addrToLvalSet a =
    let add x y = Q.LS.add y x in
    try
      AD.fold (fun e c -> List.fold_left add c (convertToQueryLval e)) a (Q.LS.empty ())
    with SetDomain.Unsupported _ -> Q.LS.top ()

  let reachable_top_pointers_types ctx (ps: AD.t) : Queries.TS.t =
    let module TS = Queries.TS in
    let empty = AD.empty () in
    let reachable_from_address (adr: address) =
      let with_type t = function
        | (ad,ts,true) ->
          begin match unrollType t with
            | TPtr (p,_) ->
              (ad, TS.add (unrollType p) ts, false)
            | _ ->
              (ad, ts, false)
          end
        | x -> x
      in
      let with_field (a,t,b) = function
        | `Top -> (AD.empty (), TS.top (), false)
        | `Bot -> (a,t,false)
        | `Lifted f -> with_type f.ftype (a,t,b)
      in
      let rec reachable_from_value (value: value) =
        match value with
        | `Top -> (empty, TS.top (), true)
        | `Bot -> (empty, TS.bot (), false)
        | `Address adrs when AD.is_top adrs -> (empty,TS.bot (), true)
        | `Address adrs -> (adrs,TS.bot (), AD.has_unknown adrs)
        | `Union (t,e) -> with_field (reachable_from_value e) t
        | `Array a -> reachable_from_value (ValueDomain.CArrays.get ctx.ask a (ExpDomain.top(), ValueDomain.ArrIdxDomain.top ()))
        | `Blob (e,_,_) -> reachable_from_value e
        | `List e -> reachable_from_value (`Address (ValueDomain.Lists.entry_rand e))
        | `Struct s ->
          let join_tr (a1,t1,_) (a2,t2,_) = AD.join a1 a2, TS.join t1 t2, false in
          let f k v =
            join_tr (with_type k.ftype (reachable_from_value v))
          in
          ValueDomain.Structs.fold f s (empty, TS.bot (), false)
        | `Int _ -> (empty, TS.bot (), false)
      in
      reachable_from_value (get ctx.ask ctx.global ctx.local adr None)
    in
    let visited = ref empty in
    let work = ref ps in
    let collected = ref (TS.empty ()) in
    while not (AD.is_empty !work) do
      let next = ref empty in
      let do_one a =
        let (x,y,_) = reachable_from_address (AD.singleton a) in
        collected := TS.union !collected y;
        next := AD.union !next x
      in
      if not (AD.is_top !work) then
        AD.iter do_one !work;
      visited := AD.union !visited !work;
      work := AD.diff !next !visited
    done;
    !collected

  (* The evaluation function as mutually recursive eval_lv & eval_rv *)
  let rec eval_rv (a: Q.ask) (gs:glob_fun) (st: store) (exp:exp): value =
    let rec do_offs def = function (* for types that only have one value *)
      | Field (fd, offs) -> begin
          match Goblintutil.is_blessed (TComp (fd.fcomp, [])) with
          | Some v -> do_offs (`Address (AD.singleton (Addr.from_var_offset (v,convert_offset a gs st (Field (fd, offs)))))) offs
          | None -> do_offs def offs
        end
      | Index (_, offs) -> do_offs def offs
      | NoOffset -> def
    in
    (* we have a special expression that should evaluate to top ... *)
    if exp = MyCFG.unknown_exp then VD.top () else
      (* First we try with query functions --- these are currently more precise.
       * Ideally we would meet both values, but we fear types might not match. (bottom) *)
      match eval_rv_pre a exp st with
      | Some x -> x
      | None ->
        (* query functions were no help ... now try with values*)
        match (if get_bool "exp.lower-constants" then constFold true exp else exp) with
        (* Integer literals *)
        (* seems like constFold already converts CChr to CInt64 *)
        | Const (CChr x) -> eval_rv a gs st (Const (charConstToInt x)) (* char becomes int, see Cil doc/ISO C 6.4.4.4.10 *)
        | Const (CInt64 (num,ikind,str)) ->
          (match str with Some x -> M.tracel "casto" "CInt64 (%s, %a, %s)\n" (Int64.to_string num) d_ikind ikind x | None -> ());
          `Int (ID.cast_to ikind (IntDomain.of_const (num,ikind,str)))
        (* String literals *)
        | Const (CStr x) -> `Address (AD.from_string x) (* normal 8-bit strings, type: char* *)
        | Const (CWStr xs as c) -> (* wide character strings, type: wchar_t* *)
          let x = Pretty.sprint 80 (d_const () c) in (* escapes, see impl. of d_const in cil.ml *)
          let x = String.sub x 2 (String.length x - 3) in (* remove surrounding quotes: L"foo" -> foo *)
          `Address (AD.from_string x) (* `Address (AD.str_ptr ()) *)
        (* Variables and address expressions *)
        | Lval (Var v, ofs) -> do_offs (get a gs st (eval_lv a gs st (Var v, ofs)) (Some exp)) ofs
        (*| Lval (Mem e, ofs) -> do_offs (get a gs st (eval_lv a gs st (Mem e, ofs))) ofs*)
        | Lval (Mem e, ofs) ->
          (*M.tracel "cast" "Deref: lval: %a\n" d_plainlval lv;*)
          let rec contains_vla (t:typ) = match t with
            | TPtr (t, _) -> contains_vla t
            | TArray(t, None, args) -> true
            | TArray(t, Some exp, args) when isConstant exp -> contains_vla t
            | TArray(t, Some exp, args) -> true
            | _ -> false
          in
          let b = Mem e, NoOffset in (* base pointer *)
          let t = typeOfLval b in (* static type of base *)
          let p = eval_lv a gs st b in (* abstract base addresses *)
          let v = (* abstract base value *)
            let open Addr in
            (* pre VLA: *)
            (* let cast_ok = function Addr a -> sizeOf t <= sizeOf (get_type_addr a) | _ -> false in *)
            let cast_ok = function
              | Addr a ->
                begin
                  match Cil.isInteger (sizeOf t), Cil.isInteger (sizeOf (get_type_addr a)) with
                  | Some i1, Some i2 -> Int64.compare i1 i2 <= 0
                  | _ ->
                    if contains_vla t || contains_vla (get_type_addr a) then
                      begin
                        (* TODO: Is this ok? *)
                        M.warn "Casting involving a VLA is assumed to work";
                        true
                      end
                    else
                      false
                end
              | _ -> false
            in
            if AD.for_all cast_ok p then
              get a gs st p (Some exp)  (* downcasts are safe *)
            else
              VD.top () (* upcasts not! *)
          in
          let v' = VD.cast t v in (* cast to the expected type (the abstract type might be something other than t since we don't change addresses upon casts!) *)
          M.tracel "cast" "Ptr-Deref: cast %a to %a = %a!\n" VD.pretty v d_type t VD.pretty v';
          let v' = VD.eval_offset a (fun x -> get a gs st x (Some exp)) v' (convert_offset a gs st ofs) (Some exp) None t in (* handle offset *)
          let v' = do_offs v' ofs in (* handle blessed fields? *)
          v'
        (* Binary operators *)
        (* Eq/Ne when both values are equal and casted to the same type *)
        | BinOp (op, (CastE (t1, e1) as c1), (CastE (t2, e2) as c2), typ) when typeSig t1 = typeSig t2 && (op = Eq || op = Ne) ->
          let a1 = eval_rv a gs st e1 in
          let a2 = eval_rv a gs st e2 in
          let both_arith_type = isArithmeticType (typeOf e1) && isArithmeticType (typeOf e2) in
          let is_safe = (VD.equal a1 a2 || VD.is_safe_cast t1 (typeOf e1) && VD.is_safe_cast t2 (typeOf e2)) && not both_arith_type in
          M.tracel "cast" "remove cast on both sides for %a? -> %b\n" d_exp exp is_safe;
          if is_safe then ( (* we can ignore the casts if the values are equal anyway, or if the casts can't change the value *)
            let e1 = if isArithmeticType (typeOf e1) then c1 else e1 in
            let e2 = if isArithmeticType (typeOf e2) then c2 else e2 in
            eval_rv a gs st (BinOp (op, e1, e2, typ))
          )
          else
            let a1 = eval_rv a gs st c1 in
            let a2 = eval_rv a gs st c2 in
            evalbinop op t1 a1 t2 a2 typ
        | BinOp (op,arg1,arg2,typ) ->
          let a1 = eval_rv a gs st arg1 in
          let a2 = eval_rv a gs st arg2 in
          let t1 = typeOf arg1 in
          let t2 = typeOf arg2 in
          evalbinop op t1 a1 t2 a2 typ
        (* Unary operators *)
        | UnOp (op,arg1,typ) ->
          let a1 = eval_rv a gs st arg1 in
          evalunop op typ a1
        (* The &-operator: we create the address abstract element *)
        | AddrOf lval -> `Address (eval_lv a gs st lval)
        (* CIL's very nice implicit conversion of an array name [a] to a pointer
         * to its first element [&a[0]]. *)
        | StartOf lval ->
          let array_ofs = `Index (IdxDom.of_int (Cilfacade.ptrdiff_ikind ()) BI.zero, `NoOffset) in
          let array_start ad =
            match Addr.to_var_offset ad with
            | [x, offs] -> Addr.from_var_offset (x, add_offset offs array_ofs)
            | _ -> ad
          in
          `Address (AD.map array_start (eval_lv a gs st lval))
        | CastE (t, Const (CStr x)) -> (* VD.top () *) eval_rv a gs st (Const (CStr x)) (* TODO safe? *)
        | CastE  (t, exp) ->
          let v = eval_rv a gs st exp in
          VD.cast ~torg:(typeOf exp) t v
        | _ -> VD.top ()
  (* A hackish evaluation of expressions that should immediately yield an
   * address, e.g. when calling functions. *)
  and eval_fv a (gs:glob_fun) st (exp:exp): AD.t =
    match exp with
    | Lval lval -> eval_lv a gs st lval
    | _ -> eval_tv a gs st exp
  (* Used also for thread creation: *)
  and eval_tv a (gs:glob_fun) st (exp:exp): AD.t =
    match (eval_rv a gs st exp) with
    | `Address x -> x
    | _          -> M.bailwith "Problems evaluating expression to function calls!"
  and eval_int a gs st exp =
    match eval_rv a gs st exp with
    | `Int x -> x
    | _ -> ID.top_of (Cilfacade.get_ikind (Cil.typeOf exp))
  (* A function to convert the offset to our abstract representation of
   * offsets, i.e.  evaluate the index expression to the integer domain. *)
  and convert_offset a (gs:glob_fun) (st: store) (ofs: offset) =
    match ofs with
    | NoOffset -> `NoOffset
    | Field (fld, ofs) -> `Field (fld, convert_offset a gs st ofs)
    | Index (exp, ofs) ->
      let exp_rv = eval_rv a gs st exp in
      match exp_rv with
      | `Int i -> `Index (iDtoIdx i, convert_offset a gs st ofs)
      | `Top   -> `Index (IdxDom.top (), convert_offset a gs st ofs)
      | `Bot -> `Index (IdxDom.bot (), convert_offset a gs st ofs)
      | _ -> M.bailwith "Index not an integer value"
  (* Evaluation of lvalues to our abstract address domain. *)
  and eval_lv (a: Q.ask) (gs:glob_fun) st (lval:lval): AD.t =
    let rec do_offs def = function
      | Field (fd, offs) -> begin
          match Goblintutil.is_blessed (TComp (fd.fcomp, [])) with
          | Some v -> do_offs (AD.singleton (Addr.from_var_offset (v,convert_offset a gs st (Field (fd, offs))))) offs
          | None -> do_offs def offs
        end
      | Index (_, offs) -> do_offs def offs
      | NoOffset -> def
    in
    match lval with
    | Var x, NoOffset when (not x.vglob) && Goblintutil.is_blessed x.vtype<> None ->
      begin match Goblintutil.is_blessed x.vtype with
        | Some v -> AD.singleton (Addr.from_var v)
        | _ ->  AD.singleton (Addr.from_var_offset (x, convert_offset a gs st NoOffset))
      end
    (* The simpler case with an explicit variable, e.g. for [x.field] we just
     * create the address { (x,field) } *)
    | Var x, ofs ->
      if x.vglob
      then AD.singleton (Addr.from_var_offset (x, convert_offset a gs st ofs))
      else do_offs (AD.singleton (Addr.from_var_offset (x, convert_offset a gs st ofs))) ofs
    (* The more complicated case when [exp = & x.field] and we are asked to
     * evaluate [(\*exp).subfield]. We first evaluate [exp] to { (x,field) }
     * and then add the subfield to it: { (x,field.subfield) }. *)
    | Mem n, ofs -> begin
        match (eval_rv a gs st n) with
        | `Address adr -> do_offs (AD.map (add_offset_varinfo (convert_offset a gs st ofs)) adr) ofs
        | `Bot -> AD.bot ()
        | _ ->  let str = Pretty.sprint ~width:80 (Pretty.dprintf "%a " d_lval lval) in
          M.debug ("Failed evaluating "^str^" to lvalue"); do_offs AD.unknown_ptr ofs
      end

  (* run eval_rv from above and keep a result that is bottom *)
  (* this is needed for global variables *)
  let eval_rv_keep_bot = eval_rv

  (* run eval_rv from above, but change bot to top to be sound for programs with undefined behavior. *)
  (* Previously we only gave sound results for programs without undefined behavior, so yielding bot for accessing an uninitialized array was considered ok. Now only [invariant] can yield bot/Deadcode if the condition is known to be false but evaluating an expression should not be bot. *)
  let eval_rv (a: Q.ask) (gs:glob_fun) (st: store) (exp:exp): value =
    try
      let r = eval_rv a gs st exp in
      if M.tracing then M.tracel "eval" "eval_rv %a = %a\n" d_exp exp VD.pretty r;
      if VD.is_bot r then VD.top_value (typeOf exp) else r
    with IntDomain.ArithmeticOnIntegerBot _ ->
    ValueDomain.Compound.top_value (typeOf exp)

  (* Evaluate an expression containing only locals. This is needed for smart joining the partitioned arrays where ctx is not accessible. *)
  (* This will yield `Top for expressions containing any access to globals, and does not make use of the query system. *)
  (* Wherever possible, don't use this but the query system or normal eval_rv instead. *)
  let eval_exp x (exp:exp) =
    (* Since ctx is not available here, we need to make some adjustments *)
    let knownothing = fun _ -> `Top in (* our version of ask *)
    let gs = fun _ -> G.top () in (* the expression is guaranteed to not contain globals *)
    match (eval_rv knownothing gs x exp) with
    | `Int x -> ValueDomain.ID.to_int x
    | _ -> None

  let eval_funvar ctx fval: varinfo list =
    try
      let fp = eval_fv ctx.ask ctx.global ctx.local fval in
      if AD.mem Addr.UnknownPtr fp then begin
        M.warn_each ("Function pointer " ^ sprint d_exp fval ^ " may contain unknown functions.");
        dummyFunDec.svar :: AD.to_var_may fp
      end else
        AD.to_var_may fp
    with SetDomain.Unsupported _ ->
      M.warn_each ("Unknown call to function " ^ sprint d_exp fval ^ ".");
      [dummyFunDec.svar]

  (* interpreter end *)

  let query ctx (q:Q.t) =
    let to_int = BI.to_int64 in
    match q with
    | Q.EvalFunvar e ->
      begin
        let fs = eval_funvar ctx e in
        (*          Messages.report ("Base: I should know it! "^string_of_int (List.length fs));*)
        `LvalSet (List.fold_left (fun xs v -> Q.LS.add (v,`NoOffset) xs) (Q.LS.empty ()) fs)
      end
    | Q.EvalInt e -> begin
        match eval_rv ctx.ask ctx.global ctx.local e with
        | `Int i when ID.is_int i -> `Int (to_int (Option.get (ID.to_int i)))
        | `Bot   -> `Bot
        | v      -> M.warn ("Query function answered " ^ (VD.short 20 v)); `Top
      end
    | Q.EvalLength e -> begin
        match eval_rv ctx.ask ctx.global ctx.local e with
        | `Address a ->
          let slen = List.map String.length (AD.to_string a) in
          let lenOf = function
            | TArray (_, l, _) -> (try Some (lenOfArray l) with _ -> None)
            | _ -> None
          in
          let alen = List.filter_map (fun v -> lenOf v.vtype) (AD.to_var_may a) in
          let d = List.fold_left ID.join (ID.bot_of (Cilfacade.ptrdiff_ikind ())) (List.map (ID.of_int (Cilfacade.ptrdiff_ikind ()) %BI.of_int) (slen @ alen)) in
          (* ignore @@ printf "EvalLength %a = %a\n" d_exp e ID.pretty d; *)
          (match ID.to_int d with Some i -> `Int (to_int i) | None -> `Top)
        | `Bot -> `Bot
        | _ -> `Top
      end
    | Q.BlobSize e -> begin
        let p = eval_rv ctx.ask ctx.global ctx.local e in
        (* ignore @@ printf "BlobSize %a MayPointTo %a\n" d_plainexp e VD.pretty p; *)
        match p with
        | `Address a ->
          let r = get ~full:true ctx.ask ctx.global ctx.local a  None in
          (* ignore @@ printf "BlobSize %a = %a\n" d_plainexp e VD.pretty r; *)
          (match r with
           | `Blob (_,s,_) -> (match ID.to_int s with Some i -> `Int (to_int i) | None -> `Top)
           | _ -> `Top)
        | _ -> `Top
      end
    | Q.MayPointTo e -> begin
        match eval_rv ctx.ask ctx.global ctx.local e with
        | `Address a ->
          let s = addrToLvalSet a in
          if AD.mem Addr.UnknownPtr a
          then `LvalSet (Q.LS.add (dummyFunDec.svar, `NoOffset) s)
          else `LvalSet s
        | `Bot -> `Bot
        | _ -> `Top
      end
    | Q.ReachableFrom e -> begin
        match eval_rv ctx.ask ctx.global ctx.local e with
        | `Top -> `Top
        | `Bot -> `Bot
        | `Address a when AD.is_top a || AD.mem Addr.UnknownPtr a ->
          `LvalSet (Q.LS.top ())
        | `Address a ->
          let xs = List.map addrToLvalSet (reachable_vars ctx.ask [a] ctx.global ctx.local) in
          let addrs = List.fold_left (Q.LS.join) (Q.LS.empty ()) xs in
          `LvalSet addrs
        | _ -> `LvalSet (Q.LS.empty ())
      end
    | Q.ReachableUkTypes e -> begin
        match eval_rv ctx.ask ctx.global ctx.local e with
        | `Top -> `Top
        | `Bot -> `Bot
        | `Address a when AD.is_top a || AD.mem Addr.UnknownPtr a ->
          `TypeSet (Q.TS.top ())
        | `Address a ->
          `TypeSet (reachable_top_pointers_types ctx a)
        | _ -> `TypeSet (Q.TS.empty ())
      end
    | Q.EvalStr e -> begin
        match eval_rv ctx.ask ctx.global ctx.local e with
        (* exactly one string in the set (works for assignments of string constants) *)
        | `Address a when List.length (AD.to_string a) = 1 -> (* exactly one string *)
          `Str (List.hd (AD.to_string a))
        (* check if we have an array of chars that form a string *)
        (* TODO return may-points-to-set of strings *)
        | `Address a when List.length (AD.to_string a) > 1 -> (* oh oh *)
          M.debug_each @@ "EvalStr (" ^ sprint d_exp e ^ ") returned " ^ AD.short 80 a;
          `Top
        | `Address a when List.length (AD.to_var_may a) = 1 -> (* some other address *)
          (* Cil.varinfo * (AD.Addr.field, AD.Addr.idx) Lval.offs *)
          (* ignore @@ printf "EvalStr `Address: %a -> %s (must %i, may %i)\n" d_plainexp e (VD.short 80 (`Address a)) (List.length @@ AD.to_var_must a) (List.length @@ AD.to_var_may a); *)
          begin match unrollType (typeOf e) with
            | TPtr(TInt(IChar, _), _) ->
              let v, offs = Q.LS.choose @@ addrToLvalSet a in
              let ciloffs = Lval.CilLval.to_ciloffs offs in
              let lval = Var v, ciloffs in
              (try `Str (Bytes.to_string (Hashtbl.find char_array lval))
               with Not_found -> `Top)
            | _ -> (* what about ISChar and IUChar? *)
              (* ignore @@ printf "Type %a\n" d_plaintype t; *)
              `Top
          end
        | x ->
          (* ignore @@ printf "EvalStr Unknown: %a -> %s\n" d_plainexp e (VD.short 80 x); *)
          `Top
      end
    | Q.MustBeEqual (e1, e2) -> begin
        let e1_val = eval_rv ctx.ask ctx.global ctx.local e1 in
        let e2_val = eval_rv ctx.ask ctx.global ctx.local e2 in
        match e1_val, e2_val with
        | `Int i1, `Int i2 -> begin
            match ID.to_int i1, ID.to_int i2 with
            | Some i1', Some i2' when i1' = i2' -> `MustBool true
            | _ -> `MustBool false
            end
        | _ -> `MustBool false
      end
    | Q.MayBeEqual (e1, e2) -> begin
        (* Printf.printf "---------------------->  may equality check for %s and %s \n" (ExpDomain.short 20 (`Lifted e1)) (ExpDomain.short 20 (`Lifted e2)); *)
        let e1_val = eval_rv ctx.ask ctx.global ctx.local e1 in
        let e2_val = eval_rv ctx.ask ctx.global ctx.local e2 in
        match e1_val, e2_val with
        | `Int i1, `Int i2 -> begin
            (* This should behave like == and also work on different int types, hence the cast (just like with == in C) *)
            let e1_ik = Cilfacade.get_ikind (Cil.typeOf e1) in
            let e2_ik = Cilfacade.get_ikind (Cil.typeOf e2) in
            let ik= Cil.commonIntKind e1_ik e2_ik in
            if ID.is_bot (ID.meet (ID.cast_to ik i1) (ID.cast_to ik i2)) then
              begin
                (* Printf.printf "----------------------> NOPE may equality check for %s and %s \n" (ExpDomain.short 20 (`Lifted e1)) (ExpDomain.short 20 (`Lifted e2)); *)
                `MayBool false
              end
            else `MayBool true
          end
        | _ -> `MayBool true
      end
    | Q.MayBeLess (e1, e2) -> begin
        (* Printf.printf "----------------------> may check for %s < %s \n" (ExpDomain.short 20 (`Lifted e1)) (ExpDomain.short 20 (`Lifted e2)); *)
        let e1_val = eval_rv ctx.ask ctx.global ctx.local e1 in
        let e2_val = eval_rv ctx.ask ctx.global ctx.local e2 in
        match e1_val, e2_val with
        | `Int i1, `Int i2 -> begin
            match (ID.minimal i1), (ID.maximal i2) with
            | Some i1', Some i2' ->
              if i1' >= i2' then
                begin
                  (* Printf.printf "----------------------> NOPE may check for %s < %s \n" (ExpDomain.short 20 (`Lifted e1)) (ExpDomain.short 20 (`Lifted e2)); *)
                  `MayBool false
                end
              else `MayBool true
            | _ -> `MayBool true
          end
        | _ -> `MayBool true
      end
    | _ -> Q.Result.top ()

  let update_variable variable typ value cpa =
    if ((get_bool "exp.volatiles_are_top") && (is_always_unknown variable)) then
      CPA.add variable (VD.top_value typ) cpa
    else
      CPA.add variable value cpa

  (** Add dependencies between a value and the expression it (or any of its contents) are partitioned by *)
  let add_partitioning_dependencies (x:varinfo) (value:VD.t) (st:store):store =
    let add_one_dep (array:varinfo) (var:varinfo) dep =
      let vMap = Dep.find_opt var dep |? Dep.VarSet.empty () in
      let vMapNew = Dep.VarSet.add array vMap in
      Dep.add var vMapNew dep
    in
    match value with
    | `Array _
    | `Struct _
    | `Union _ ->
      begin
        let vars_in_paritioning = VD.affecting_vars value in
        let dep_new = List.fold_left (fun dep var -> add_one_dep x var dep) st.deps vars_in_paritioning in
        { st with deps = dep_new }
      end
    (* `List and `Blob cannot contain arrays *)
    | _ ->  st


  (** [set st addr val] returns a state where [addr] is set to [val]
  * it is always ok to put None for lval_raw and rval_raw, this amounts to not using/maintaining
  * precise information about arrays. *)
  let set a ?(ctx=None) ?(effect=true) ?(change_array=true) ?lval_raw ?rval_raw ?t_override (gs:glob_fun) (st: store) (lval: AD.t) (lval_type: Cil.typ) (value: value) : store =
    let update_variable x t y z =
      if M.tracing then M.tracel "setosek" ~var:x.vname "update_variable: start '%s' '%a'\nto\n%a\n\n" x.vname VD.pretty y CPA.pretty z;
      let r = update_variable x t y z in (* refers to defintion that is outside of set *)
      if M.tracing then M.tracel "setosek" ~var:x.vname "update_variable: start '%s' '%a'\nto\n%a\nresults in\n%a\n" x.vname VD.pretty y CPA.pretty z CPA.pretty r;
      r
    in
    let firstvar = if M.tracing then try (List.hd (AD.to_var_may lval)).vname with _ -> "" else "" in
    let lval_raw = (Option.map (fun x -> Lval x) lval_raw) in
    if M.tracing then M.tracel "set" ~var:firstvar "lval: %a\nvalue: %a\nstate: %a\n" AD.pretty lval VD.pretty value CPA.pretty st.cpa;
    (* Updating a single varinfo*offset pair. NB! This function's type does
     * not include the flag. *)
    let update_one_addr (x, offs) (st: store): store =
      let cil_offset = Offs.to_cil_offset offs in
      let t = match t_override with
        | Some t -> t
        | None ->
          let is_heap_var = match a (Q.IsHeapVar x) with `MayBool(true) -> true | _ -> false in
          if is_heap_var then
            (* the vtype of heap vars will be TVoid, so we need to trust the pointer we got to this to be of the right type *)
            (* i.e. use the static type of the pointer here *)
            lval_type
          else
            try
              Cil.typeOfLval (Var x, cil_offset)
            with _ ->
              (* If we cannot determine the correct type here, we go with the one of the LVal *)
              (* This will usually lead to a type mismatch in the ValueDomain (and hence supertop) *)
              M.warn ("Cil.typeOfLval failed Could not obtain the type of "^ sprint d_lval (Var x, cil_offset));
              lval_type
      in
      if M.tracing then M.tracel "setosek" ~var:firstvar "update_one_addr: start with '%a' (type '%a') \nstate:%a\n\n" AD.pretty (AD.from_var_offset (x,offs)) d_type x.vtype D.pretty st;
      if isFunctionType x.vtype then begin
        if M.tracing then M.tracel "setosek" ~var:firstvar "update_one_addr: returning: '%a' is a function type \n" d_type x.vtype;
        st
      end else
      if get_bool "exp.globs_are_top" then begin
        if M.tracing then M.tracel "setosek" ~var:firstvar "update_one_addr: BAD? exp.globs_are_top is set \n";
        { st with cpa = CPA.add x `Top st.cpa }
      end else
        (* Check if we need to side-effect this one. We no longer generate
         * side-effects here, but the code still distinguishes these cases. *)
      if (!GU.earlyglobs || ThreadFlag.is_multi a) && is_global a x then begin
        if M.tracing then M.tracel "setosek" ~var:x.vname "update_one_addr: update a global var '%s' ...\n" x.vname;
        let var = Priv.read_global a gs st x in
        let r = Priv.write_global ~invariant:(not effect) a gs (Option.get ctx).sideg st x (VD.update_offset a var offs value lval_raw (Var x, cil_offset) t) in
        if M.tracing then M.tracel "setosek" ~var:x.vname "update_one_addr: updated a global var '%s' \nstate:%a\n\n" x.vname D.pretty r;
        r
      end else begin
        if M.tracing then M.tracel "setosek" ~var:x.vname "update_one_addr: update a local var '%s' ...\n" x.vname;
        (* Normal update of the local state *)
        let new_value = VD.update_offset a (CPA.find x st.cpa) offs value lval_raw ((Var x), cil_offset) t in
        (* what effect does changing this local variable have on arrays -
           we only need to do this here since globals are not allowed in the
           expressions for partitioning *)
        let effect_on_arrays a (st: store) =
          let affected_arrays =
            let set = Dep.find_opt x st.deps |? Dep.VarSet.empty () in
            Dep.VarSet.elements set
          in
          let movement_for_expr l' r' currentE' =
            let are_equal e1 e2 =
              match a (Q.MustBeEqual (e1, e2)) with
              | `MustBool true -> true
              | _ -> false
            in
            let ik = Cilfacade.get_ikind (typeOf currentE') in
            let newE = Basetype.CilExp.replace l' r' currentE' in
            let currentEPlusOne = BinOp (PlusA, currentE', Cil.kinteger ik 1, typeOf currentE') in
            if are_equal newE currentEPlusOne then
              Some 1
            else
              let currentEMinusOne = BinOp (MinusA, currentE', Cil.kinteger ik 1, typeOf currentE') in
              if are_equal newE currentEMinusOne then
                Some (-1)
              else
                None
          in
          let effect_on_array actually_moved arr (st: store):store =
            let v = CPA.find arr st.cpa in
            let nval =
              if actually_moved then
                match lval_raw, rval_raw with
                | Some (Lval(Var l',NoOffset)), Some r' ->
                  begin
                    let moved_by = movement_for_expr l' r' in
                    VD.affect_move a v x moved_by
                  end
                | _  ->
                  VD.affect_move a v x (fun x -> None)
              else
                let patched_ask =
                match ctx with
                | Some ctx ->
                  let patched = swap_st ctx st in
                  query patched
                | _ ->
                  a
                in
                let moved_by = fun x -> Some 0 in (* this is ok, the information is not provided if it *)
                VD.affect_move patched_ask v x moved_by     (* was a set call caused e.g. by a guard *)
            in
            { st with cpa = update_variable arr arr.vtype nval st.cpa }
          in
          (* change_array is false if a change to the way arrays are partitioned is not necessary *)
          (* for now, this is only the case when guards are evaluated *)
          List.fold_left (fun x y -> effect_on_array change_array y x) st affected_arrays
        in
        let x_updated = update_variable x t new_value st.cpa in
        let with_dep = add_partitioning_dependencies x new_value {st with cpa = x_updated } in
        effect_on_arrays a with_dep
      end
    in
    let update_one x store =
      match Addr.to_var_offset x with
      | [x] -> update_one_addr x store
      | _ -> store
    in try
      (* We start from the current state and an empty list of global deltas,
       * and we assign to all the the different possible places: *)
      let nst = AD.fold update_one lval st in
      (* if M.tracing then M.tracel "setosek" ~var:firstvar "new state1 %a\n" CPA.pretty nst; *)
      (* If the address was definite, then we just return it. If the address
       * was ambiguous, we have to join it with the initial state. *)
      let nst = if AD.cardinal lval > 1 then { nst with cpa = CPA.join st.cpa nst.cpa } else nst in
      (* if M.tracing then M.tracel "setosek" ~var:firstvar "new state2 %a\n" CPA.pretty nst; *)
      nst
    with
    (* If any of the addresses are unknown, we ignore it!?! *)
    | SetDomain.Unsupported x ->
      (* if M.tracing then M.tracel "setosek" ~var:firstvar "set got an exception '%s'\n" x; *)
      M.warn_each "Assignment to unknown address"; st

  let set_many ?ctx a (gs:glob_fun) (st: store) lval_value_list: store =
    (* Maybe this can be done with a simple fold *)
    let f (acc: store) ((lval:AD.t),(typ:Cil.typ),(value:value)): store =
      set ~ctx a gs acc lval typ value
    in
    (* And fold over the list starting from the store turned wstore: *)
    List.fold_left f st lval_value_list

  let rem_many a (st: store) (v_list: varinfo list): store =
    let f acc v = CPA.remove v acc in
    let g dep v = Dep.remove v dep in
    { st with cpa = List.fold_left f st.cpa v_list; deps = List.fold_left g st.deps v_list }

  (* Removes all partitionings done according to this variable *)
  let rem_many_paritioning a (st:store) (v_list: varinfo list):store =
    (* Removes the partitioning information from all affected arrays, call before removing locals *)
    let rem_partitioning a (st:store) (x:varinfo):store =
      let affected_arrays =
        let set = Dep.find_opt x st.deps |? Dep.VarSet.empty () in
        Dep.VarSet.elements set
      in
      let effect_on_array arr st =
        let v = CPA.find arr st in
        let nval = VD.affect_move ~replace_with_const:(get_bool ("exp.partition-arrays.partition-by-const-on-return")) a v x (fun _ -> None) in (* Having the function for movement return None here is equivalent to forcing the partitioning to be dropped *)
        update_variable arr arr.vtype nval st
      in
      { st with cpa = List.fold_left (fun x y -> effect_on_array y x) st.cpa affected_arrays }
    in
    let f s v = rem_partitioning a s v in
    List.fold_left f st v_list

 (**************************************************************************
   * Auxillary functions
   **************************************************************************)

  let is_some_bot x =
    match x with
    | `Int n ->  ID.is_bot n
    | `Address n ->  AD.is_bot n
    | `Struct n ->  ValueDomain.Structs.is_bot n
    | `Union n ->  ValueDomain.Unions.is_bot n
    | `Array n ->  ValueDomain.CArrays.is_bot n
    | `Blob n ->  ValueDomain.Blobs.is_bot n
    | `List n ->  ValueDomain.Lists.is_bot n
    | `Bot -> false (* HACK: bot is here due to typing conflict (we do not cast appropriately) *)
    | `Top -> false

  let invariant ctx a (gs:glob_fun) st exp tv =
    (* We use a recursive helper function so that x != 0 is false can be handled
     * as x == 0 is true etc *)
    let rec helper (op: binop) (lval: lval) (value: value) (tv: bool) =
      match (op, lval, value, tv) with
      (* The true-branch where x == value: *)
      | Eq, x, value, true ->
        if M.tracing then M.tracec "invariant" "Yes, %a equals %a\n" d_lval x VD.pretty value;
        (match value with
        | `Int n ->
          let ikind = Cilfacade.get_ikind (typeOf (Lval lval)) in
          Some (x, `Int (ID.cast_to ikind n))
        | _ -> Some(x, value))
      (* The false-branch for x == value: *)
      | Eq, x, value, false -> begin
          match value with
          | `Int n -> begin
              match ID.to_int n with
              | Some n ->
                (* When x != n, we can return a singleton exclusion set *)
                if M.tracing then M.tracec "invariant" "Yes, %a is not %s\n" d_lval x (BI.to_string n);
                let ikind = Cilfacade.get_ikind (typeOf (Lval lval)) in
                Some (x, `Int (ID.of_excl_list ikind [n]))
              | None -> None
            end
          | `Address n -> begin
              if M.tracing then M.tracec "invariant" "Yes, %a is not %a\n" d_lval x AD.pretty n;
              match eval_rv a gs st (Lval x) with
              | `Address a when AD.is_definite n ->
                Some (x, `Address (AD.diff a n))
              | `Top when AD.is_null n ->
                Some (x, `Address AD.not_null)
              | v ->
                if M.tracing then M.tracec "invariant" "No address invariant for: %a != %a\n" VD.pretty v AD.pretty n;
                None
            end
          (* | `Address a -> Some (x, value) *)
          | _ ->
            (* We can't say anything else, exclusion sets are finite, so not
             * being in one means an infinite number of values *)
            if M.tracing then M.tracec "invariant" "Failed! (not a definite value)\n";
            None
        end
      | Ne, x, value, _ -> helper Eq x value (not tv)
      | Lt, x, value, _ -> begin
          match value with
          | `Int n -> begin
            let ikind = Cilfacade.get_ikind (typeOf (Lval lval)) in
            let n = ID.cast_to ikind n in
            let range_from x = if tv then ID.ending ikind (BI.sub x BI.one) else ID.starting ikind x in
            let limit_from = if tv then ID.maximal else ID.minimal in
            match limit_from n with
            | Some n ->
              if M.tracing then M.tracec "invariant" "Yes, success! %a is not %s\n\n" d_lval x (BI.to_string n);
              Some (x, `Int (range_from n))
            | None -> None
            end
          | _ -> None
        end
      | Le, x, value, _ -> begin
          match value with
          | `Int n -> begin
            let ikind = Cilfacade.get_ikind (typeOf (Lval lval)) in
            let n = ID.cast_to ikind n in
            let range_from x = if tv then ID.ending ikind x else ID.starting ikind (BI.add x BI.one) in
            let limit_from = if tv then ID.maximal else ID.minimal in
              match limit_from n with
              | Some n ->
                if M.tracing then M.tracec "invariant" "Yes, success! %a is not %s\n\n" d_lval x (BI.to_string n);
                Some (x, `Int (range_from n))
              | None -> None
            end
          | _ -> None
        end
      | Gt, x, value, _ -> helper Le x value (not tv)
      | Ge, x, value, _ -> helper Lt x value (not tv)
      | _ ->
        if M.tracing then M.trace "invariant" "Failed! (operation not supported)\n\n";
        None
    in
    if M.tracing then M.traceli "invariant" "assume expression %a is %B\n" d_exp exp tv;
    let null_val typ =
      match Cil.unrollType typ with
      | TPtr _                    -> `Address AD.null_ptr
      | TEnum({ekind=_;_},_)
      | _                         -> `Int (ID.of_int (Cilfacade.get_ikind typ) BI.zero)
    in
    let rec derived_invariant exp tv =
      let switchedOp = function Lt -> Gt | Gt -> Lt | Le -> Ge | Ge -> Le | x -> x in (* a op b <=> b (switchedOp op) b *)
      match exp with
      (* Since we handle not only equalities, the order is important *)
      | BinOp(op, Lval x, rval, typ) -> helper op x (VD.cast (typeOfLval x) (eval_rv a gs st rval)) tv
      | BinOp(op, rval, Lval x, typ) -> derived_invariant (BinOp(switchedOp op, Lval x, rval, typ)) tv
      | BinOp(op, CastE (t1, c1), CastE (t2, c2), t) when (op = Eq || op = Ne) && typeSig t1 = typeSig t2 && VD.is_safe_cast t1 (typeOf c1) && VD.is_safe_cast t2 (typeOf c2)
        -> derived_invariant (BinOp (op, c1, c2, t)) tv
      | BinOp(op, CastE (TInt (ik, _) as t1, Lval x), rval, typ) ->
        (match eval_rv a gs st (Lval x) with
        | `Int v ->
          (* This is tricky: It it is not sufficient to check that ID.cast_to_ik v = v
           * If there is one domain that knows this to be true and the other does not, we
           * should still impose the invariant. E.g. i -> ([1,5]; Not {0}[byte]) *)
          if VD.is_safe_cast t1 (Cil.typeOf (Lval x)) then
            derived_invariant (BinOp (op, Lval x, rval, typ)) tv
          else
            None
        | _ -> None)
      | BinOp(op, rval, CastE (TInt (_, _) as ti, Lval x), typ) ->
        derived_invariant (BinOp (switchedOp op, CastE(ti, Lval x), rval, typ)) tv
      (* Cases like if (x) are treated like if (x != 0) *)
      | Lval x ->
        (* There are two correct ways of doing it: "if ((int)x != 0)" or "if (x != (typeof(x))0))"
         * Because we try to avoid casts (and use a more precise address domain) we use the latter *)
        helper Ne x (null_val (typeOf exp)) tv
      | UnOp (LNot,uexp,typ) -> derived_invariant uexp (not tv)
      | _ ->
        if M.tracing then M.tracec "invariant" "Failed! (expression %a not understood)\n\n" d_plainexp exp;
        None
    in
    let apply_invariant oldv newv =
      match oldv, newv with
      (* | `Address o, `Address n when AD.mem (Addr.unknown_ptr ()) o && AD.mem (Addr.unknown_ptr ()) n -> *)
      (*   `Address (AD.join o n) *)
      (* | `Address o, `Address n when AD.mem (Addr.unknown_ptr ()) o -> `Address n *)
      (* | `Address o, `Address n when AD.mem (Addr.unknown_ptr ()) n -> `Address o *)
      | _ -> VD.meet oldv newv
    in
    match derived_invariant exp tv with
    | Some (lval, value) ->
      if M.tracing then M.tracec "invariant" "Restricting %a with %a\n" d_lval lval VD.pretty value;
      let addr = eval_lv a gs st lval in
      if (AD.is_top addr) then st
      else
        let oldval = get a gs st addr None in (* None is ok here, we could try to get more precise, but this is ok (reading at unknown position in array) *)
        let oldval = if is_some_bot oldval then (M.tracec "invariant" "%a is bot! This should not happen. Will continue with top!" d_lval lval; VD.top ()) else oldval in
        let state_with_excluded = set a gs st addr (Cil.typeOfLval lval) value ~effect:false ~change_array:false ~ctx:(Some ctx) in
        let value =  get a gs state_with_excluded addr None in
        let new_val = apply_invariant oldval value in
        if M.tracing then M.traceu "invariant" "New value is %a\n" VD.pretty new_val;
        (* make that address meet the invariant, i.e exclusion sets will be joined *)
        if is_some_bot new_val then (
          if M.tracing then M.tracel "branchosek" "C The branch %B is dead!\n" tv;
          raise Analyses.Deadcode
        )
        else if VD.is_bot new_val
        then set a gs st addr (Cil.typeOfLval lval) value ~effect:false ~change_array:false ~ctx:(Some ctx) (* no *_raw because this is not a real assignment *)
        else set a gs st addr (Cil.typeOfLval lval) new_val ~effect:false ~change_array:false ~ctx:(Some ctx) (* no *_raw because this is not a real assignment *)
    | None ->
      if M.tracing then M.traceu "invariant" "Doing nothing.\n";
      M.warn_each ("Invariant failed: expression \"" ^ sprint d_plainexp exp ^ "\" not understood.");
      st

  let invariant ctx a gs st exp tv: store =
    let open Deriving.Cil in
    let fallback reason st =
      if M.tracing then M.tracel "inv" "Can't handle %a.\n%s\n" d_plainexp exp reason;
      invariant ctx a gs st exp tv
    in
    (* inverse values for binary operation a `op` b == c *)
    (* ikind is the type of a for limiting ranges of the operands a, b. The only binops which can have different types for a, b are Shiftlt, Shiftrt (not handled below; don't use ikind to limit b there). *)
    let inv_bin_int (a, b) ikind c op =
      let warn_and_top_on_zero x =
        if GU.opt_predicate (BI.equal BI.zero) (ID.to_int x) then
          (M.warn "Must Undefined Behavior: Second argument of div or mod is 0, continuing with top";
          ID.top_of ikind)
        else
          x
      in
      let meet_bin a' b'  = ID.meet a a', ID.meet b b' in
      let meet_com oi = (* commutative *)
        try
          meet_bin (oi c b) (oi c a)
        with
          IntDomain.ArithmeticOnIntegerBot _ -> raise Deadcode in
      let meet_non oi oo = (* non-commutative *)
        try
          meet_bin (oi c b) (oo a c)
        with IntDomain.ArithmeticOnIntegerBot _ -> raise Deadcode in
      match op with
      | PlusA  -> meet_com ID.sub
      | Mult   ->
        (* Only multiplication with odd numbers is an invertible operation in (mod 2^n) *)
        (* refine x by information about y, using x * y == c *)
        let refine_by x y = (match ID.to_int y with
          | None -> x
          | Some v when BI.equal (BI.rem v (BI.of_int 2)) BI.zero (* v % 2 = 0 *) -> x (* A refinement would still be possible here, but has to take non-injectivity into account. *)
          | Some v (* when Int64.rem v 2L = 1L *) -> ID.meet x (ID.div c y)) (* Div is ok here, c must be divisible by a and b *)
        in
        (refine_by a b, refine_by b a)
      | MinusA -> meet_non ID.add ID.sub
      | Div    ->
        (* If b must be zero, we have must UB *)
        let b = warn_and_top_on_zero b in
        (* Integer division means we need to add the remainder, so instead of just `a = c*b` we have `a = c*b + a%b`.
         * However, a%b will give [-b+1, b-1] for a=top, but we only want the positive/negative side depending on the sign of c*b.
         * If c*b = 0 or it can be positive or negative, we need the full range for the remainder. *)
        let rem =
          let is_pos = ID.to_bool @@ ID.gt (ID.mul b c) (ID.of_int ikind BI.zero) = Some true in
          let is_neg = ID.to_bool @@ ID.lt (ID.mul b c) (ID.of_int ikind BI.zero) = Some true in
          let full = ID.rem a b in
          if is_pos then ID.meet (ID.starting ikind BI.zero) full
          else if is_neg then ID.meet (ID.ending ikind BI.zero) full
          else full
        in
        meet_bin (ID.add (ID.mul b c) rem) (ID.div (ID.sub a rem) c)
      | Mod    -> (* a % b == c *)
        (* If b must be zero, we have must UB *)
        let b = warn_and_top_on_zero b in
        (* a' = a/b*b + c and derived from it b' = (a-c)/(a/b)
         * The idea is to formulate a' as quotient * divisor + remainder. *)
        let a' = ID.add (ID.mul (ID.div a b) b) c in
        let b' = ID.div (ID.sub a c) (ID.div a b) in
        (* However, for [2,4]%2 == 1 this only gives [3,4].
         * If the upper bound of a is divisible by b, we can also meet with the result of a/b*b - c to get the precise [3,3].
         * If b is negative we have to look at the lower bound. *)
        let is_divisible bound =
          try ID.rem (bound a |> Option.get |> ID.of_int ikind) b |> ID.to_int = Some BI.zero with _ -> false
        in
        let max_pos = match ID.maximal b with None -> true | Some x -> BI.compare x BI.zero >= 0 in
        let min_neg = match ID.minimal b with None -> true | Some x -> BI.compare x BI.zero < 0 in
        let implies a b = not a || b in
        let a'' =
          if implies max_pos (is_divisible ID.maximal) && implies min_neg (is_divisible ID.minimal) then
            ID.meet a' (ID.sub (ID.mul (ID.div a b) b) c)
          else a'
        in
        meet_bin a'' b'
      | Eq | Ne as op ->
        let both x = x, x in
        let m = ID.meet a b in
        (match op, ID.to_bool c with
        | Eq, Some true
        | Ne, Some false -> both m (* def. equal: if they compare equal, both values must be from the meet *)
        | Eq, Some false
        | Ne, Some true -> (* def. unequal *)
          (* Both values can not be in the meet together, but it's not sound to exclude the meet from both.
           * e.g. a=[0,1], b=[1,2], meet a b = [1,1], but (a != b) does not imply a=[0,0], b=[2,2] since others are possible: a=[1,1], b=[2,2]
           * Only if a is a definite value, we can exclude it from b: *)
          let excl a b = match ID.to_int a with Some x -> ID.of_excl_list ikind [x] | None -> b in
          let a' = excl b a in
          let b' = excl a b in
          if M.tracing then M.tracel "inv" "inv_bin_int: unequal: %a and %a; ikind: %a; a': %a, b': %a\n" ID.pretty a ID.pretty b d_ikind ikind ID.pretty a' ID.pretty b';
          meet_bin a' b'
        | _, _ -> a, b
        )
      | Lt | Le | Ge | Gt as op ->
        let pred x = BI.sub x BI.one in
        let succ x = BI.add x BI.one in
        (match ID.minimal a, ID.maximal a, ID.minimal b, ID.maximal b with
        | Some l1, Some u1, Some l2, Some u2 ->
          (* if M.tracing then M.tracel "inv" "Op: %s, l1: %Ld, u1: %Ld, l2: %Ld, u2: %Ld\n" (show_binop op) l1 u1 l2 u2; *)
          (match op, ID.to_bool c with
          | Le, Some true
          | Gt, Some false -> meet_bin (ID.ending ikind u2) (ID.starting ikind l1)
          | Ge, Some true
          | Lt, Some false -> meet_bin (ID.starting ikind l2) (ID.ending ikind u1)
          | Lt, Some true
          | Ge, Some false -> meet_bin (ID.ending ikind (pred u2)) (ID.starting ikind (succ l1))
          | Gt, Some true
          | Le, Some false -> meet_bin (ID.starting ikind (succ l2)) (ID.ending ikind (pred u1))
          | _, _ -> a, b)
        | _ -> a, b)
      | BOr | BXor as op->
        if M.tracing then M.tracel "inv" "Unhandled operator %s\n" (show_binop op);
        (* Be careful: inv_exp performs a meet on both arguments of the BOr / BXor. *)
        a, b
      | op ->
        if M.tracing then M.tracel "inv" "Unhandled operator %s\n" (show_binop op);
        a, b
    in
    let eval e st = eval_rv a gs st e in
    let eval_bool e st = match eval e st with `Int i -> ID.to_bool i | _ -> None in
    let set' lval v st = set a gs st (eval_lv a gs st lval) (Cil.typeOfLval lval) v ~effect:false ~change_array:false ~ctx:(Some ctx) in
    let rec inv_exp c exp (st:store): store =
      (* trying to improve variables in an expression so it is bottom means dead code *)
      if ID.is_bot c then raise Deadcode;
      match exp with
      | UnOp (LNot, e, _) ->
        let c' =
          match ID.to_bool (unop_ID LNot c) with
          | Some true ->
            (* i.e. e should evaluate to [1,1] *)
            (* LNot x is 0 for any x != 0 *)
            let ikind = Cilfacade.get_ikind @@ typeOf e in
            ID.of_excl_list ikind [BI.zero]
          | Some false -> ID.of_bool (Cilfacade.get_ikind (typeOf e)) false
          | _ -> ID.top_of (Cilfacade.get_ikind (typeOf e))
        in
        inv_exp c' e st
      | UnOp ((BNot|Neg) as op, e, _) -> inv_exp (unop_ID op c) e st
      | BinOp(op, CastE (t1, c1), CastE (t2, c2), t) when (op = Eq || op = Ne) && typeSig (typeOf c1) = typeSig (typeOf c2) && VD.is_safe_cast t1 (typeOf c1) && VD.is_safe_cast t2 (typeOf c2) ->
        inv_exp c (BinOp (op, c1, c2, t)) st
      | BinOp (op, e1, e2, _) as e ->
        if M.tracing then M.tracel "inv" "binop %a with %a %s %a == %a\n" d_exp e VD.pretty (eval e1 st) (show_binop op) VD.pretty (eval e2 st) ID.pretty c;
        (match eval e1 st, eval e2 st with
        | `Int a, `Int b ->
          let ikind = Cilfacade.get_ikind @@ typeOf e1 in (* both operands have the same type (except for Shiftlt, Shiftrt)! *)
          let a', b' = inv_bin_int (a, b) ikind c op in
          if M.tracing then M.tracel "inv" "binop: %a, a': %a, b': %a\n" d_exp e ID.pretty a' ID.pretty b';
          let st' = inv_exp a' e1 st in
          let st'' = inv_exp b' e2 st' in
          st''
        (* | `Address a, `Address b -> ... *)
        | a1, a2 -> fallback ("binop: got abstract values that are not `Int: " ^ sprint VD.pretty a1 ^ " and " ^ sprint VD.pretty a2) st)
      | Lval x -> (* meet x with c *)
        let t = Cil.unrollType (typeOfLval x) in  (* unroll type to deal with TNamed *)
        let c' = match t with
          | TPtr _ -> `Address (AD.of_int (module ID) c)
          | TInt (ik, _)
          | TEnum ({ekind = ik; _}, _) -> `Int (ID.cast_to ik c )
          | _ -> `Int c
        in
        let oldv = eval (Lval x) st in
        let v = VD.meet oldv c' in
        if is_some_bot v then raise Deadcode
        else (
          if M.tracing then M.tracel "inv" "improve lval %a from %a to %a (c = %a, c' = %a)\n" d_lval x VD.pretty oldv VD.pretty v ID.pretty c VD.pretty c';
          set' x v st
        )
      | Const _ -> st (* nothing to do *)
      | CastE ((TInt (ik, _)) as t, e)
      | CastE ((TEnum ({ekind = ik; _ }, _)) as t, e) -> (* Can only meet the t part of an Lval in e with c (unless we meet with all overflow possibilities)! Since there is no good way to do this, we only continue if e has no values outside of t. *)
        (match eval e st with
        | `Int i ->
          if ID.leq i (ID.cast_to ik i) then
             match Cil.typeOf e with
              | TInt(ik_e, _)
              | TEnum ({ekind = ik_e; _ }, _) ->
                let c' = ID.cast_to ik_e c in
                if M.tracing then M.tracel "inv" "cast: %a from %a to %a: i = %a; cast c = %a to %a = %a\n" d_exp e d_ikind ik_e d_ikind ik ID.pretty i ID.pretty c d_ikind ik_e ID.pretty c';
                inv_exp c' e st
              | x -> fallback ("CastE: e did evaluate to `Int, but the type did not match" ^ sprint d_type t) st
          else
            fallback ("CastE: " ^ sprint d_plainexp e ^ " evaluates to " ^ sprint ID.pretty i ^ " which is bigger than the type it is cast to which is " ^ sprint d_type t) st
        | v -> fallback ("CastE: e did not evaluate to `Int, but " ^ sprint VD.pretty v) st)
      | e -> fallback (sprint d_plainexp e ^ " not implemented") st
    in
    if eval_bool exp st = Some (not tv) then raise Deadcode (* we already know that the branch is dead *)
    else
      let is_cmp = function
        | BinOp ((Lt | Gt | Le | Ge | Eq | Ne), _, _, t) -> true
        | _ -> false
      in
      let itv = (* int abstraction for tv *)
        if not tv || is_cmp exp then (* false is 0, but true can be anything that is not 0, except for comparisons which yield 1 *)
          let ik = Cilfacade.get_ikind (typeOf exp) in
          ID.of_bool ik tv (* this will give 1 for true which is only ok for comparisons *)
        else
          let ik = Cilfacade.get_ikind (typeOf exp) in
          ID.of_excl_list ik [BI.zero] (* Lvals, Casts, arithmetic operations etc. should work with true = non_zero *)
      in
      inv_exp itv exp st

  let set_savetop ?ctx ?lval_raw ?rval_raw ask (gs:glob_fun) st adr lval_t v : store =
    if M.tracing then M.tracel "set" "savetop %a %a %a\n" AD.pretty adr d_type lval_t VD.pretty v;
    match v with
    | `Top -> set ~ctx ask gs st adr lval_t (VD.top_value (AD.get_type adr)) ?lval_raw ?rval_raw
    | v -> set ~ctx ask gs st adr lval_t v ?lval_raw ?rval_raw


  (**************************************************************************
   * Simple defs for the transfer functions
   **************************************************************************)
  let assign ctx (lval:lval) (rval:exp):store  =
    let lval_t = Cil.typeOf rval in
    let char_array_hack () =
      let rec split_offset = function
        | Index(Const(CInt64(i, _, _)), NoOffset) -> (* ...[i] *)
          Index(zero, NoOffset), Some i (* all i point to StartOf(string) *)
        | NoOffset -> NoOffset, None
        | Index(exp, offs) ->
          let offs', r = split_offset offs in
          Index(exp, offs'), r
        | Field(fi, offs) ->
          let offs', r = split_offset offs in
          Field(fi, offs'), r
      in
      let last_index (lhost, offs) =
        match split_offset offs with
        | offs', Some i -> Some ((lhost, offs'), i)
        | _ -> None
      in
      match last_index lval, stripCasts rval with
      | Some (lv, i), Const(CChr c) when c<>'\000' -> (* "abc" <> "abc\000" in OCaml! *)
        let i = i64_to_int i in
        (* ignore @@ printf "%a[%i] = %c\n" d_lval lv i c; *)
        let s = try Hashtbl.find char_array lv with Not_found -> Bytes.empty in (* current string for lv or empty string *)
        if i >= Bytes.length s then ((* optimized b/c Out_of_memory *)
          let dst = Bytes.make (i+1) '\000' in
          Bytes.blit s 0 dst 0 (Bytes.length s); (* dst[0:len(s)] = s *)
          Bytes.set dst i c; (* set character i to c inplace *)
          Hashtbl.replace char_array lv dst
        ) else (
          Bytes.set s i c; (* set character i to c inplace *)
          Hashtbl.replace char_array lv s
        )
      (*BatHashtbl.modify_def "" lv (fun s -> Bytes.set s i c) char_array*)
      | _ -> ()
    in
    char_array_hack ();
    let is_list_init () =
      match lval, rval with
      | (Var a, Field (fi,NoOffset)), AddrOf((Var b, NoOffset))
        when !GU.global_initialization && a.vid = b.vid
             && fi.fcomp.cname = "list_head"
             && (fi.fname = "prev" || fi.fname = "next") -> Some a
      | _ -> None
    in
    match is_list_init () with
    | Some a when (get_bool "exp.list-type") ->
        set ~ctx:(Some ctx) ctx.ask ctx.global ctx.local (AD.singleton (Addr.from_var a)) lval_t (`List (ValueDomain.Lists.bot ()))
    | _ ->
      let rval_val = eval_rv ctx.ask ctx.global ctx.local rval in
      let lval_val = eval_lv ctx.ask ctx.global ctx.local lval in
      (* let sofa = AD.short 80 lval_val^" = "^VD.short 80 rval_val in *)
      (* M.debug @@ sprint ~width:80 @@ dprintf "%a = %a\n%s" d_plainlval lval d_plainexp rval sofa; *)
      let not_local xs =
        let not_local x =
          match Addr.to_var_may x with
          | [x] -> is_global ctx.ask x
          | _ -> x = Addr.UnknownPtr
        in
        AD.is_top xs || AD.exists not_local xs
      in
      (match rval_val, lval_val with
      | `Address adrs, lval
        when (not !GU.global_initialization) && get_bool "kernel" && not_local lval && not (AD.is_top adrs) ->
        let find_fps e xs = Addr.to_var_must e @ xs in
        let vars = AD.fold find_fps adrs [] in
        let funs = List.filter (fun x -> isFunctionType x.vtype) vars in
        List.iter (fun x -> ctx.spawn None x []) funs
      | _ -> ()
      );
      match lval with (* this section ensure global variables contain bottom values of the proper type before setting them  *)
      | (Var v, _) when AD.is_definite lval_val && v.vglob ->
        let current_val = eval_rv_keep_bot ctx.ask ctx.global ctx.local (Lval (Var v, NoOffset)) in
        (match current_val with
        | `Bot -> (* current value is VD `Bot *)
          (match Addr.to_var_offset (AD.choose lval_val) with
          | [(x,offs)] ->
            let t = v.vtype in
            let iv = VD.bot_value t in (* correct bottom value for top level variable *)
            let nv = VD.update_offset ctx.ask iv offs rval_val (Some  (Lval lval)) lval t in (* do desired update to value *)
            set_savetop ~ctx ctx.ask ctx.global ctx.local (AD.from_var v) lval_t nv (* set top-level variable to updated value *)
          | _ ->
            set_savetop ~ctx ctx.ask ctx.global ctx.local lval_val lval_t rval_val ~lval_raw:lval ~rval_raw:rval
          )
        | _ ->
          set_savetop ~ctx ctx.ask ctx.global ctx.local lval_val lval_t rval_val ~lval_raw:lval ~rval_raw:rval
        )
      | _ ->
        set_savetop ~ctx ctx.ask ctx.global ctx.local lval_val lval_t rval_val ~lval_raw:lval ~rval_raw:rval


  module Locmap = Deadcode.Locmap

  let dead_branches = function true -> Deadcode.dead_branches_then | false -> Deadcode.dead_branches_else

  let locmap_modify_def d k f h =
    if Locmap.mem h k then
      Locmap.replace h k (f (Locmap.find h k))
    else
      Locmap.add h k d

  let branch ctx (exp:exp) (tv:bool) : store =
    Locmap.replace Deadcode.dead_branches_cond !Tracing.next_loc exp;
    let valu = eval_rv ctx.ask ctx.global ctx.local exp in
    let refine () =
      let res = invariant ctx ctx.ask ctx.global ctx.local exp tv in
      if M.tracing then M.tracec "branch" "EqualSet result for expression %a is %a\n" d_exp exp Queries.Result.pretty (ctx.ask (Queries.EqualSet exp));
      if M.tracing then M.tracec "branch" "CondVars result for expression %a is %a\n" d_exp exp Queries.Result.pretty (ctx.ask (Queries.CondVars exp));
      if M.tracing then M.traceu "branch" "Invariant enforced!\n";
      match ctx.ask (Queries.CondVars exp) with
      | `ExprSet s when Queries.ES.cardinal s = 1 ->
        let e = Queries.ES.choose s in
        M.debug_each @@ "CondVars result for expression " ^ sprint d_exp exp ^ " is " ^ sprint d_exp e;
        invariant ctx ctx.ask ctx.global res e tv
      | _ -> res
    in
    if M.tracing then M.traceli "branch" ~subsys:["invariant"] "Evaluating branch for expression %a with value %a\n" d_exp exp VD.pretty valu;
    if M.tracing then M.tracel "branchosek" "Evaluating branch for expression %a with value %a\n" d_exp exp VD.pretty valu;
    (* First we want to see, if we can determine a dead branch: *)
    match valu with
    (* For a boolean value: *)
    | `Int value when (ID.is_bool value) ->
      if M.tracing then M.traceu "branch" "Expression %a evaluated to %a\n" d_exp exp ID.pretty value;
      (* to suppress pattern matching warnings: *)
      let fromJust x = match x with Some x -> x | None -> assert false in
      let v = fromJust (ID.to_bool value) in
      if !GU.in_verifying_stage && get_bool "dbg.print_dead_code" then begin
        if v=tv then
          Locmap.replace (dead_branches tv) !Tracing.next_loc false
        else
          locmap_modify_def true !Tracing.next_loc (fun x -> x) (dead_branches tv)
      end;
      (* Eliminate the dead branch and just propagate to the true branch *)
      if v = tv then refine () else begin
        if M.tracing then M.tracel "branchosek" "A The branch %B is dead!\n" tv;
        raise Deadcode
      end
    | `Bot ->
      if M.tracing then M.traceu "branch" "The branch %B is dead!\n" tv;
      if M.tracing then M.tracel "branchosek" "B The branch %B is dead!\n" tv;
      if !GU.in_verifying_stage && get_bool "dbg.print_dead_code" then begin
        locmap_modify_def true !Tracing.next_loc (fun x -> x) (dead_branches tv)
      end;
      raise Deadcode
    (* Otherwise we try to impose an invariant: *)
    | _ ->
      if !GU.in_verifying_stage then
        Locmap.replace (dead_branches tv) !Tracing.next_loc false;
      refine ()

  let body ctx f =
    (* First we create a variable-initvalue pair for each variable *)
    let init_var v = (AD.from_var v, v.vtype, VD.init_value v.vtype) in
    (* Apply it to all the locals and then assign them all *)
    let inits = List.map init_var f.slocals in
    set_many ~ctx ctx.ask ctx.global ctx.local inits

  let return ctx exp fundec: store =
    let st: store = ctx.local in
    match fundec.svar.vname with
    | "__goblint_dummy_init"
    | "StartupHook" ->
      if M.tracing then M.trace "init" "dummy init: %a\n" D.pretty st;
      publish_all ctx `Init;
      (* otherfun uses __goblint_dummy_init, where we can properly side effect global initialization *)
      (* TODO: move into sync `Init *)
      Priv.enter_multithreaded ctx.ask ctx.global ctx.sideg st
    | _ ->
      let locals = (fundec.sformals @ fundec.slocals) in
      let nst_part = rem_many_paritioning ctx.ask ctx.local locals in
      let nst: store = rem_many ctx.ask nst_part locals in
      match exp with
      | None -> nst
      | Some exp ->
        let t_override = match fundec.svar.vtype with
          | TFun(TVoid _, _, _, _) -> M.warn "Returning a value from a void function"; assert false
          | TFun(ret, _, _, _) -> ret
          | _ -> assert false
        in
        let rv = eval_rv ctx.ask ctx.global ctx.local exp in
        let nst: store =
          match ThreadId.get_current ctx.ask with
          | `Lifted tid when ThreadReturn.is_current ctx.ask -> { nst with cpa = CPA.add tid rv nst.cpa}
          | _ -> nst
        in
        set ~ctx:(Some ctx) ~t_override ctx.ask ctx.global nst (return_var ()) t_override rv
        (* lval_raw:None, and rval_raw:None is correct here *)

  let vdecl ctx (v:varinfo) =
    if not (Cil.isArrayType v.vtype) then
      ctx.local
    else
      let lval = eval_lv ctx.ask ctx.global ctx.local (Var v, NoOffset) in
      let current_value = eval_rv ctx.ask ctx.global ctx.local (Lval (Var v, NoOffset)) in
      let new_value = VD.update_array_lengths (eval_rv ctx.ask ctx.global ctx.local) current_value v.vtype in
      set ~ctx:(Some ctx) ctx.ask ctx.global ctx.local lval v.vtype new_value

  (**************************************************************************
   * Function calls
   **************************************************************************)
  let invalidate ?ctx ask (gs:glob_fun) (st:store) (exps: exp list): store =
    if M.tracing && exps <> [] then M.tracel "invalidate" "Will invalidate expressions [%a]\n" (d_list ", " d_plainexp) exps;
    M.warn_each ("Invalidating expressions: " ^ sprint (d_list ", " d_plainexp) exps);
    (* To invalidate a single address, we create a pair with its corresponding
     * top value. *)
    let invalidate_address st a =
      let t = AD.get_type a in
      let v = get ask gs st a None in (* None here is ok, just causes us to be a bit less precise *)
      let nv =  VD.invalidate_value ask t v in
      (a, t, nv)
    in
    (* We define the function that invalidates all the values that an address
     * expression e may point to *)
    let invalidate_exp e =
      match eval_rv ask gs st e with
      (*a null pointer is invalid by nature*)
      | `Address a when AD.is_null a -> []
      | `Address a when not (AD.is_top a) ->
        List.map (invalidate_address st) (reachable_vars ask [a] gs st)
      | `Int _ -> []
      | _ -> M.warn_each ("Failed to invalidate unknown address: " ^ sprint d_exp e); []
    in
    (* We concatMap the previous function on the list of expressions. *)
    let invalids = List.concat (List.map invalidate_exp exps) in
    let is_fav_addr x =
      List.exists BaseUtil.is_precious_glob (AD.to_var_may x)
    in
    let invalids' = List.filter (fun (x,_,_) -> not (is_fav_addr x)) invalids in
    if M.tracing && exps <> [] then (
      let addrs = List.map (Tuple3.first) invalids' in
      let vs = List.map (Tuple3.third) invalids' in
      M.tracel "invalidate" "Setting addresses [%a] to values [%a]\n" (d_list ", " AD.pretty) addrs (d_list ", " VD.pretty) vs
    );
    set_many ?ctx ask gs st invalids'

  (* Variation of the above for yet another purpose, uhm, code reuse? *)
  let collect_funargs ask (gs:glob_fun) (st:store) (exps: exp list) =
    let do_exp e =
      match eval_rv ask gs st e with
      | `Address a when AD.equal a AD.null_ptr -> []
      | `Address a when not (AD.is_top a) ->
        let rble = reachable_vars ask [a] gs st in
        if M.tracing then
          M.trace "collect_funargs" "%a = %a\n" AD.pretty a (d_list ", " AD.pretty) rble;
        rble
      | _-> []
    in
    List.concat (List.map do_exp exps)


  let make_entry ?(thread=false) (ctx:(D.t, G.t, C.t) Analyses.ctx) fn args: D.t =
    let st: store = ctx.local in
    (* Evaluate the arguments. *)
    let vals = List.map (eval_rv ctx.ask ctx.global st) args in
    (* generate the entry states *)
    let fundec = Cilfacade.getdec fn in
    (* If we need the globals, add them *)
<<<<<<< HEAD
    (* TODO: make this is_private PrivParam dependent? PerMutexOplusPriv should keep *)
    let st' =
      if thread then (
        (* TODO: HACK: Simulate enter_multithreaded for first entering thread to publish global inits before analyzing thread.
           Otherwise thread is analyzed with no global inits, reading globals gives bot, which turns into top, which might get published...
           sync `Thread doesn't help us here, it's not specific to entering multithreaded mode.
           EnterMultithreaded events only execute after threadenter and threadspawn. *)
        if not (ThreadFlag.is_multi ctx.ask) then
          ignore (Priv.enter_multithreaded ctx.ask ctx.global ctx.sideg st);
        Priv.threadenter ctx.ask st
      ) else
        let new_cpa = if not (!GU.earlyglobs || ThreadFlag.is_multi ctx.ask) then CPA.filter_class 2 st.cpa else CPA.filter (fun k v -> V.is_global k) st.cpa in
        {st with cpa = new_cpa}
    in
=======
    let globals = CPA.filter (fun k v ->  V.is_global k) cpa in
    let new_cpa = if !GU.earlyglobs || ThreadFlag.is_multi ctx.ask then CPA.filter (fun k v -> is_private ctx.ask ctx.local k) globals else globals in
>>>>>>> 85536ab5
    (* Assign parameters to arguments *)
    let pa = zip fundec.sformals vals in
    let new_cpa = CPA.add_list pa st'.cpa in
    (* List of reachable variables *)
    let reachable = List.concat (List.map AD.to_var_may (reachable_vars ctx.ask (get_ptrs vals) ctx.global st)) in
    let reachable = List.filter (fun v -> CPA.mem v st.cpa) reachable in
    let new_cpa = CPA.add_list_fun reachable (fun v -> CPA.find v st.cpa) new_cpa in
    {st' with cpa = new_cpa}

  let enter ctx lval fn args : (D.t * D.t) list =
    [ctx.local, make_entry ctx fn args]



  let forkfun (ctx:(D.t, G.t, C.t) Analyses.ctx) (lv: lval option) (f: varinfo) (args: exp list) : (lval option * varinfo * exp list) list =
    let create_thread lval arg v =
      try
        (* try to get function declaration *)
        let fd = Cilfacade.getdec v in
        let args =
          match arg with
          | Some x -> [x]
          | None -> List.map (fun x -> MyCFG.unknown_exp) fd.sformals
        in
        Some (lval, v, args)
      with Not_found ->
        if LF.use_special f.vname then None (* we handle this function *)
        else if isFunctionType v.vtype then (
          M.warn_each ("Creating a thread from unknown function " ^ v.vname);
          Some (lval, v, args)
        ) else (
          M.warn_each ("Not creating a thread from " ^ v.vname ^ " because its type is " ^ sprint d_type v.vtype);
          None
        )
    in
    match LF.classify f.vname args with
    (* handling thread creations *)
    | `ThreadCreate (id,start,ptc_arg) -> begin
        (* extra sync so that we do not analyze new threads with bottom global invariant *)
        publish_all ctx `Thread;
        (* Collect the threads. *)
        let start_addr = eval_tv ctx.ask ctx.global ctx.local start in
        List.filter_map (create_thread (Some (Mem id, NoOffset)) (Some ptc_arg)) (AD.to_var_may start_addr)
      end
    | `Unknown "free" -> []
    | `Unknown _ when get_bool "sem.unknown_function.spawn" -> begin
        let args =
          match LF.get_invalidate_action f.vname with
          | Some fnc -> fnc `Write  args (* why do we only spawn arguments that are written?? *)
          | None -> args
        in
        let flist = collect_funargs ctx.ask ctx.global ctx.local args in
        let addrs = List.concat (List.map AD.to_var_may flist) in
        if addrs <> [] then M.warn_each ("Spawning functions from unknown function: " ^ sprint (d_list ", " d_varinfo) addrs);
        List.filter_map (create_thread None None) addrs
      end
    | _ ->  []

  let assert_fn ctx e warn change =
    let check_assert e st =
      match eval_rv ctx.ask ctx.global st e with
      | `Int v when ID.is_bool v ->
        begin match ID.to_bool v with
          | Some false ->  `False
          | Some true  ->  `True
          | _ -> `Top
        end
      | `Bot -> `Bot
      | _ -> `Top
    in
    let expr = sprint d_exp e in
    let warn ?annot msg = if warn then
        if get_bool "dbg.regression" then ( (* This only prints unexpected results (with the difference) as indicated by the comment behind the assert (same as used by the regression test script). *)
          let loc = !M.current_loc in
          let line = List.at (List.of_enum @@ File.lines_of loc.file) (loc.line-1) in
          let open Str in
          let expected = if string_match (regexp ".+//.*\\(FAIL\\|UNKNOWN\\).*") line 0 then Some (matched_group 1 line) else None in
          if expected <> annot then (
            let result = if annot = None && (expected = Some ("NOWARN") || (expected = Some ("UNKNOWN") && not (String.exists line "UNKNOWN!"))) then "improved" else "failed" in
            (* Expressions with logical connectives like a && b are calculated in temporary variables by CIL. Instead of the original expression, we then see something like tmp___0. So we replace expr in msg by the original source if this is the case. *)
            let assert_expr = if string_match (regexp ".*assert(\\(.+\\));.*") line 0 then matched_group 1 line else expr in
            let msg = if expr <> assert_expr then String.nreplace msg expr assert_expr else msg in
            M.warn_each ~ctx:ctx.control_context (msg ^ " Expected: " ^ (expected |? "SUCCESS") ^ " -> " ^ result)
          )
        ) else
          M.warn_each ~ctx:ctx.control_context msg
    in
    match check_assert e ctx.local with
    | `False ->
      warn ~annot:"FAIL" ("{red}Assertion \"" ^ expr ^ "\" will fail.");
      if change then raise Analyses.Deadcode else ctx.local
    | `True ->
      warn ("{green}Assertion \"" ^ expr ^ "\" will succeed");
      ctx.local
    | `Bot ->
      M.warn_each ~ctx:ctx.control_context ("{red}Assertion \"" ^ expr ^ "\" produces a bottom. What does that mean? (currently uninitialized arrays' content is bottom)");
      ctx.local
    | `Top ->
      warn ~annot:"UNKNOWN" ("{yellow}Assertion \"" ^ expr ^ "\" is unknown.");
      (* make the state meet the assertion in the rest of the code *)
      if not change then ctx.local else begin
        let newst = invariant ctx ctx.ask ctx.global ctx.local e true in
        (* if check_assert e newst <> `True then
            M.warn_each ("Invariant \"" ^ expr ^ "\" does not stick."); *)
        newst
      end

  let special ctx (lv:lval option) (f: varinfo) (args: exp list) =
    (*    let heap_var = heap_var !Tracing.current_loc in*)
    let forks = forkfun ctx lv f args in
    if M.tracing then if not (List.is_empty forks) then M.tracel "spawn" "Base.special %s: spawning functions %a\n" f.vname (d_list "," d_varinfo) (List.map BatTuple.Tuple3.second forks);
    List.iter (BatTuple.Tuple3.uncurry ctx.spawn) forks;
    let st: store = ctx.local in
    let gs = ctx.global in
    match LF.classify f.vname args with
    | `Unknown "F59" (* strcpy *)
    | `Unknown "F60" (* strncpy *)
    | `Unknown "F63" (* memcpy *)
      ->
      begin match args with
        | [dst; src]
        | [dst; src; _] ->
          (* let dst_val = eval_rv ctx.ask ctx.global ctx.local dst in *)
          (* let src_val = eval_rv ctx.ask ctx.global ctx.local src in *)
          (* begin match dst_val with *)
          (* | `Address ls -> set_savetop ctx.ask ctx.global ctx.local ls src_val *)
          (* | _ -> ignore @@ Pretty.printf "strcpy: dst %a may point to anything!\n" d_exp dst; *)
          (*     ctx.local *)
          (* end *)
          let rec get_lval exp = match stripCasts exp with
            | Lval x | AddrOf x | StartOf x -> x
            | BinOp (PlusPI, e, i, _)
            | BinOp (MinusPI, e, i, _) -> get_lval e
            | x ->
              ignore @@ Pretty.printf "strcpy: dst is %a!\n" d_plainexp dst;
              failwith "strcpy: expecting first argument to be a pointer!"
          in
          assign ctx (get_lval dst) src
        | _ -> M.bailwith "strcpy arguments are strange/complicated."
      end
    | `Unknown "F1" ->
      begin match args with
        | [dst; data; len] -> (* memset: write char to dst len times *)
          let dst_lval = mkMem ~addr:dst ~off:NoOffset in
          assign ctx dst_lval data (* this is only ok because we use ArrayDomain.Trivial per default, i.e., there's no difference between the first element or the whole array *)
        | _ -> M.bailwith "memset arguments are strange/complicated."
      end
    | `Unknown "list_add" when (get_bool "exp.list-type") ->
      begin match args with
        | [ AddrOf (Var elm,next);(AddrOf (Var lst,NoOffset))] ->
          begin
            let ladr = AD.singleton (Addr.from_var lst) in
            match get ctx.ask ctx.global ctx.local ladr  None with
            | `List ld ->
              let eadr = AD.singleton (Addr.from_var elm) in
              let eitemadr = AD.singleton (Addr.from_var_offset (elm, convert_offset ctx.ask ctx.global ctx.local next)) in
              let new_list = `List (ValueDomain.Lists.add eadr ld) in
              let s1 = set ~ctx:(Some ctx) ctx.ask ctx.global ctx.local ladr lst.vtype new_list in
              let s2 = set ~ctx:(Some ctx) ctx.ask ctx.global s1 eitemadr (AD.get_type eitemadr) (`Address (AD.singleton (Addr.from_var lst))) in
              s2
            | _ -> set ~ctx:(Some ctx) ctx.ask ctx.global ctx.local ladr lst.vtype `Top
          end
        | _ -> M.bailwith "List function arguments are strange/complicated."
      end
    | `Unknown "list_del" when (get_bool "exp.list-type") ->
      begin match args with
        | [ AddrOf (Var elm,next) ] ->
          begin
            let eadr = AD.singleton (Addr.from_var elm) in
            let lptr = AD.singleton (Addr.from_var_offset (elm, convert_offset ctx.ask ctx.global ctx.local next)) in
            let lprt_val = get ctx.ask ctx.global ctx.local lptr None in
            let lst_poison = `Address (AD.singleton (Addr.from_var ListDomain.list_poison)) in
            let s1 = set ~ctx:(Some ctx) ctx.ask ctx.global ctx.local lptr (AD.get_type lptr) (VD.join lprt_val lst_poison) in
            match get ctx.ask ctx.global ctx.local lptr None with
            | `Address ladr -> begin
                match get ctx.ask ctx.global ctx.local ladr None with
                | `List ld ->
                  let del_ls = ValueDomain.Lists.del eadr ld in
                  let s2 = set ~ctx:(Some ctx) ctx.ask ctx.global s1 ladr (AD.get_type ladr) (`List del_ls) in
                  s2
                | _ -> s1
              end
            | _ -> s1
          end
        | _ -> M.bailwith "List function arguments are strange/complicated."
      end
    | `Unknown "__builtin" ->
      begin match args with
        | Const (CStr "invariant") :: args when List.length args > 0 ->
          List.fold_left (fun d e -> invariant ctx ctx.ask ctx.global d e true) ctx.local args
        | _ -> failwith "Unknown __builtin."
      end
    | `Unknown "exit" ->  raise Deadcode
    | `Unknown "abort" -> raise Deadcode
    | `Unknown "__builtin_unreachable" when get_bool "sem.builtin_unreachable.dead_code" -> raise Deadcode (* https://github.com/sosy-lab/sv-benchmarks/issues/1296 *)
    | `Unknown "pthread_exit" ->
      begin match args with
        | [exp] ->
          begin match ThreadId.get_current ctx.ask with
            | `Lifted tid ->
              let rv = eval_rv ctx.ask ctx.global ctx.local exp in
              let nst = {st with cpa=CPA.add tid rv st.cpa} in
              (* TODO: emit thread return event so other analyses are aware? *)
              publish_all {ctx with local=nst} `Return (* like normal return *)
            | _ -> ()
          end;
          raise Deadcode
        | _ -> failwith "Unknown pthread_exit."
      end
    | `Unknown "__builtin_expect" ->
      begin match lv with
        | Some v -> assign ctx v (List.hd args)
        | None -> ctx.local (* just calling __builtin_expect(...) without assigning is a nop, since the arguments are CIl exp and therefore have no side-effects *)
      end
    | `Unknown "spinlock_check" ->
      begin match lv with
        | Some x -> assign ctx x (List.hd args)
        | None -> ctx.local
      end
    (* handling thread creations *)
    | `ThreadCreate _ ->
      ctx.local (* actual results joined via threadspawn *)
    (* handling thread joins... sort of *)
    | `ThreadJoin (id,ret_var) ->
      begin match (eval_rv ctx.ask gs st ret_var) with
        | `Int n when GU.opt_predicate (BI.equal BI.zero) (ID.to_int n) -> st
        | `Address ret_a ->
          begin match eval_rv ctx.ask gs st id with
            | `Address a ->
              (* TODO: is this type right? *)
              set ~ctx:(Some ctx) ctx.ask gs st ret_a (Cil.typeOf ret_var) (get ctx.ask gs st a None)
            | _      -> invalidate ~ctx ctx.ask gs st [ret_var]
          end
        | _      -> invalidate ~ctx ctx.ask gs st [ret_var]
      end
    | `Malloc size -> begin
        match lv with
        | Some lv ->
          let heap_var =
            if (get_bool "exp.malloc.fail")
            then AD.join (AD.from_var (heap_var ctx)) AD.null_ptr
            else AD.from_var (heap_var ctx)
          in
          (* ignore @@ printf "malloc will allocate %a bytes\n" ID.pretty (eval_int ctx.ask gs st size); *)
          set_many ~ctx ctx.ask gs st [(heap_var, TVoid [], `Blob (VD.bot (), eval_int ctx.ask gs st size, true));
                                  (eval_lv ctx.ask gs st lv, (Cil.typeOfLval lv), `Address heap_var)]
        | _ -> st
      end
    | `Calloc (n, size) ->
      begin match lv with
        | Some lv -> (* array length is set to one, as num*size is done when turning into `Calloc *)
          let heap_var = heap_var ctx in
          let add_null addr =
            if get_bool "exp.malloc.fail"
            then AD.join addr AD.null_ptr (* calloc can fail and return NULL *)
            else addr in
          (* the memory that was allocated by calloc is set to bottom, but we keep track that it originated from calloc, so when bottom is read from memory allocated by calloc it is turned to zero *)
          set_many ~ctx ctx.ask gs st [(add_null (AD.from_var heap_var), TVoid [], `Array (CArrays.make (IdxDom.of_int (Cilfacade.ptrdiff_ikind ()) BI.one) (`Blob (VD.bot (), eval_int ctx.ask gs st size, false))));
                                  (eval_lv ctx.ask gs st lv, (Cil.typeOfLval lv), `Address (add_null (AD.from_var_offset (heap_var, `Index (IdxDom.of_int  (Cilfacade.ptrdiff_ikind ()) BI.zero, `NoOffset)))))]
        | _ -> st
      end
    | `Unknown "__goblint_unknown" ->
      begin match args with
        | [Lval lv] | [CastE (_,AddrOf lv)] ->
          let st = set ~ctx:(Some ctx) ctx.ask ctx.global ctx.local (eval_lv ctx.ask ctx.global st lv) (Cil.typeOfLval lv)  `Top in
          st
        | _ ->
          M.bailwith "Function __goblint_unknown expected one address-of argument."
      end
    (* Handling the assertions *)
    | `Unknown "__assert_rtn" -> raise Deadcode (* gcc's built-in assert *)
    | `Unknown "__goblint_check" -> assert_fn ctx (List.hd args) true false
    | `Unknown "__goblint_commit" -> assert_fn ctx (List.hd args) false true
    | `Unknown "__goblint_assert" -> assert_fn ctx (List.hd args) true true
    | `Assert e -> assert_fn ctx e (get_bool "dbg.debug") (not (get_bool "dbg.debug"))
    | _ -> begin
        let st =
          match LF.get_invalidate_action f.vname with
          | Some fnc -> invalidate ~ctx ctx.ask gs st (fnc `Write  args)
          | None -> (
              (if f.vid <> dummyFunDec.svar.vid  && not (LF.use_special f.vname) then M.warn_each ("Function definition missing for " ^ f.vname));
              (if f.vid = dummyFunDec.svar.vid then M.warn_each ("Unknown function ptr called"));
              let addrs =
                if get_bool "sem.unknown_function.invalidate.globals" then (
                  M.warn_each "INVALIDATING ALL GLOBALS!";
                  foldGlobals !Cilfacade.current_file (fun acc global ->
                      match global with
                      | GVar (vi, _, _) when not (is_static vi) ->
                        mkAddrOf (Var vi, NoOffset) :: acc
                        (* TODO: what about GVarDecl? *)
                      | _ -> acc
                    ) args
                )
                else
                  args
              in
              (* TODO: what about escaped local variables? *)
              (* invalidate arguments and non-static globals for unknown functions *)
              let st = invalidate ~ctx ctx.ask gs st addrs in
              (*
               *  TODO: invalidate vars reachable via args
               *  publish globals
               *  if single-threaded: *call f*, privatize globals
               *  else: spawn f
               *)
              st
            )
        in
        (* invalidate lhs in case of assign *)
        let st = match lv with
          | None -> st
          | Some x ->
            if M.tracing then M.tracel "invalidate" "Invalidating lhs %a for unknown function call %s\n" d_plainlval x f.vname;
            invalidate ~ctx ctx.ask gs st [mkAddrOrStartOf x]
        in
        (* apply all registered abstract effects from other analysis on the base value domain *)
        LF.effects_for f.vname args
        |> List.map (fun sets ->
            List.fold_left (fun acc (lv, x) ->
                set ~ctx:(Some ctx) ctx.ask ctx.global acc (eval_lv ctx.ask ctx.global acc lv) (Cil.typeOfLval lv) x
              ) st sets
          )
        |> BatList.fold_left D.meet st

        (* List.map (fun f -> f (fun lv -> (fun x -> set ~ctx:(Some ctx) ctx.ask ctx.global st (eval_lv ctx.ask ctx.global st lv) (Cil.typeOfLval lv) x))) (LF.effects_for f.vname args) |> BatList.fold_left D.meet st *)
      end

  let combine ctx (lval: lval option) fexp (f: varinfo) (args: exp list) fc (after: D.t) : D.t =
    let combine_one (st: D.t) (fun_st: D.t) =
      if M.tracing then M.tracel "combine" "%a\n%a\n" CPA.pretty st.cpa CPA.pretty fun_st.cpa;
      (* This function does miscellaneous things, but the main task was to give the
       * handle to the global state to the state return from the function, but now
       * the function tries to add all the context variables back to the callee.
       * Note that, the function return above has to remove all the local
       * variables of the called function from cpa_s. *)
      let add_globals (st: store) (fun_st: store) =
        (* Remove the return value as this is dealt with separately. *)
        let cpa_noreturn = CPA.remove (return_varinfo ()) fun_st.cpa in
        let cpa_local = CPA.filter (fun x _ -> not (is_global ctx.ask x)) st.cpa in
        let cpa' = CPA.fold CPA.add cpa_noreturn cpa_local in (* add cpa_noreturn to cpa_local *)
        { fun_st with cpa = cpa' }
      in
      let return_var = return_var () in
      let return_val =
        if CPA.mem (return_varinfo ()) fun_st.cpa
        then get ctx.ask ctx.global fun_st return_var None
        else VD.top ()
      in
      let st = add_globals st fun_st in
      match lval with
      | None      -> st
      | Some lval -> set_savetop ~ctx ctx.ask ctx.global st (eval_lv ctx.ask ctx.global st lval) (Cil.typeOfLval lval) return_val
    in
    combine_one ctx.local after

  let call_descr f (st: store) =
    let short_fun x =
      match x.vtype, CPA.find x st.cpa with
      | TPtr (t, attr), `Address a
        when (not (AD.is_top a))
          && List.length (AD.to_var_may a) = 1
          && not (VD.is_immediate_type t)
        ->
        let cv = List.hd (AD.to_var_may a) in
        "ref " ^ VD.short 26 (CPA.find cv st.cpa)
      | _, v -> VD.short 30 v
    in
    let args_short = List.map short_fun f.sformals in
    Printable.get_short_list (GU.demangle f.svar.vname ^ "(") ")" 80 args_short

  let threadenter ctx (lval: lval option) (f: varinfo) (args: exp list): D.t list =
    try
      [make_entry ~thread:true ctx f args]
    with Not_found ->
      (* Unknown functions *)
      [ctx.local]

  let threadspawn ctx (lval: lval option) (f: varinfo) (args: exp list) fctx: D.t =
    begin match lval with
      | Some lval ->
        begin match ThreadId.get_current fctx.ask with
          | `Lifted tid ->
            (* Cannot set here, because ctx isn't in multithreaded mode and set wouldn't side-effect if lval is global. *)
            ctx.emit (Events.AssignSpawnedThread (lval, tid))
          | _ -> ()
        end
      | None -> ()
    end;
    (* D.join ctx.local @@ *)
    ctx.local

  let event ctx e octx =
    let st: store = ctx.local in
    match e with
    | Events.Lock addr when ThreadFlag.is_multi ctx.ask -> (* TODO: is this condition sound? *)
      if M.tracing then M.tracel "priv" "LOCK EVENT %a\n" LockDomain.Addr.pretty addr;
      Priv.lock octx.ask octx.global st addr
    | Events.Unlock addr when ThreadFlag.is_multi ctx.ask -> (* TODO: is this condition sound? *)
      Priv.unlock octx.ask octx.global octx.sideg st addr
    | Events.Escape escaped ->
      Priv.escape octx.ask octx.global octx.sideg st escaped
    | Events.EnterMultiThreaded ->
      Priv.enter_multithreaded octx.ask octx.global octx.sideg st
    | Events.AssignSpawnedThread (lval, tid) ->
      (* TODO: is this type right? *)
      set ~ctx:(Some ctx) ctx.ask ctx.global ctx.local (eval_lv ctx.ask ctx.global ctx.local lval) (Cil.typeOfLval lval) (`Address (AD.from_var tid))
    | _ ->
      ctx.local
end

module type MainSpec = sig
  include MCPSpec
  include BaseDomain.ExpEvaluator
  val return_lval: unit -> Cil.lval
  val return_varinfo: unit -> Cil.varinfo
  type extra = (varinfo * Offs.t * bool) list
  val context_cpa: D.t -> BaseDomain.CPA.t
end

let main_module: (module MainSpec) Lazy.t =
  lazy (
    let module Priv = (val BasePriv.get_priv ()) in
    let module Main =
    struct
      (* Only way to locally define a recursive module. *)
      module rec Main:MainSpec with type t = BaseComponents (Priv.D).t = MainFunctor (Priv) (Main)
      include Main
    end
    in
    (module Main)
  )

let get_main (): (module MainSpec) =
  Lazy.force main_module

let after_config () =
  let module Main = (val get_main ()) in
  (* add ~dep:["expRelation"] after modifying test cases accordingly *)
  MCP.register_analysis ~dep:["mallocWrapper"] (module Main : MCPSpec)

let _ =
  AfterConfig.register after_config<|MERGE_RESOLUTION|>--- conflicted
+++ resolved
@@ -26,17 +26,7 @@
 
 
 
-<<<<<<< HEAD
 module MainFunctor (Priv:BasePriv.S) (RVEval:BaseDomain.ExpEvaluator with type t = BaseComponents (Priv.D).t) =
-=======
-let privatization = ref false
-let is_private (a: Q.ask) (_,_) (v: varinfo): bool =
-  !privatization && (* must be true *)
-  (not (ThreadFlag.is_multi a) && is_precious_glob v (* not multi, but precious (earlyglobs) *)
-  || match a (Q.MayBePublic v) with `MayBool tv -> not tv | _ -> false) (* usual case where MayBePublic answers *)
-
-module MainFunctor(RVEval:BaseDomain.ExpEvaluator) =
->>>>>>> 85536ab5
 struct
   include Analyses.DefaultSpec
 
@@ -1805,7 +1795,6 @@
     (* generate the entry states *)
     let fundec = Cilfacade.getdec fn in
     (* If we need the globals, add them *)
-<<<<<<< HEAD
     (* TODO: make this is_private PrivParam dependent? PerMutexOplusPriv should keep *)
     let st' =
       if thread then (
@@ -1817,13 +1806,11 @@
           ignore (Priv.enter_multithreaded ctx.ask ctx.global ctx.sideg st);
         Priv.threadenter ctx.ask st
       ) else
-        let new_cpa = if not (!GU.earlyglobs || ThreadFlag.is_multi ctx.ask) then CPA.filter_class 2 st.cpa else CPA.filter (fun k v -> V.is_global k) st.cpa in
+        let globals = CPA.filter (fun k v -> V.is_global k) st.cpa in
+        (* let new_cpa = if !GU.earlyglobs || ThreadFlag.is_multi ctx.ask then CPA.filter (fun k v -> is_private ctx.ask ctx.local k) globals else globals in *)
+        let new_cpa = globals in
         {st with cpa = new_cpa}
     in
-=======
-    let globals = CPA.filter (fun k v ->  V.is_global k) cpa in
-    let new_cpa = if !GU.earlyglobs || ThreadFlag.is_multi ctx.ask then CPA.filter (fun k v -> is_private ctx.ask ctx.local k) globals else globals in
->>>>>>> 85536ab5
     (* Assign parameters to arguments *)
     let pa = zip fundec.sformals vals in
     let new_cpa = CPA.add_list pa st'.cpa in
