(** Value analysis.  *)

open Prelude.Ana
open Analyses
open GobConfig
open BaseUtil
module A = Analyses
module H = Hashtbl
module Q = Queries

module GU = Goblintutil
module ID = ValueDomain.ID
module FD = ValueDomain.FD
module IdxDom = ValueDomain.IndexDomain
module AD = ValueDomain.AD
module Addr = ValueDomain.Addr
module Offs = ValueDomain.Offs
module LF = LibraryFunctions
module CArrays = ValueDomain.CArrays
module BI = IntOps.BigIntOps
module PU = PrecisionUtil

module VD     = BaseDomain.VD
module CPA    = BaseDomain.CPA
module Dep    = BaseDomain.PartDeps
module WeakUpdates   = BaseDomain.WeakUpdates
module BaseComponents = BaseDomain.BaseComponents



module MainFunctor (Priv:BasePriv.S) (RVEval:BaseDomain.ExpEvaluator with type t = BaseComponents (Priv.D).t) =
struct
  include Analyses.DefaultSpec

  exception Top

  module Dom    = BaseDomain.DomFunctor (Priv.D) (RVEval)
  type t = Dom.t
  module D      = Dom
  module C      = Dom

  (* Two global invariants:
     1. Priv.V -> Priv.G  --  used for Priv
     2. thread -> VD  --  used for thread returns *)

  module V =
  struct
    include Printable.Either (Priv.V) (ThreadIdDomain.Thread)
    let priv x = `Left x
    let thread x = `Right x
    include StdV
  end

  module G =
  struct
    include Lattice.Lift2 (Priv.G) (VD) (Printable.DefaultNames)

    let priv = function
      | `Bot -> Priv.G.bot ()
      | `Lifted1 x -> x
      | _ -> failwith "Base.priv"
    let thread = function
      | `Bot -> VD.bot ()
      | `Lifted2 x -> x
      | _ -> failwith "Base.thread"
    let create_priv priv = `Lifted1 priv
    let create_thread thread = `Lifted2 thread
  end

  let priv_getg getg g = G.priv (getg (V.priv g))
  let priv_sideg sideg g d = sideg (V.priv g) (G.create_priv d)

  type extra = (varinfo * Offs.t * bool) list
  type store = D.t
  type value = VD.t
  type address = AD.t
  type glob_fun  = V.t -> G.t
  type glob_diff = (V.t * G.t) list

  let name () = "base"
  let startstate v: store = { cpa = CPA.bot (); deps = Dep.bot (); weak = WeakUpdates.bot (); priv = Priv.startstate ()}
  let exitstate  v: store = { cpa = CPA.bot (); deps = Dep.bot (); weak = WeakUpdates.bot (); priv = Priv.startstate ()}

  (**************************************************************************
   * Helpers
   **************************************************************************)

  let is_privglob v = GobConfig.get_bool "annotation.int.privglobs" && v.vglob

  let project_val p_opt value is_glob =
    match GobConfig.get_bool "annotation.int.enabled", is_glob, p_opt with
    | true, true, _ -> VD.project PU.max_int_precision value
    | true, false, Some p -> VD.project p value
    | _ -> value

  let project p_opt cpa =
    CPA.mapi (fun varinfo value -> project_val p_opt value (is_privglob varinfo)) cpa


  (**************************************************************************
   * Initializing my variables
   **************************************************************************)

  let return_varstore = ref dummyFunDec.svar
  let return_varinfo () = !return_varstore
  let return_var () = AD.from_var (return_varinfo ())
  let return_lval (): lval = (Var (return_varinfo ()), NoOffset)

  let heap_var ctx =
    let info = match (ctx.ask Q.HeapVar) with
      | `Lifted vinfo -> vinfo
      | _ -> failwith("Ran without a malloc analysis.") in
    info

  (* hack for char a[] = {"foo"} or {'f','o','o', '\000'} *)
  let char_array : (lval, bytes) Hashtbl.t = Hashtbl.create 500

  let init marshal =
    return_varstore := Goblintutil.create_var @@ makeVarinfo false "RETURN" voidType;
    Priv.init ()

  let finalize () =
    Priv.finalize ()

  (**************************************************************************
   * Abstract evaluation functions
   **************************************************************************)

  let iDtoIdx = ID.cast_to (Cilfacade.ptrdiff_ikind ())

  let unop_ID = function
    | Neg  -> ID.neg
    | BNot -> ID.bitnot
    | LNot -> ID.lognot

  let unop_FD = function
    | Neg  -> FD.neg
    (* other unary operators are not implemented on float values *)
    | _ -> (fun c -> FD.top_of (FD.get_fkind c))

  (* Evaluating Cil's unary operators. *)
  let evalunop op typ = function
    | `Int v1 -> `Int (ID.cast_to (Cilfacade.get_ikind typ) (unop_ID op v1))
    | `Float v -> `Float (unop_FD op v)
    | `Address a when op = LNot ->
      if AD.is_null a then
        `Int (ID.of_bool (Cilfacade.get_ikind typ) true)
      else if AD.is_not_null a then
        `Int (ID.of_bool (Cilfacade.get_ikind typ) false)
      else
        `Int (ID.top_of (Cilfacade.get_ikind typ))
    | `Bot -> `Bot
    | _ -> VD.top ()

  let binop_ID (result_ik: Cil.ikind) = function
    | PlusA -> ID.add
    | MinusA -> ID.sub
    | Mult -> ID.mul
    | Div -> ID.div
    | Mod -> ID.rem
    | Lt -> ID.lt
    | Gt -> ID.gt
    | Le -> ID.le
    | Ge -> ID.ge
    | Eq -> ID.eq
    | Ne -> ID.ne
    | BAnd -> ID.bitand
    | BOr -> ID.bitor
    | BXor -> ID.bitxor
    | Shiftlt -> ID.shift_left
    | Shiftrt -> ID.shift_right
    | LAnd -> ID.logand
    | LOr -> ID.logor
    | b -> (fun x y -> (ID.top_of result_ik))

  let binop_FD (result_fk: Cil.fkind) = function
    | PlusA -> FD.add
    | MinusA -> FD.sub
    | Mult -> FD.mul
    | Div -> FD.div
    | _ -> (fun _ _ -> FD.top_of result_fk)

  let int_returning_binop_FD = function
    | Lt -> FD.lt
    | Gt -> FD.gt
    | Le -> FD.le
    | Ge -> FD.ge
    | Eq -> FD.eq
    | Ne -> FD.ne
    | _ -> (fun _ _ -> ID.top ())

  let is_int_returning_binop_FD = function
    | Lt | Gt | Le | Ge | Eq | Ne -> true
    | _ -> false

  (* Evaluate binop for two abstract values: *)
  let evalbinop (a: Q.ask) (st: store) (op: binop) (t1:typ) (a1:value) (t2:typ) (a2:value) (t:typ) :value =
    if M.tracing then M.tracel "eval" "evalbinop %a %a %a\n" d_binop op VD.pretty a1 VD.pretty a2;
    (* We define a conversion function for the easy cases when we can just use
     * the integer domain operations. *)
    let bool_top ik = ID.(join (of_int ik BI.zero) (of_int ik BI.one)) in
    (* An auxiliary function for ptr arithmetic on array values. *)
    let addToAddr n (addr:Addr.t) =
      let typeOffsetOpt o t =
        try
          Some (Cilfacade.typeOffset t o)
        with Cilfacade.TypeOfError _ ->
          None
      in
      (* adds n to the last offset *)
      let rec addToOffset n (t:typ option) = function
        | `Index (i, `NoOffset) ->
          (* If we have arrived at the last Offset and it is an Index, we add our integer to it *)
          `Index(IdxDom.add i (iDtoIdx n), `NoOffset)
        | `Field (f, `NoOffset) ->
          (* If we have arrived at the last Offset and it is a Field,
           * then check if we're subtracting exactly its offsetof.
           * If so, n cancels out f exactly.
           * This is to better handle container_of hacks. *)
          let n_offset = iDtoIdx n in
          begin match t with
            | Some t ->
              let (f_offset_bits, _) = bitsOffset t (Field (f, NoOffset)) in
              let f_offset = IdxDom.of_int (Cilfacade.ptrdiff_ikind ()) (BI.of_int (f_offset_bits / 8)) in
              begin match IdxDom.(to_bool (eq f_offset (neg n_offset))) with
                | Some true -> `NoOffset
                | _ -> `Field (f, `Index (n_offset, `NoOffset))
              end
            | None -> `Field (f, `Index (n_offset, `NoOffset))
          end
        | `Index (i, o) ->
          let t' = BatOption.bind t (typeOffsetOpt (Index (integer 0, NoOffset))) in (* actual index value doesn't matter for typeOffset *)
          `Index(i, addToOffset n t' o)
        | `Field (f, o) ->
          let t' = BatOption.bind t (typeOffsetOpt (Field (f, NoOffset))) in
          `Field(f, addToOffset n t' o)
        | `NoOffset -> `Index(iDtoIdx n, `NoOffset)
      in
      let default = function
        | Addr.NullPtr when GobOption.exists (BI.equal BI.zero) (ID.to_int n) -> Addr.NullPtr
        | _ -> Addr.UnknownPtr
      in
      match Addr.to_var_offset addr with
      | Some (x, o) -> Addr.from_var_offset (x, addToOffset n (Some x.vtype) o)
      | None -> default addr
    in
    let addToAddrOp p n =
      match op with
      (* For array indexing e[i] and pointer addition e + i we have: *)
      | IndexPI | PlusPI ->
        `Address (AD.map (addToAddr n) p)
      (* Pointer subtracted by a value (e-i) is very similar *)
      (* Cast n to the (signed) ptrdiff_ikind, then add the its negated value. *)
      | MinusPI ->
        let n = ID.neg (ID.cast_to (Cilfacade.ptrdiff_ikind ()) n) in
        `Address (AD.map (addToAddr n) p)
      | Mod -> `Int (ID.top_of (Cilfacade.ptrdiff_ikind ())) (* we assume that address is actually casted to int first*)
      | _ -> `Address AD.top_ptr
    in
    (* The main function! *)
    match a1,a2 with
    (* For the integer values, we apply the int domain operator *)
    | `Int v1, `Int v2 ->
      let result_ik = Cilfacade.get_ikind t in
      `Int (ID.cast_to result_ik (binop_ID result_ik op v1 v2))
    (* For the float values, we apply the float domain operators *)
    | `Float v1, `Float v2 when is_int_returning_binop_FD op ->
      let result_ik = Cilfacade.get_ikind t in
      `Int (ID.cast_to result_ik (int_returning_binop_FD op v1 v2))
    | `Float v1, `Float v2 -> `Float (binop_FD (Cilfacade.get_fkind t) op v1 v2)
    (* For address +/- value, we try to do some elementary ptr arithmetic *)
    | `Address p, `Int n
    | `Int n, `Address p when op=Eq || op=Ne ->
      let ik = Cilfacade.get_ikind t in
      `Int (match ID.to_bool n, AD.to_bool p with
          | Some a, Some b -> ID.of_bool ik (op=Eq && a=b || op=Ne && a<>b)
          | _ -> bool_top ik)
    | `Address p, `Int n  ->
      addToAddrOp p n
    | `Address p, `Top ->
      (* same as previous, but with Unknown instead of int *)
      (* TODO: why does this even happen in zstd-thread-pool-add? *)
      let n = ID.top_of (Cilfacade.ptrdiff_ikind ()) in (* pretend to have unknown ptrdiff int instead *)
      addToAddrOp p n
    (* If both are pointer values, we can subtract them and well, we don't
     * bother to find the result in most cases, but it's an integer. *)
    | `Address p1, `Address p2 -> begin
        let ik = Cilfacade.get_ikind t in
        let eq x y =
          if AD.is_definite x && AD.is_definite y then
            let ax = AD.choose x in
            let ay = AD.choose y in
            if AD.Addr.equal ax ay then
              match AD.Addr.to_var ax with
              | Some v when a.f (Q.IsMultiple v) ->
                None
              | _ ->
                Some true
            else
              (* If they are unequal, it does not matter if the underlying var represents multiple concrete vars or not *)
              Some false
          else
            None
        in
        match op with
        (* TODO use ID.of_incl_list [0; 1] for all comparisons *)
        | MinusPP ->
          (* when subtracting pointers to arrays, per 6.5.6 of C-standard if we subtract two pointers to the same array, the difference *)
          (* between them is the difference in subscript *)
          begin
            let rec calculateDiffFromOffset x y =
              match x, y with
              | `Field ((xf:Cil.fieldinfo), xo), `Field((yf:Cil.fieldinfo), yo)
                when CilType.Fieldinfo.equal xf yf ->
                calculateDiffFromOffset xo yo
              | `Index (i, `NoOffset), `Index(j, `NoOffset) ->
                begin
                  let diff = ValueDomain.IndexDomain.sub i j in
                  match ValueDomain.IndexDomain.to_int diff with
                  | Some z -> `Int(ID.of_int ik z)
                  | _ -> `Int (ID.top_of ik)
                end
              | `Index (xi, xo), `Index(yi, yo) when xi = yi -> (* TODO: ID.equal? *)
                calculateDiffFromOffset xo yo
              | _ -> `Int (ID.top_of ik)
            in
            if AD.is_definite p1 && AD.is_definite p2 then
              match Addr.to_var_offset (AD.choose p1), Addr.to_var_offset (AD.choose p2) with
              | Some (x, xo), Some (y, yo) when CilType.Varinfo.equal x y ->
                calculateDiffFromOffset xo yo
              | _, _ ->
                `Int (ID.top_of ik)
            else
              `Int (ID.top_of ik)
          end
        | Eq ->
          `Int (if AD.is_bot (AD.meet p1 p2) then ID.of_int ik BI.zero else match eq p1 p2 with Some x when x -> ID.of_int ik BI.one | _ -> bool_top ik)
        | Ne ->
          `Int (if AD.is_bot (AD.meet p1 p2) then ID.of_int ik BI.one else match eq p1 p2 with Some x when x -> ID.of_int ik BI.zero | _ -> bool_top ik)
        | _ -> VD.top ()
      end
    (* For other values, we just give up! *)
    | `Bot, _ -> `Bot
    | _, `Bot -> `Bot
    | _ -> VD.top ()

  (* Auxiliary function to append an additional offset to a given offset. *)
  let rec add_offset ofs add =
    match ofs with
    | `NoOffset -> add
    | `Field (fld, `NoOffset) -> `Field (fld, add)
    | `Field (fld, ofs) -> `Field (fld, add_offset ofs add)
    | `Index (exp, `NoOffset) -> `Index (exp, add)
    | `Index (exp, ofs) -> `Index (exp, add_offset ofs add)

  (* We need the previous function with the varinfo carried along, so we can
   * map it on the address sets. *)
  let add_offset_varinfo add ad =
    match Addr.to_var_offset ad with
    | Some (x,ofs) -> Addr.from_var_offset (x, add_offset ofs add)
    | None -> ad


  (**************************************************************************
   * State functions
   **************************************************************************)

  let sync' reason ctx: D.t =
    let multi =
      match reason with
      | `Init
      | `Thread ->
        true
      | _ ->
        ThreadFlag.is_multi (Analyses.ask_of_ctx ctx)
    in
    if M.tracing then M.tracel "sync" "sync multi=%B earlyglobs=%B\n" multi !GU.earlyglobs;
    if !GU.earlyglobs || multi then Priv.sync (Analyses.ask_of_ctx ctx) (priv_getg ctx.global) (priv_sideg ctx.sideg) ctx.local reason else ctx.local

  let sync ctx reason = sync' (reason :> [`Normal | `Join | `Return | `Init | `Thread]) ctx

  let publish_all ctx reason =
    ignore (sync' reason ctx)

  let get_var (a: Q.ask) (gs: glob_fun) (st: store) (x: varinfo): value =
    if (!GU.earlyglobs || ThreadFlag.is_multi a) && is_global a x then
      Priv.read_global a (priv_getg gs) st x
    else begin
      if M.tracing then M.tracec "get" "Singlethreaded mode.\n";
      CPA.find x st.cpa
    end

  (** [get st addr] returns the value corresponding to [addr] in [st]
   *  adding proper dependencies.
   *  For the exp argument it is always ok to put None. This means not using precise information about
   *  which part of an array is involved.  *)
  let rec get ?(top=VD.top ()) ?(full=false) a (gs: glob_fun) (st: store) (addrs:address) (exp:exp option): value =
    let at = AD.get_type addrs in
    let firstvar = if M.tracing then match AD.to_var_may addrs with [] -> "" | x :: _ -> x.vname else "" in
    if M.tracing then M.traceli "get" ~var:firstvar "Address: %a\nState: %a\n" AD.pretty addrs CPA.pretty st.cpa;
    (* Finding a single varinfo*offset pair *)
    let res =
      let f_addr (x, offs) =
        (* get hold of the variable value, either from local or global state *)
        let var = get_var a gs st x in
        let v = VD.eval_offset a (fun x -> get a gs st x exp) var offs exp (Some (Var x, Offs.to_cil_offset offs)) x.vtype in
        if M.tracing then M.tracec "get" "var = %a, %a = %a\n" VD.pretty var AD.pretty (AD.from_var_offset (x, offs)) VD.pretty v;
        if full then v else match v with
          | `Blob (c,s,_) -> c
          | x -> x
      in
      let f = function
        | Addr.Addr (x, o) -> f_addr (x, o)
        | Addr.NullPtr -> VD.bot () (* TODO: why bot? *)
        | Addr.UnknownPtr -> top (* top may be more precise than VD.top, e.g. for address sets, such that known addresses are kept for soundness *)
        | Addr.StrPtr _ -> `Int (ID.top_of IChar)
      in
      (* We form the collecting function by joining *)
      let c x = match x with (* If address type is arithmetic, and our value is an int, we cast to the correct ik *)
        | `Int _ when Cil.isArithmeticType at -> VD.cast at x
        | _ -> x
      in
      let f x a = VD.join (c @@ f x) a in      (* Finally we join over all the addresses in the set. *)
      AD.fold f addrs (VD.bot ())
    in
    if M.tracing then M.traceu "get" "Result: %a\n" VD.pretty res;
    res


  (**************************************************************************
   * Auxiliary functions for function calls
   **************************************************************************)

  (* From a list of values, presumably arguments to a function, simply extract
   * the pointer arguments. *)
  let get_ptrs (vals: value list): address list =
    let f x acc = match x with
      | `Address adrs when AD.is_top adrs ->
        M.info ~category:Unsound "Unknown address given as function argument"; acc
      | `Address adrs when AD.to_var_may adrs = [] -> acc
      | `Address adrs ->
        let typ = AD.get_type adrs in
        if isFunctionType typ then acc else adrs :: acc
      | `Top -> M.info ~category:Unsound "Unknown value type given as function argument"; acc
      | _ -> acc
    in
    List.fold_right f vals []

  let rec reachable_from_value (ask: Q.ask) (gs:glob_fun) st (value: value) (t: typ) (description: string)  =
    let empty = AD.empty () in
    if M.tracing then M.trace "reachability" "Checking value %a\n" VD.pretty value;
    match value with
    | `Top ->
      if VD.is_immediate_type t then () else M.info ~category:Unsound "Unknown value in %s could be an escaped pointer address!" description; empty
    | `Bot -> (*M.debug ~category:Analyzer "A bottom value when computing reachable addresses!";*) empty
    | `Address adrs when AD.is_top adrs ->
      M.info ~category:Unsound "Unknown address in %s has escaped." description; AD.remove Addr.NullPtr adrs (* return known addresses still to be a bit more sane (but still unsound) *)
    (* The main thing is to track where pointers go: *)
    | `Address adrs -> AD.remove Addr.NullPtr adrs
    (* Unions are easy, I just ingore the type info. *)
    | `Union (f,e) -> reachable_from_value ask gs st e t description
    (* For arrays, we ask to read from an unknown index, this will cause it
     * join all its values. *)
    | `Array a -> reachable_from_value ask gs st (ValueDomain.CArrays.get ask a (ExpDomain.top (), ValueDomain.ArrIdxDomain.top ())) t description
    | `Blob (e,_,_) -> reachable_from_value ask gs st e t description
    | `Struct s -> ValueDomain.Structs.fold (fun k v acc -> AD.join (reachable_from_value ask gs st v t description) acc) s empty
    | `Int _ -> empty
    | `Float _ -> empty
    | `Thread _ -> empty (* thread IDs are abstract and nothing known can be reached from them *)
    | `Mutex -> empty (* mutexes are abstract and nothing known can be reached from them *)

  (* Get the list of addresses accessable immediately from a given address, thus
   * all pointers within a structure should be considered, but we don't follow
   * pointers. We return a flattend representation, thus simply an address (set). *)
  let reachable_from_address (ask: Q.ask) (gs:glob_fun) st (adr: address): address =
    if M.tracing then M.tracei "reachability" "Checking for %a\n" AD.pretty adr;
    let res = reachable_from_value ask gs st (get ask gs st adr None) (AD.get_type adr) (AD.show adr) in
    if M.tracing then M.traceu "reachability" "Reachable addresses: %a\n" AD.pretty res;
    res

  (* The code for getting the variables reachable from the list of parameters.
   * This section is very confusing, because I use the same construct, a set of
   * addresses, as both AD elements abstracting individual (ambiguous) addresses
   * and the workset of visited addresses. *)
  let reachable_vars (ask: Q.ask) (args: address list) (gs:glob_fun) (st: store): address list =
    if M.tracing then M.traceli "reachability" "Checking reachable arguments from [%a]!\n" (d_list ", " AD.pretty) args;
    let empty = AD.empty () in
    (* We begin looking at the parameters: *)
    let argset = List.fold_right (AD.join) args empty in
    let workset = ref argset in
    (* And we keep a set of already visited variables *)
    let visited = ref empty in
    while not (AD.is_empty !workset) do
      visited := AD.union !visited !workset;
      (* ok, let's visit all the variables in the workset and collect the new variables *)
      let visit_and_collect var (acc: address): address =
        let var = AD.singleton var in (* Very bad hack! Pathetic really! *)
        AD.union (reachable_from_address ask gs st var) acc in
      let collected = AD.fold visit_and_collect !workset empty in
      (* And here we remove the already visited variables *)
      workset := AD.diff collected !visited
    done;
    (* Return the list of elements that have been visited. *)
    if M.tracing then M.traceu "reachability" "All reachable vars: %a\n" AD.pretty !visited;
    List.map AD.singleton (AD.elements !visited)

  let drop_non_ptrs (st:CPA.t) : CPA.t =
    if CPA.is_top st then st else
      let rec replace_val = function
        | `Address _ as v -> v
        | `Blob (v,s,o) ->
          begin match replace_val v with
            | `Blob (`Top,_,_)
            | `Top -> `Top
            | t -> `Blob (t,s,o)
          end
        | `Struct s -> `Struct (ValueDomain.Structs.map replace_val s)
        | _ -> `Top
      in
      CPA.map replace_val st

  let drop_ints (st:CPA.t) : CPA.t =
    if CPA.is_top st then st else
      let rec replace_val = function
        | `Int _       -> `Top
        | `Array n     -> `Array (ValueDomain.CArrays.map replace_val n)
        | `Struct n    -> `Struct (ValueDomain.Structs.map replace_val n)
        | `Union (f,v) -> `Union (f,replace_val v)
        | `Blob (n,s,o)  -> `Blob (replace_val n,s,o)
        | `Address x -> `Address (ValueDomain.AD.map ValueDomain.Addr.drop_ints x)
        | x -> x
      in
      CPA.map replace_val st

  let drop_interval = CPA.map (function `Int x -> `Int (ID.no_interval x) | x -> x)

  let context (fd: fundec) (st: store): store =
    let f keep drop_fn (st: store) = if keep then st else { st with cpa = drop_fn st.cpa} in
    st |>
    (* Here earlyglobs only drops syntactic globals from the context and does not consider e.g. escaped globals. *)
    (* This is equivalent to having escaped globals excluded from earlyglobs for contexts *)
    f (not !GU.earlyglobs) (CPA.filter (fun k v -> (not k.vglob) || is_excluded_from_earlyglobs k))
    %> f (ContextUtil.should_keep ~isAttr:GobContext ~keepOption:"ana.base.context.non-ptr" ~removeAttr:"base.no-non-ptr" ~keepAttr:"base.non-ptr" fd) drop_non_ptrs
    %> f (ContextUtil.should_keep ~isAttr:GobContext ~keepOption:"ana.base.context.int" ~removeAttr:"base.no-int" ~keepAttr:"base.int" fd) drop_ints
    %> f (ContextUtil.should_keep ~isAttr:GobContext ~keepOption:"ana.base.context.interval" ~removeAttr:"base.no-interval" ~keepAttr:"base.interval" fd) drop_interval

  let context_cpa fd (st: store) = (context fd st).cpa

  let convertToQueryLval x =
    let rec offsNormal o =
      let ik = Cilfacade.ptrdiff_ikind () in
      let toInt i =
        match IdxDom.to_int @@ ID.cast_to ik i with
        | Some x -> Const (CInt (x,ik, None))
        | _ -> Cilfacade.mkCast ~e:(Const (CStr ("unknown",No_encoding))) ~newt:intType

      in
      match o with
      | `NoOffset -> `NoOffset
      | `Field (f,o) -> `Field (f,offsNormal o)
      | `Index (i,o) -> `Index (toInt i,offsNormal o)
    in
    match x with
    | ValueDomain.AD.Addr.Addr (v,o) ->[v,offsNormal o]
    | _ -> []

  let addrToLvalSet a =
    let add x y = Q.LS.add y x in
    try
      AD.fold (fun e c -> List.fold_left add c (convertToQueryLval e)) a (Q.LS.empty ())
    with SetDomain.Unsupported _ -> Q.LS.top ()

  let reachable_top_pointers_types ctx (ps: AD.t) : Queries.TS.t =
    let module TS = Queries.TS in
    let empty = AD.empty () in
    let reachable_from_address (adr: address) =
      let with_type t = function
        | (ad,ts,true) ->
          begin match unrollType t with
            | TPtr (p,_) ->
              (ad, TS.add (unrollType p) ts, false)
            | _ ->
              (ad, ts, false)
          end
        | x -> x
      in
      let with_field (a,t,b) = function
        | `Top -> (AD.empty (), TS.top (), false)
        | `Bot -> (a,t,false)
        | `Lifted f -> with_type f.ftype (a,t,b)
      in
      let rec reachable_from_value (value: value) =
        match value with
        | `Top -> (empty, TS.top (), true)
        | `Bot -> (empty, TS.bot (), false)
        | `Address adrs when AD.is_top adrs -> (empty,TS.bot (), true)
        | `Address adrs -> (adrs,TS.bot (), AD.has_unknown adrs)
        | `Union (t,e) -> with_field (reachable_from_value e) t
        | `Array a -> reachable_from_value (ValueDomain.CArrays.get (Analyses.ask_of_ctx ctx) a (ExpDomain.top(), ValueDomain.ArrIdxDomain.top ()))
        | `Blob (e,_,_) -> reachable_from_value e
        | `Struct s ->
          let join_tr (a1,t1,_) (a2,t2,_) = AD.join a1 a2, TS.join t1 t2, false in
          let f k v =
            join_tr (with_type k.ftype (reachable_from_value v))
          in
          ValueDomain.Structs.fold f s (empty, TS.bot (), false)
        | `Int _ -> (empty, TS.bot (), false)
        | `Float _ -> (empty, TS.bot (), false)
        | `Thread _ -> (empty, TS.bot (), false) (* TODO: is this right? *)
        | `Mutex -> (empty, TS.bot (), false) (* TODO: is this right? *)
      in
      reachable_from_value (get (Analyses.ask_of_ctx ctx) ctx.global ctx.local adr None)
    in
    let visited = ref empty in
    let work = ref ps in
    let collected = ref (TS.empty ()) in
    while not (AD.is_empty !work) do
      let next = ref empty in
      let do_one a =
        let (x,y,_) = reachable_from_address (AD.singleton a) in
        collected := TS.union !collected y;
        next := AD.union !next x
      in
      if not (AD.is_top !work) then
        AD.iter do_one !work;
      visited := AD.union !visited !work;
      work := AD.diff !next !visited
    done;
    !collected

  (* The evaluation function as mutually recursive eval_lv & eval_rv *)
  let rec eval_rv (a: Q.ask) (gs:glob_fun) (st: store) (exp:exp): value =
    if M.tracing then M.traceli "evalint" "base eval_rv %a\n" d_exp exp;
    let r =
      (* we have a special expression that should evaluate to top ... *)
      if exp = MyCFG.unknown_exp then
        VD.top ()
      else
        eval_rv_ask_evalint a gs st exp
    in
    if M.tracing then M.traceu "evalint" "base eval_rv %a -> %a\n" d_exp exp VD.pretty r;
    r

  (** Evaluate expression using EvalInt query.
      Base itself also answers EvalInt, so recursion goes indirectly through queries.
      This allows every subexpression to also meet more precise value from other analyses.
      Non-integer expression just delegate to next eval_rv function. *)
  and eval_rv_ask_evalint a gs st exp =
    let eval_next () = eval_rv_no_ask_evalint a gs st exp in
    if M.tracing then M.traceli "evalint" "base eval_rv_ask_evalint %a\n" d_exp exp;
    let r =
      match Cilfacade.typeOf exp with
      | typ when Cil.isIntegralType typ && not (Cil.isConstant exp) -> (* don't EvalInt integer constants, base can do them precisely itself *)
        if M.tracing then M.traceli "evalint" "base ask EvalInt %a\n" d_exp exp;
        let a = a.f (Q.EvalInt exp) in (* through queries includes eval_next, so no (exponential) branching is necessary *)
        if M.tracing then M.traceu "evalint" "base ask EvalInt %a -> %a\n" d_exp exp Queries.ID.pretty a;
        begin match a with
          | `Bot -> eval_next () (* Base EvalInt returns bot on incorrect type (e.g. pthread_t); ignore and continue. *)
          (* | x -> Some (`Int x) *)
          | `Lifted x -> `Int x (* cast should be unnecessary, EvalInt should guarantee right ikind already *)
          | `Top -> `Int (ID.top_of (Cilfacade.get_ikind typ)) (* query cycle *)
        end
      | exception Cilfacade.TypeOfError _ (* Bug: typeOffset: Field on a non-compound *)
      | _ -> eval_next ()
    in
    if M.tracing then M.traceu "evalint" "base eval_rv_ask_evalint %a -> %a\n" d_exp exp VD.pretty r;
    r

  (** Evaluate expression without EvalInt query on outermost expression.
      This is used by base responding to EvalInt to immediately directly avoid EvalInt query cycle, which would return top.
      Recursive [eval_rv] calls on subexpressions still go through [eval_rv_ask_evalint]. *)
  and eval_rv_no_ask_evalint a gs st exp =
    eval_rv_ask_mustbeequal a gs st exp (* just as alias, so query doesn't weirdly have to call eval_rv_ask_mustbeequal *)

  (** Evaluate expression using MustBeEqual query.
      Otherwise just delegate to next eval_rv function. *)
  and eval_rv_ask_mustbeequal a gs st exp =
    let eval_next () = eval_rv_base a gs st exp in
    if M.tracing then M.traceli "evalint" "base eval_rv_ask_mustbeequal %a\n" d_exp exp;
    let binop op e1 e2 =
      let must_be_equal () =
        let r = Q.must_be_equal a e1 e2 in
        if M.tracing then M.tracel "query" "MustBeEqual (%a, %a) = %b\n" d_exp e1 d_exp e2 r;
        r
      in
      match op with
      | MinusA when must_be_equal () ->
        let ik = Cilfacade.get_ikind_exp exp in
        `Int (ID.of_int ik BI.zero)
      | MinusPI (* TODO: untested *)
      | MinusPP when must_be_equal () ->
        let ik = Cilfacade.ptrdiff_ikind () in
        `Int (ID.of_int ik BI.zero)
      (* Eq case is unnecessary: Q.must_be_equal reconstructs BinOp (Eq, _, _, _) and repeats EvalInt query for that, yielding a top from query cycle and never being must equal *)
      | Le
      | Ge when must_be_equal () ->
        let ik = Cilfacade.get_ikind_exp exp in
        `Int (ID.of_bool ik true)
      | Ne
      | Lt
      | Gt when must_be_equal () ->
        let ik = Cilfacade.get_ikind_exp exp in
        `Int (ID.of_bool ik false)
      | _ -> eval_next ()
    in
    let r =
      match exp with
      | BinOp (op,arg1,arg2,_) when Cil.isIntegralType (Cilfacade.typeOf exp) -> binop op arg1 arg2
      | _ -> eval_next ()
    in
    if M.tracing then M.traceu "evalint" "base eval_rv_ask_mustbeequal %a -> %a\n" d_exp exp VD.pretty r;
    r

  and eval_rv_back_up a gs st exp =
    if get_bool "ana.base.eval.deep-query" then
      eval_rv a gs st exp
    else (
      (* duplicate unknown_exp check from eval_rv since we're bypassing it now *)
      if exp = MyCFG.unknown_exp then
        VD.top ()
      else
        eval_rv_base a gs st exp (* bypass all queries *)
    )

  (** Evaluate expression structurally by base.
      This handles constants directly and variables using CPA.
      Subexpressions delegate to [eval_rv], which may use queries on them. *)
  and eval_rv_base (a: Q.ask) (gs:glob_fun) (st: store) (exp:exp): value =
    let eval_rv = eval_rv_back_up in
    if M.tracing then M.traceli "evalint" "base eval_rv_base %a\n" d_exp exp;
    let rec do_offs def = function (* for types that only have one value *)
      | Field (fd, offs) -> begin
          match Goblintutil.is_blessed (TComp (fd.fcomp, [])) with
          | Some v -> do_offs (`Address (AD.singleton (Addr.from_var_offset (v,convert_offset a gs st (Field (fd, offs)))))) offs
          | None -> do_offs def offs
        end
      | Index (_, offs) -> do_offs def offs
      | NoOffset -> def
    in
    let binop_remove_same_casts ~extra_is_safe ~e1 ~e2 ~t1 ~t2 ~c1 ~c2 =
      let te1 = Cilfacade.typeOf e1 in
      let te2 = Cilfacade.typeOf e2 in
      let both_arith_type = isArithmeticType te1 && isArithmeticType te2 in
      let is_safe = (extra_is_safe || VD.is_safe_cast t1 te1 && VD.is_safe_cast t2 te2) && not both_arith_type in
      M.tracel "cast" "remove cast on both sides for %a? -> %b\n" d_exp exp is_safe;
      if is_safe then ( (* we can ignore the casts if the casts can't change the value *)
        let e1 = if isArithmeticType te1 then c1 else e1 in
        let e2 = if isArithmeticType te2 then c2 else e2 in
        (e1, e2)
      )
      else
        (c1, c2)
    in
    let binop_case ~arg1 ~arg2 ~op ~typ =
      let a1 = eval_rv a gs st arg1 in
      let a2 = eval_rv a gs st arg2 in
      let t1 = Cilfacade.typeOf arg1 in
      let t2 = Cilfacade.typeOf arg2 in
      evalbinop a st op t1 a1 t2 a2 typ
    in
    let r =
      (* query functions were no help ... now try with values*)
      match constFold true exp with
      (* Integer literals *)
      (* seems like constFold already converts CChr to CInt *)
      | Const (CChr x) -> eval_rv a gs st (Const (charConstToInt x)) (* char becomes int, see Cil doc/ISO C 6.4.4.4.10 *)
      | Const (CInt (num,ikind,str)) ->
        (match str with Some x -> M.tracel "casto" "CInt (%s, %a, %s)\n" (Cilint.string_of_cilint num) d_ikind ikind x | None -> ());
        `Int (ID.cast_to ikind (IntDomain.of_const (num,ikind,str)))
      | Const (CReal (_, (FFloat | FDouble | FLongDouble as fkind), Some str)) -> `Float (FD.of_string fkind str) (* prefer parsing from string due to higher precision *)
      | Const (CReal (num, (FFloat | FDouble | FLongDouble as fkind), None)) -> `Float (FD.of_const fkind num)
      (* String literals *)
      | Const (CStr (x,_)) -> `Address (AD.from_string x) (* normal 8-bit strings, type: char* *)
      | Const (CWStr (xs,_) as c) -> (* wide character strings, type: wchar_t* *)
        let x = Pretty.sprint ~width:80 (d_const () c) in (* escapes, see impl. of d_const in cil.ml *)
        let x = String.sub x 2 (String.length x - 3) in (* remove surrounding quotes: L"foo" -> foo *)
        `Address (AD.from_string x) (* `Address (AD.str_ptr ()) *)
      | Const _ -> VD.top ()
      (* Variables and address expressions *)
      | Lval (Var v, ofs) -> do_offs (get a gs st (eval_lv a gs st (Var v, ofs)) (Some exp)) ofs
      (*| Lval (Mem e, ofs) -> do_offs (get a gs st (eval_lv a gs st (Mem e, ofs))) ofs*)
      | Lval (Mem e, ofs) ->
        (*M.tracel "cast" "Deref: lval: %a\n" d_plainlval lv;*)
        let rec contains_vla (t:typ) = match t with
          | TPtr (t, _) -> contains_vla t
          | TArray(t, None, args) -> true
          | TArray(t, Some exp, args) when isConstant exp -> contains_vla t
          | TArray(t, Some exp, args) -> true
          | _ -> false
        in
        let b = Mem e, NoOffset in (* base pointer *)
        let t = Cilfacade.typeOfLval b in (* static type of base *)
        let p = eval_lv a gs st b in (* abstract base addresses *)
        let v = (* abstract base value *)
          let open Addr in
          (* pre VLA: *)
          (* let cast_ok = function Addr a -> sizeOf t <= sizeOf (get_type_addr a) | _ -> false in *)
          let cast_ok = function
            | Addr (x, o) ->
              begin
                let at = get_type_addr (x, o) in
                if M.tracing then M.tracel "evalint" "cast_ok %a %a %a\n" Addr.pretty (Addr (x, o)) CilType.Typ.pretty (Cil.unrollType x.vtype) CilType.Typ.pretty at;
                if at = TVoid [] then (* HACK: cast from alloc variable is always fine *)
                  true
                else
                  match Cil.getInteger (sizeOf t), Cil.getInteger (sizeOf at) with
                  | Some i1, Some i2 -> Cilint.compare_cilint i1 i2 <= 0
                  | _ ->
                    if contains_vla t || contains_vla (get_type_addr (x, o)) then
                      begin
                        (* TODO: Is this ok? *)
                        M.info ~category:Unsound "Casting involving a VLA is assumed to work";
                        true
                      end
                    else
                      false
              end
            | NullPtr | UnknownPtr -> true (* TODO: are these sound? *)
            | _ -> false
          in
          if AD.for_all cast_ok p then
            get ~top:(VD.top_value t) a gs st p (Some exp)  (* downcasts are safe *)
          else
            VD.top () (* upcasts not! *)
        in
        let v' = VD.cast t v in (* cast to the expected type (the abstract type might be something other than t since we don't change addresses upon casts!) *)
        if M.tracing then M.tracel "cast" "Ptr-Deref: cast %a to %a = %a!\n" VD.pretty v d_type t VD.pretty v';
        let v' = VD.eval_offset a (fun x -> get a gs st x (Some exp)) v' (convert_offset a gs st ofs) (Some exp) None t in (* handle offset *)
        let v' = do_offs v' ofs in (* handle blessed fields? *)
        v'
      (* Binary operators *)
      (* Eq/Ne when both values are equal and casted to the same type *)
      | BinOp (op, (CastE (t1, e1) as c1), (CastE (t2, e2) as c2), typ) when typeSig t1 = typeSig t2 && (op = Eq || op = Ne) ->
        let a1 = eval_rv a gs st e1 in
        let a2 = eval_rv a gs st e2 in
        let (e1, e2) = binop_remove_same_casts ~extra_is_safe:(VD.equal a1 a2) ~e1 ~e2 ~t1 ~t2 ~c1 ~c2 in
        let a1 = eval_rv a gs st e1 in (* re-evaluate because might be with cast *)
        let a2 = eval_rv a gs st e2 in
        evalbinop a st op t1 a1 t2 a2 typ
      | BinOp (LOr, arg1, arg2, typ) as exp ->
        let (let*) = Option.bind in
        (* split nested LOr Eqs to equality pairs, if possible *)
        let rec split = function
          (* copied from above to support pointer equalities with implicit casts inserted *)
          | BinOp (op, (CastE (t1, e1) as c1), (CastE (t2, e2) as c2), typ) when typeSig t1 = typeSig t2 && (op = Eq || op = Ne) ->
            Some [binop_remove_same_casts ~extra_is_safe:false ~e1 ~e2 ~t1 ~t2 ~c1 ~c2]
          | BinOp (Eq, arg1, arg2, _) ->
            Some [(arg1, arg2)]
          | BinOp (LOr, arg1, arg2, _) ->
            let* s1 = split arg1 in
            let* s2 = split arg2 in
            Some (s1 @ s2)
          | _ ->
            None
        in
        (* find common exp from all equality pairs and list of other sides, if possible *)
        let find_common = function
          | [] -> assert false
          | (e1, e2) :: eqs ->
            let eqs_for_all_mem e = List.for_all (fun (e1, e2) -> CilType.Exp.(equal e1 e || equal e2 e)) eqs in
            let eqs_map_remove e = List.map (fun (e1, e2) -> if CilType.Exp.equal e1 e then e2 else e1) eqs in
            if eqs_for_all_mem e1 then
              Some (e1, e2 :: eqs_map_remove e1)
            else if eqs_for_all_mem e2 then
              Some (e2, e1 :: eqs_map_remove e2)
            else
              None
        in
        let eqs_value =
          let* eqs = split exp in
          let* (e, es) = find_common eqs in
          let v = eval_rv a gs st e in (* value of common exp *)
          let vs = List.map (eval_rv a gs st) es in (* values of other sides *)
          let ik = Cilfacade.get_ikind typ in
          match v with
          | `Address a ->
            (* get definite addrs from vs *)
            let rec to_definite_ad = function
              | [] -> AD.empty ()
              | `Address a :: vs when AD.is_definite a ->
                AD.union a (to_definite_ad vs)
              | _ :: vs ->
                to_definite_ad vs
            in
            let definite_ad = to_definite_ad vs in
            if AD.leq a definite_ad then (* other sides cover common address *)
              Some (`Int (ID.of_bool ik true))
            else (* TODO: detect disjoint cases using may: https://github.com/goblint/analyzer/pull/757#discussion_r898105918 *)
              None
          | `Int i ->
            let module BISet = IntDomain.BISet in
            (* get definite ints from vs *)
            let rec to_int_set = function
              | [] -> BISet.empty ()
              | `Int i :: vs when ID.is_int i ->
                let i' = Option.get (ID.to_int i) in
                BISet.add i' (to_int_set vs)
              | _ :: vs ->
                to_int_set vs
            in
            let* incl_list = ID.to_incl_list i in
            let incl_set = BISet.of_list incl_list in
            let int_set = to_int_set vs in
            if BISet.leq incl_set int_set then (* other sides cover common int *)
              Some (`Int (ID.of_bool ik true))
            else (* TODO: detect disjoint cases using may: https://github.com/goblint/analyzer/pull/757#discussion_r898105918 *)
              None
          | _ ->
            None
        in
        begin match eqs_value with
          | Some x -> x
          | None -> binop_case ~arg1 ~arg2 ~op:LOr ~typ (* fallback to general case *)
        end
      | BinOp (op,arg1,arg2,typ) ->
        binop_case ~arg1 ~arg2 ~op ~typ
      (* Unary operators *)
      | UnOp (op,arg1,typ) ->
        let a1 = eval_rv a gs st arg1 in
        evalunop op typ a1
      (* The &-operator: we create the address abstract element *)
      | AddrOf lval -> `Address (eval_lv a gs st lval)
      (* CIL's very nice implicit conversion of an array name [a] to a pointer
        * to its first element [&a[0]]. *)
      | StartOf lval ->
        let array_ofs = `Index (IdxDom.of_int (Cilfacade.ptrdiff_ikind ()) BI.zero, `NoOffset) in
        let array_start ad =
          match Addr.to_var_offset ad with
          | Some (x, offs) -> Addr.from_var_offset (x, add_offset offs array_ofs)
          | None -> ad
        in
        `Address (AD.map array_start (eval_lv a gs st lval))
      | CastE (t, Const (CStr (x,e))) -> (* VD.top () *) eval_rv a gs st (Const (CStr (x,e))) (* TODO safe? *)
      | CastE  (t, exp) ->
        let v = eval_rv a gs st exp in
        VD.cast ~torg:(Cilfacade.typeOf exp) t v
      | SizeOf _
      | Real _
      | Imag _
      | SizeOfE _
      | SizeOfStr _
      | AlignOf _
      | AlignOfE _
      | Question _
      | AddrOfLabel _ ->
        VD.top ()
    in
    if M.tracing then M.traceu "evalint" "base eval_rv_base %a -> %a\n" d_exp exp VD.pretty r;
    r
  (* A hackish evaluation of expressions that should immediately yield an
   * address, e.g. when calling functions. *)
  and eval_fv a (gs:glob_fun) st (exp:exp): AD.t =
    match exp with
    | Lval lval -> eval_lv a gs st lval
    | _ -> eval_tv a gs st exp
  (* Used also for thread creation: *)
  and eval_tv a (gs:glob_fun) st (exp:exp): AD.t =
    match (eval_rv a gs st exp) with
    | `Address x -> x
    | _          -> failwith "Problems evaluating expression to function calls!"
  and eval_int a gs st exp =
    match eval_rv a gs st exp with
    | `Int x -> x
    | _ -> ID.top_of (Cilfacade.get_ikind_exp exp)
  (* A function to convert the offset to our abstract representation of
   * offsets, i.e.  evaluate the index expression to the integer domain. *)
  and convert_offset a (gs:glob_fun) (st: store) (ofs: offset) =
    let eval_rv = eval_rv_back_up in
    match ofs with
    | NoOffset -> `NoOffset
    | Field (fld, ofs) -> `Field (fld, convert_offset a gs st ofs)
    | Index (CastE (TInt(IInt,[]), Const (CStr ("unknown",No_encoding))), ofs) -> (* special offset added by convertToQueryLval *)
      `Index (IdxDom.top (), convert_offset a gs st ofs)
    | Index (exp, ofs) ->
      match eval_rv a gs st exp with
      | `Int i -> `Index (iDtoIdx i, convert_offset a gs st ofs)
      | `Address add -> `Index (AD.to_int (module IdxDom) add, convert_offset a gs st ofs)
      | `Top   -> `Index (IdxDom.top (), convert_offset a gs st ofs)
      | `Bot -> `Index (IdxDom.bot (), convert_offset a gs st ofs)
      | _ -> failwith "Index not an integer value"
  (* Evaluation of lvalues to our abstract address domain. *)
  and eval_lv (a: Q.ask) (gs:glob_fun) st (lval:lval): AD.t =
    let eval_rv = eval_rv_back_up in
    let rec do_offs def = function
      | Field (fd, offs) -> begin
          match Goblintutil.is_blessed (TComp (fd.fcomp, [])) with
          | Some v -> do_offs (AD.singleton (Addr.from_var_offset (v,convert_offset a gs st (Field (fd, offs))))) offs
          | None -> do_offs def offs
        end
      | Index (_, offs) -> do_offs def offs
      | NoOffset -> def
    in
    match lval with
    | Var x, NoOffset when (not x.vglob) && Goblintutil.is_blessed x.vtype<> None ->
      begin match Goblintutil.is_blessed x.vtype with
        | Some v -> AD.singleton (Addr.from_var v)
        | _ ->  AD.singleton (Addr.from_var_offset (x, convert_offset a gs st NoOffset))
      end
    (* The simpler case with an explicit variable, e.g. for [x.field] we just
     * create the address { (x,field) } *)
    | Var x, ofs ->
      if x.vglob
      then AD.singleton (Addr.from_var_offset (x, convert_offset a gs st ofs))
      else do_offs (AD.singleton (Addr.from_var_offset (x, convert_offset a gs st ofs))) ofs
    (* The more complicated case when [exp = & x.field] and we are asked to
     * evaluate [(\*exp).subfield]. We first evaluate [exp] to { (x,field) }
     * and then add the subfield to it: { (x,field.subfield) }. *)
    | Mem n, ofs -> begin
        match (eval_rv a gs st n) with
        | `Address adr ->
          (if AD.is_null adr
           then M.error ~category:M.Category.Behavior.Undefined.nullpointer_dereference ~tags:[CWE 476] "Must dereference NULL pointer"
           else if AD.may_be_null adr
           then M.warn ~category:M.Category.Behavior.Undefined.nullpointer_dereference ~tags:[CWE 476] "May dereference NULL pointer");
          do_offs (AD.map (add_offset_varinfo (convert_offset a gs st ofs)) adr) ofs
        | `Bot -> AD.bot ()
        | _ ->
          M.debug ~category:Analyzer "Failed evaluating %a to lvalue" d_lval lval; do_offs AD.unknown_ptr ofs
      end

  (* run eval_rv from above and keep a result that is bottom *)
  (* this is needed for global variables *)
  let eval_rv_keep_bot = eval_rv

  (* run eval_rv from above, but change bot to top to be sound for programs with undefined behavior. *)
  (* Previously we only gave sound results for programs without undefined behavior, so yielding bot for accessing an uninitialized array was considered ok. Now only [invariant] can yield bot/Deadcode if the condition is known to be false but evaluating an expression should not be bot. *)
  let eval_rv (a: Q.ask) (gs:glob_fun) (st: store) (exp:exp): value =
    try
      let r = eval_rv a gs st exp in
      if M.tracing then M.tracel "eval" "eval_rv %a = %a\n" d_exp exp VD.pretty r;
      if VD.is_bot r then VD.top_value (Cilfacade.typeOf exp) else r
    with IntDomain.ArithmeticOnIntegerBot _ ->
      ValueDomain.Compound.top_value (Cilfacade.typeOf exp)

  let query_evalint ask gs st e =
    if M.tracing then M.traceli "evalint" "base query_evalint %a\n" d_exp e;
    let r = match eval_rv_no_ask_evalint ask gs st e with
      | `Int i -> `Lifted i (* cast should be unnecessary, eval_rv should guarantee right ikind already *)
      | `Bot   -> Queries.ID.top () (* out-of-scope variables cause bot, but query result should then be unknown *)
      | `Top   -> Queries.ID.top () (* some float computations cause top (57-float/01-base), but query result should then be unknown *)
      | v      -> M.debug ~category:Analyzer "Base EvalInt %a query answering bot instead of %a" d_exp e VD.pretty v; Queries.ID.bot ()
    in
    if M.tracing then M.traceu "evalint" "base query_evalint %a -> %a\n" d_exp e Queries.ID.pretty r;
    r

  (* Evaluate an expression containing only locals. This is needed for smart joining the partitioned arrays where ctx is not accessible. *)
  (* This will yield `Top for expressions containing any access to globals, and does not make use of the query system. *)
  (* Wherever possible, don't use this but the query system or normal eval_rv instead. *)
  let eval_exp st (exp:exp) =
    (* Since ctx is not available here, we need to make some adjustments *)
    let rec query: type a. Queries.Set.t -> a Queries.t -> a Queries.result = fun asked q ->
      let anyq = Queries.Any q in
      if Queries.Set.mem anyq asked then
        Queries.Result.top q (* query cycle *)
      else (
        let asked' = Queries.Set.add anyq asked in
        match q with
        | EvalInt e -> query_evalint (ask asked') gs st e (* mimic EvalInt query since eval_rv needs it *)
        | _ -> Queries.Result.top q
      )
    and ask asked = { Queries.f = fun (type a) (q: a Queries.t) -> query asked q } (* our version of ask *)
    and gs = function `Left _ -> `Lifted1 (Priv.G.top ()) | `Right _ -> `Lifted2 (VD.top ()) in (* the expression is guaranteed to not contain globals *)
    match (eval_rv (ask Queries.Set.empty) gs st exp) with
    | `Int x -> ValueDomain.ID.to_int x
    | _ -> None

  let eval_funvar ctx fval: varinfo list =
    let exception OnlyUnknown in
    try
      let fp = eval_fv (Analyses.ask_of_ctx ctx) ctx.global ctx.local fval in
      if AD.mem Addr.UnknownPtr fp then begin
        let others = AD.to_var_may fp in
        if others = [] then raise OnlyUnknown;
        M.warn ~category:Imprecise "Function pointer %a may contain unknown functions." d_exp fval;
        dummyFunDec.svar :: others
      end else
        AD.to_var_may fp
    with SetDomain.Unsupported _ | OnlyUnknown ->
      M.warn ~category:Unsound "Unknown call to function %a." d_exp fval;
      [dummyFunDec.svar]

  (** Evaluate expression as address.
      Avoids expensive Apron EvalInt if the `Int result would be useless to us anyway. *)
  let eval_rv_address ask gs st e =
    (* no way to do eval_rv with expected type, so filter expression beforehand *)
    match Cilfacade.typeOf e with
    | t when Cil.isArithmeticType t -> (* definitely not address *)
      VD.top_value t
    | exception Cilfacade.TypeOfError _ (* something weird, might be address *)
    | _ ->
      eval_rv ask gs st e

  (* interpreter end *)

  let query_invariant ctx context =
    let cpa = ctx.local.BaseDomain.cpa in
    let scope = Node.find_fundec ctx.node in

    (* VS is used to detect and break cycles in deref_invariant calls *)
    let module VS = Set.Make (Basetype.Variables) in

    let rec ad_invariant ~vs ~offset c x =
      let c_exp = Cil.(Lval (BatOption.get c.Invariant.lval)) in
      let i_opt = AD.fold (fun addr acc_opt ->
          BatOption.bind acc_opt (fun acc ->
              match addr with
              | Addr.UnknownPtr ->
                None
              | Addr.Addr (vi, offs) when Addr.Offs.is_definite offs ->
                let rec offs_to_offset = function
                  | `NoOffset -> NoOffset
                  | `Field (f, offs) -> Field (f, offs_to_offset offs)
                  | `Index (i, offs) ->
                    (* Addr.Offs.is_definite implies Idx.is_int *)
                    let i_definite = BatOption.get (ValueDomain.IndexDomain.to_int i) in
                    let i_exp = Cil.(kinteger64 ILongLong (IntOps.BigIntOps.to_int64 i_definite)) in
                    Index (i_exp, offs_to_offset offs)
                in
                let offset = offs_to_offset offs in

                let i =
                  if InvariantCil.(not (exp_contains_tmp c_exp) && exp_is_in_scope scope c_exp && not (var_is_tmp vi) && var_is_in_scope scope vi && not (var_is_heap vi)) then
                    let addr_exp = AddrOf (Var vi, offset) in (* AddrOf or Lval? *)
                    Invariant.of_exp Cil.(BinOp (Eq, c_exp, addr_exp, intType))
                  else
                    Invariant.none
                in
                let i_deref = deref_invariant ~vs c vi offset (Mem c_exp, NoOffset) in

                Some (Invariant.(acc || (i && i_deref)))
              | Addr.NullPtr ->
                let i =
                  let addr_exp = integer 0 in
                  if InvariantCil.(not (exp_contains_tmp c_exp) && exp_is_in_scope scope c_exp) then
                    Invariant.of_exp Cil.(BinOp (Eq, c_exp, addr_exp, intType))
                  else
                    Invariant.none
                in
                Some (Invariant.(acc || i))
              (* TODO: handle Addr.StrPtr? *)
              | _ ->
                None
            )
        ) x (Some (Invariant.bot ()))
      in
      match i_opt with
      | Some i -> i
      | None -> Invariant.none

    and blob_invariant ~vs ~offset c (v, _, _) =
      vd_invariant ~vs ~offset c v

    and vd_invariant ~vs ~offset c = function
      | `Int n ->
        let e = Lval (BatOption.get c.Invariant.lval) in
        if InvariantCil.(not (exp_contains_tmp e) && exp_is_in_scope scope e) then
          ID.invariant e n
        else
          Invariant.none
      | `Float n ->
        let e = Lval (BatOption.get c.Invariant.lval) in
        if InvariantCil.(not (exp_contains_tmp e) && exp_is_in_scope scope e) then
          FD.invariant e n
        else
          Invariant.none
      | `Address n -> ad_invariant ~vs ~offset c n
      | `Blob n -> blob_invariant ~vs ~offset c n
      | `Struct n -> ValueDomain.Structs.invariant ~value_invariant:(vd_invariant ~vs) ~offset c n
      | `Union n -> ValueDomain.Unions.invariant ~value_invariant:(vd_invariant ~vs) ~offset c n
      | _ -> Invariant.none (* TODO *)

    and deref_invariant ~vs c vi offset lval =
      let v = CPA.find vi cpa in
      key_invariant_lval ~vs c vi offset lval v

    and key_invariant_lval ~vs c k offset lval v =
      if not (VS.mem k vs) then
        let vs' = VS.add k vs in
        let key_context: Invariant.context = {c with lval=Some lval} in
        vd_invariant ~vs:vs' ~offset key_context v
      else
        Invariant.none
    in

    let cpa_invariant =
      let key_invariant k v = key_invariant_lval ~vs:VS.empty context k NoOffset (var k) v in
      match context.lval with
      | None ->
        CPA.fold (fun k v a ->
            let i =
              if not (InvariantCil.var_is_heap k) then
                key_invariant k v
              else
                Invariant.none
            in
            Invariant.(a && i)
          ) cpa Invariant.none
      | Some (Var k, _) when not (InvariantCil.var_is_heap k) ->
        (try key_invariant k (CPA.find k cpa) with Not_found -> Invariant.none)
      | _ -> Invariant.none
    in

    cpa_invariant

  let query_invariant ctx context =
    if GobConfig.get_bool "ana.base.invariant.enabled" then
      query_invariant ctx context
    else
      Invariant.none

  let query ctx (type a) (q: a Q.t): a Q.result =
    match q with
    | Q.EvalFunvar e ->
      begin
        let fs = eval_funvar ctx e in
        List.fold_left (fun xs v -> Q.LS.add (v,`NoOffset) xs) (Q.LS.empty ()) fs
      end
    | Q.EvalInt e ->
      query_evalint (Analyses.ask_of_ctx ctx) ctx.global ctx.local e
    | Q.EvalLength e -> begin
        match eval_rv_address (Analyses.ask_of_ctx ctx) ctx.global ctx.local e with
        | `Address a ->
          let slen = List.map String.length (AD.to_string a) in
          let lenOf = function
            | TArray (_, l, _) -> (try Some (lenOfArray l) with LenOfArray -> None)
            | _ -> None
          in
          let alen = List.filter_map (fun v -> lenOf v.vtype) (AD.to_var_may a) in
          let d = List.fold_left ID.join (ID.bot_of (Cilfacade.ptrdiff_ikind ())) (List.map (ID.of_int (Cilfacade.ptrdiff_ikind ()) %BI.of_int) (slen @ alen)) in
          (* ignore @@ printf "EvalLength %a = %a\n" d_exp e ID.pretty d; *)
          `Lifted d
        | `Bot -> Queries.Result.bot q (* TODO: remove *)
        | _ -> Queries.Result.top q
      end
    | Q.BlobSize e -> begin
        let p = eval_rv_address (Analyses.ask_of_ctx ctx) ctx.global ctx.local e in
        (* ignore @@ printf "BlobSize %a MayPointTo %a\n" d_plainexp e VD.pretty p; *)
        match p with
        | `Address a ->
          let r = get ~full:true (Analyses.ask_of_ctx ctx) ctx.global ctx.local a  None in
          (* ignore @@ printf "BlobSize %a = %a\n" d_plainexp e VD.pretty r; *)
          (match r with
           | `Blob (_,s,_) -> `Lifted s
           | _ -> Queries.Result.top q)
        | _ -> Queries.Result.top q
      end
    | Q.MayPointTo e -> begin
        match eval_rv_address (Analyses.ask_of_ctx ctx) ctx.global ctx.local e with
        | `Address a ->
          let s = addrToLvalSet a in
          if AD.mem Addr.UnknownPtr a
          then Q.LS.add (dummyFunDec.svar, `NoOffset) s
          else s
        | `Bot -> Queries.Result.bot q (* TODO: remove *)
        | _ -> Queries.Result.top q
      end
    | Q.EvalThread e -> begin
        let v = eval_rv (Analyses.ask_of_ctx ctx) ctx.global ctx.local e in
        (* ignore (Pretty.eprintf "evalthread %a (%a): %a" d_exp e d_plainexp e VD.pretty v); *)
        match v with
        | `Thread a -> a
        | `Bot -> Queries.Result.bot q (* TODO: remove *)
        | _ -> Queries.Result.top q
      end
    | Q.ReachableFrom e -> begin
        match eval_rv_address (Analyses.ask_of_ctx ctx) ctx.global ctx.local e with
        | `Top -> Queries.Result.top q
        | `Bot -> Queries.Result.bot q (* TODO: remove *)
        | `Address a ->
          let a' = AD.remove Addr.UnknownPtr a in (* run reachable_vars without unknown just to be safe *)
          let xs = List.map addrToLvalSet (reachable_vars (Analyses.ask_of_ctx ctx) [a'] ctx.global ctx.local) in
          let addrs = List.fold_left (Q.LS.join) (Q.LS.empty ()) xs in
          if AD.mem Addr.UnknownPtr a then
            Q.LS.add (dummyFunDec.svar, `NoOffset) addrs (* add unknown back *)
          else
            addrs
        | _ -> Q.LS.empty ()
      end
    | Q.ReachableUkTypes e -> begin
        match eval_rv_address (Analyses.ask_of_ctx ctx) ctx.global ctx.local e with
        | `Top -> Queries.Result.top q
        | `Bot -> Queries.Result.bot q (* TODO: remove *)
        | `Address a when AD.is_top a || AD.mem Addr.UnknownPtr a ->
          Q.TS.top ()
        | `Address a ->
          reachable_top_pointers_types ctx a
        | _ -> Q.TS.empty ()
      end
    | Q.EvalStr e -> begin
        match eval_rv_address (Analyses.ask_of_ctx ctx) ctx.global ctx.local e with
        (* exactly one string in the set (works for assignments of string constants) *)
        | `Address a when List.compare_length_with (AD.to_string a) 1 = 0 -> (* exactly one string *)
          `Lifted (List.hd (AD.to_string a))
        (* check if we have an array of chars that form a string *)
        (* TODO return may-points-to-set of strings *)
        | `Address a when List.compare_length_with (AD.to_string a) 1 > 0 -> (* oh oh *)
          M.debug "EvalStr (%a) returned %a" d_exp e AD.pretty a;
          Queries.Result.top q
        | `Address a when List.compare_length_with (AD.to_var_may a) 1 = 0 -> (* some other address *)
          (* Cil.varinfo * (AD.Addr.field, AD.Addr.idx) Lval.offs *)
          (* ignore @@ printf "EvalStr `Address: %a -> %s (must %i, may %i)\n" d_plainexp e (VD.short 80 (`Address a)) (List.length @@ AD.to_var_must a) (List.length @@ AD.to_var_may a); *)
          begin match unrollType (Cilfacade.typeOf e) with
            | TPtr(TInt(IChar, _), _) ->
              let v, offs = Q.LS.choose @@ addrToLvalSet a in
              let ciloffs = Lval.CilLval.to_ciloffs offs in
              let lval = Var v, ciloffs in
              (try `Lifted (Bytes.to_string (Hashtbl.find char_array lval))
               with Not_found -> Queries.Result.top q)
            | _ -> (* what about ISChar and IUChar? *)
              (* ignore @@ printf "Type %a\n" d_plaintype t; *)
              Queries.Result.top q
          end
        | x ->
          (* ignore @@ printf "EvalStr Unknown: %a -> %s\n" d_plainexp e (VD.short 80 x); *)
          Queries.Result.top q
      end
    | Q.IsMultiple v -> WeakUpdates.mem v ctx.local.weak
    | Q.IterSysVars (vq, vf) ->
      let vf' x = vf (Obj.repr (V.priv x)) in
      Priv.iter_sys_vars (priv_getg ctx.global) vq vf'
    | Q.Invariant context -> query_invariant ctx context
    | _ -> Q.Result.top q

  let update_variable variable typ value cpa =
    if ((get_bool "exp.volatiles_are_top") && (is_always_unknown variable)) then
      CPA.add variable (VD.top_value typ) cpa
    else
      CPA.add variable value cpa

  (** Add dependencies between a value and the expression it (or any of its contents) are partitioned by *)
  let add_partitioning_dependencies (x:varinfo) (value:VD.t) (st:store):store =
    let add_one_dep (array:varinfo) (var:varinfo) dep =
      let vMap = Dep.find_opt var dep |? Dep.VarSet.empty () in
      let vMapNew = Dep.VarSet.add array vMap in
      Dep.add var vMapNew dep
    in
    match value with
    | `Array _
    | `Struct _
    | `Union _ ->
      begin
        let vars_in_partitioning = VD.affecting_vars value in
        let dep_new = List.fold_left (fun dep var -> add_one_dep x var dep) st.deps vars_in_partitioning in
        { st with deps = dep_new }
      end
    (* `Blob cannot contain arrays *)
    | _ ->  st

  (** [set st addr val] returns a state where [addr] is set to [val]
   * it is always ok to put None for lval_raw and rval_raw, this amounts to not using/maintaining
   * precise information about arrays. *)
  let set (a: Q.ask) ~(ctx: _ ctx) ?(invariant=false) ?lval_raw ?rval_raw ?t_override (gs:glob_fun) (st: store) (lval: AD.t) (lval_type: Cil.typ) (value: value) : store =
    let update_variable x t y z =
      if M.tracing then M.tracel "set" ~var:x.vname "update_variable: start '%s' '%a'\nto\n%a\n\n" x.vname VD.pretty y CPA.pretty z;
      let r = update_variable x t y z in (* refers to defintion that is outside of set *)
      if M.tracing then M.tracel "set" ~var:x.vname "update_variable: start '%s' '%a'\nto\n%a\nresults in\n%a\n" x.vname VD.pretty y CPA.pretty z CPA.pretty r;
      r
    in
    let firstvar = if M.tracing then match AD.to_var_may lval with [] -> "" | x :: _ -> x.vname else "" in
    let lval_raw = (Option.map (fun x -> Lval x) lval_raw) in
    if M.tracing then M.tracel "set" ~var:firstvar "lval: %a\nvalue: %a\nstate: %a\n" AD.pretty lval VD.pretty value CPA.pretty st.cpa;
    (* Updating a single varinfo*offset pair. NB! This function's type does
     * not include the flag. *)
    let update_one_addr (x, offs) (st: store): store =
      let cil_offset = Offs.to_cil_offset offs in
      let t = match t_override with
        | Some t -> t
        | None ->
          if a.f (Q.IsHeapVar x) then
            (* the vtype of heap vars will be TVoid, so we need to trust the pointer we got to this to be of the right type *)
            (* i.e. use the static type of the pointer here *)
            lval_type
          else
            try
              Cilfacade.typeOfLval (Var x, cil_offset)
            with Cilfacade.TypeOfError _ ->
              (* If we cannot determine the correct type here, we go with the one of the LVal *)
              (* This will usually lead to a type mismatch in the ValueDomain (and hence supertop) *)
              M.debug ~category:Analyzer "Cilfacade.typeOfLval failed Could not obtain the type of %a" d_lval (Var x, cil_offset);
              lval_type
      in
      let update_offset old_value =
        (* Projection to highest Precision *)
        let projected_value = project_val None value (is_global a x) in
        let new_value = VD.update_offset a old_value offs projected_value lval_raw ((Var x), cil_offset) t in
        if WeakUpdates.mem x st.weak then
          VD.join old_value new_value
        else if invariant then
          (* without this, invariant for ambiguous pointer might worsen precision for each individual address to their join *)
          VD.meet old_value new_value
        else
          new_value
      in
      if M.tracing then M.tracel "set" ~var:firstvar "update_one_addr: start with '%a' (type '%a') \nstate:%a\n\n" AD.pretty (AD.from_var_offset (x,offs)) d_type x.vtype D.pretty st;
      if isFunctionType x.vtype then begin
        if M.tracing then M.tracel "set" ~var:firstvar "update_one_addr: returning: '%a' is a function type \n" d_type x.vtype;
        st
      end else
      if get_bool "exp.globs_are_top" then begin
        if M.tracing then M.tracel "set" ~var:firstvar "update_one_addr: BAD? exp.globs_are_top is set \n";
        { st with cpa = CPA.add x `Top st.cpa }
      end else
        (* Check if we need to side-effect this one. We no longer generate
         * side-effects here, but the code still distinguishes these cases. *)
      if (!GU.earlyglobs || ThreadFlag.is_multi a) && is_global a x then begin
        if M.tracing then M.tracel "set" ~var:x.vname "update_one_addr: update a global var '%s' ...\n" x.vname;
        let priv_getg = priv_getg gs in
        (* Optimization to avoid evaluating integer values when setting them.
           The case when invariant = true requires the old_value to be sound for the meet.
           Allocated blocks are representend by Blobs with additional information, so they need to be looked-up. *)
        let old_value = if not invariant && Cil.isIntegralType x.vtype && not (a.f (IsHeapVar x)) && offs = `NoOffset then begin
            VD.bot_value lval_type
          end else
            Priv.read_global a priv_getg st x
        in
        let new_value = update_offset old_value in
        let r = Priv.write_global ~invariant a priv_getg (priv_sideg ctx.sideg) st x new_value in
        if M.tracing then M.tracel "set" ~var:x.vname "update_one_addr: updated a global var '%s' \nstate:%a\n\n" x.vname D.pretty r;
        r
      end else begin
        if M.tracing then M.tracel "set" ~var:x.vname "update_one_addr: update a local var '%s' ...\n" x.vname;
        (* Normal update of the local state *)
        let new_value = update_offset (CPA.find x st.cpa) in
        (* what effect does changing this local variable have on arrays -
           we only need to do this here since globals are not allowed in the
           expressions for partitioning *)
        let effect_on_arrays (a: Q.ask) (st: store) =
          let affected_arrays =
            let set = Dep.find_opt x st.deps |? Dep.VarSet.empty () in
            Dep.VarSet.elements set
          in
          let movement_for_expr l' r' currentE' =
            let are_equal = Q.must_be_equal a in
            let t = Cilfacade.typeOf currentE' in
            let ik = Cilfacade.get_ikind t in
            let newE = Basetype.CilExp.replace l' r' currentE' in
            let currentEPlusOne = BinOp (PlusA, currentE', Cil.kinteger ik 1, t) in
            if are_equal newE currentEPlusOne then
              Some 1
            else
              let currentEMinusOne = BinOp (MinusA, currentE', Cil.kinteger ik 1, t) in
              if are_equal newE currentEMinusOne then
                Some (-1)
              else
                None
          in
          let effect_on_array actually_moved arr (st: store):store =
            let v = CPA.find arr st.cpa in
            let nval =
              if actually_moved then
                match lval_raw, rval_raw with
                | Some (Lval(Var l',NoOffset)), Some r' ->
                  begin
                    let moved_by = movement_for_expr l' r' in
                    VD.affect_move a v x moved_by
                  end
                | _  ->
                  VD.affect_move a v x (fun x -> None)
              else
                let patched_ask =
                  (* The usual recursion trick for ctx. *)
                  (* Must change ctx used by ask to also use new st (not ctx.local), otherwise recursive EvalInt queries use outdated state. *)
                  (* Note: query is just called on base, but not any other analyses. Potentially imprecise, but seems to be sufficient for now. *)
                  let rec ctx' asked =
                    { ctx with
                      ask = (fun (type a) (q: a Queries.t) -> query' asked q)
                    ; local = st
                    }
                  and query': type a. Queries.Set.t -> a Queries.t -> a Queries.result = fun asked q ->
                    let anyq = Queries.Any q in
                    if Queries.Set.mem anyq asked then
                      Queries.Result.top q (* query cycle *)
                    else (
                      let asked' = Queries.Set.add anyq asked in
                      query (ctx' asked') q
                    )
                  in
                  Analyses.ask_of_ctx (ctx' Queries.Set.empty)
                in
                let moved_by = fun x -> Some 0 in (* this is ok, the information is not provided if it *)
                (* TODO: why does affect_move need general ask (of any query) instead of eval_exp? *)
                VD.affect_move patched_ask v x moved_by     (* was a set call caused e.g. by a guard *)
            in
            { st with cpa = update_variable arr arr.vtype nval st.cpa }
          in
          (* within invariant, a change to the way arrays are partitioned is not necessary *)
          List.fold_left (fun x y -> effect_on_array (not invariant) y x) st affected_arrays
        in
        let x_updated = update_variable x t new_value st.cpa in
        let with_dep = add_partitioning_dependencies x new_value {st with cpa = x_updated } in
        effect_on_arrays a with_dep
      end
    in
    let update_one x store =
      match Addr.to_var_offset x with
      | Some x -> update_one_addr x store
      | None -> store
    in try
      (* We start from the current state and an empty list of global deltas,
       * and we assign to all the the different possible places: *)
      let nst = AD.fold update_one lval st in
      (* if M.tracing then M.tracel "set" ~var:firstvar "new state1 %a\n" CPA.pretty nst; *)
      (* If the address was definite, then we just return it. If the address
       * was ambiguous, we have to join it with the initial state. *)
      let nst = if AD.cardinal lval > 1 then { nst with cpa = CPA.join st.cpa nst.cpa } else nst in
      (* if M.tracing then M.tracel "set" ~var:firstvar "new state2 %a\n" CPA.pretty nst; *)
      nst
    with
    (* If any of the addresses are unknown, we ignore it!?! *)
    | SetDomain.Unsupported x ->
      (* if M.tracing then M.tracel "set" ~var:firstvar "set got an exception '%s'\n" x; *)
      M.info ~category:Unsound "Assignment to unknown address, assuming no write happened."; st

  let set_many ~ctx a (gs:glob_fun) (st: store) lval_value_list: store =
    (* Maybe this can be done with a simple fold *)
    let f (acc: store) ((lval:AD.t),(typ:Cil.typ),(value:value)): store =
      set ~ctx a gs acc lval typ value
    in
    (* And fold over the list starting from the store turned wstore: *)
    List.fold_left f st lval_value_list

  let rem_many a (st: store) (v_list: varinfo list): store =
    let f acc v = CPA.remove v acc in
    let g dep v = Dep.remove v dep in
    { st with cpa = List.fold_left f st.cpa v_list; deps = List.fold_left g st.deps v_list }

  (* Removes all partitionings done according to this variable *)
  let rem_many_partitioning a (st:store) (v_list: varinfo list):store =
    (* Removes the partitioning information from all affected arrays, call before removing locals *)
    let rem_partitioning a (st:store) (x:varinfo):store =
      let affected_arrays =
        let set = Dep.find_opt x st.deps |? Dep.VarSet.empty () in
        Dep.VarSet.elements set
      in
      let effect_on_array arr st =
        let v = CPA.find arr st in
        let nval = VD.affect_move ~replace_with_const:(get_bool ("ana.base.partition-arrays.partition-by-const-on-return")) a v x (fun _ -> None) in (* Having the function for movement return None here is equivalent to forcing the partitioning to be dropped *)
        update_variable arr arr.vtype nval st
      in
      { st with cpa = List.fold_left (fun x y -> effect_on_array y x) st.cpa affected_arrays }
    in
    let f s v = rem_partitioning a s v in
    List.fold_left f st v_list

  (**************************************************************************
    * Auxillary functions
    **************************************************************************)

  let is_some_bot x =
    match x with
    | `Bot -> false (* HACK: bot is here due to typing conflict (we do not cast appropriately) *)
    | _ -> VD.is_bot_value x

  let invariant_fallback ctx a (gs:glob_fun) st exp tv =
    (* We use a recursive helper function so that x != 0 is false can be handled
     * as x == 0 is true etc *)
    let rec helper (op: binop) (lval: lval) (value: value) (tv: bool) =
      match (op, lval, value, tv) with
      (* The true-branch where x == value: *)
      | Eq, x, value, true ->
        if M.tracing then M.tracec "invariant" "Yes, %a equals %a\n" d_lval x VD.pretty value;
        (match value with
         | `Int n ->
           let ikind = Cilfacade.get_ikind_exp (Lval lval) in
           Some (x, `Int (ID.cast_to ikind n))
         | _ -> Some(x, value))
      (* The false-branch for x == value: *)
      | Eq, x, value, false -> begin
          match value with
          | `Int n -> begin
              match ID.to_int n with
              | Some n ->
                (* When x != n, we can return a singleton exclusion set *)
                if M.tracing then M.tracec "invariant" "Yes, %a is not %s\n" d_lval x (BI.to_string n);
                let ikind = Cilfacade.get_ikind_exp (Lval lval) in
                Some (x, `Int (ID.of_excl_list ikind [n]))
              | None -> None
            end
          | `Address n -> begin
              if M.tracing then M.tracec "invariant" "Yes, %a is not %a\n" d_lval x AD.pretty n;
              match eval_rv_address a gs st (Lval x) with
              | `Address a when AD.is_definite n ->
                Some (x, `Address (AD.diff a n))
              | `Top when AD.is_null n ->
                Some (x, `Address AD.not_null)
              | v ->
                if M.tracing then M.tracec "invariant" "No address invariant for: %a != %a\n" VD.pretty v AD.pretty n;
                None
            end
          (* | `Address a -> Some (x, value) *)
          | _ ->
            (* We can't say anything else, exclusion sets are finite, so not
             * being in one means an infinite number of values *)
            if M.tracing then M.tracec "invariant" "Failed! (not a definite value)\n";
            None
        end
      | Ne, x, value, _ -> helper Eq x value (not tv)
      | Lt, x, value, _ -> begin
          match value with
          | `Int n -> begin
              let ikind = Cilfacade.get_ikind_exp (Lval lval) in
              let n = ID.cast_to ikind n in
              let range_from x = if tv then ID.ending ikind (BI.sub x BI.one) else ID.starting ikind x in
              let limit_from = if tv then ID.maximal else ID.minimal in
              match limit_from n with
              | Some n ->
                if M.tracing then M.tracec "invariant" "Yes, success! %a is not %s\n\n" d_lval x (BI.to_string n);
                Some (x, `Int (range_from n))
              | None -> None
            end
          | _ -> None
        end
      | Le, x, value, _ -> begin
          match value with
          | `Int n -> begin
              let ikind = Cilfacade.get_ikind_exp (Lval lval) in
              let n = ID.cast_to ikind n in
              let range_from x = if tv then ID.ending ikind x else ID.starting ikind (BI.add x BI.one) in
              let limit_from = if tv then ID.maximal else ID.minimal in
              match limit_from n with
              | Some n ->
                if M.tracing then M.tracec "invariant" "Yes, success! %a is not %s\n\n" d_lval x (BI.to_string n);
                Some (x, `Int (range_from n))
              | None -> None
            end
          | _ -> None
        end
      | Gt, x, value, _ -> helper Le x value (not tv)
      | Ge, x, value, _ -> helper Lt x value (not tv)
      | _ ->
        if M.tracing then M.trace "invariant" "Failed! (operation not supported)\n\n";
        None
    in
    if M.tracing then M.traceli "invariant" "assume expression %a is %B\n" d_exp exp tv;
    let null_val typ =
      match Cil.unrollType typ with
      | TPtr _                    -> `Address AD.null_ptr
      | TEnum({ekind=_;_},_)
      | _                         -> `Int (ID.of_int (Cilfacade.get_ikind typ) BI.zero)
    in
    let rec derived_invariant exp tv =
      let switchedOp = function Lt -> Gt | Gt -> Lt | Le -> Ge | Ge -> Le | x -> x in (* a op b <=> b (switchedOp op) b *)
      match exp with
      (* Since we handle not only equalities, the order is important *)
      | BinOp(op, Lval x, rval, typ) -> helper op x (VD.cast (Cilfacade.typeOfLval x) (eval_rv a gs st rval)) tv
      | BinOp(op, rval, Lval x, typ) -> derived_invariant (BinOp(switchedOp op, Lval x, rval, typ)) tv
      | BinOp(op, CastE (t1, c1), CastE (t2, c2), t) when (op = Eq || op = Ne) && typeSig t1 = typeSig t2 && VD.is_safe_cast t1 (Cilfacade.typeOf c1) && VD.is_safe_cast t2 (Cilfacade.typeOf c2)
        -> derived_invariant (BinOp (op, c1, c2, t)) tv
      | BinOp(op, CastE (TInt (ik, _) as t1, Lval x), rval, typ) ->
        (match eval_rv a gs st (Lval x) with
         | `Int v ->
           (* This is tricky: It it is not sufficient to check that ID.cast_to_ik v = v
            * If there is one domain that knows this to be true and the other does not, we
            * should still impose the invariant. E.g. i -> ([1,5]; Not {0}[byte]) *)
           if VD.is_safe_cast t1 (Cilfacade.typeOfLval x) then
             derived_invariant (BinOp (op, Lval x, rval, typ)) tv
           else
             None
         | _ -> None)
      | BinOp(op, rval, CastE (TInt (_, _) as ti, Lval x), typ) ->
        derived_invariant (BinOp (switchedOp op, CastE(ti, Lval x), rval, typ)) tv
      (* Cases like if (x) are treated like if (x != 0) *)
      | Lval x ->
        (* There are two correct ways of doing it: "if ((int)x != 0)" or "if (x != (typeof(x))0))"
         * Because we try to avoid casts (and use a more precise address domain) we use the latter *)
        helper Ne x (null_val (Cilfacade.typeOf exp)) tv
      | UnOp (LNot,uexp,typ) -> derived_invariant uexp (not tv)
      | _ ->
        if M.tracing then M.tracec "invariant" "Failed! (expression %a not understood)\n\n" d_plainexp exp;
        None
    in
    let apply_invariant oldv newv =
      match oldv, newv with
      (* | `Address o, `Address n when AD.mem (Addr.unknown_ptr ()) o && AD.mem (Addr.unknown_ptr ()) n -> *)
      (*   `Address (AD.join o n) *)
      (* | `Address o, `Address n when AD.mem (Addr.unknown_ptr ()) o -> `Address n *)
      (* | `Address o, `Address n when AD.mem (Addr.unknown_ptr ()) n -> `Address o *)
      | _ -> VD.meet oldv newv
    in
    match derived_invariant exp tv with
    | Some (lval, value) ->
      if M.tracing then M.tracec "invariant" "Restricting %a with %a\n" d_lval lval VD.pretty value;
      let addr = eval_lv a gs st lval in
      if (AD.is_top addr) then st
      else
        let oldval = get a gs st addr None in (* None is ok here, we could try to get more precise, but this is ok (reading at unknown position in array) *)
        let oldval = if is_some_bot oldval then (M.tracec "invariant" "%a is bot! This should not happen. Will continue with top!" d_lval lval; VD.top ()) else oldval in
        let t_lval = Cilfacade.typeOfLval lval in
        let state_with_excluded = set a gs st addr t_lval value ~invariant:true ~ctx in
        let value =  get a gs state_with_excluded addr None in
        let new_val = apply_invariant oldval value in
        if M.tracing then M.traceu "invariant" "New value is %a\n" VD.pretty new_val;
        (* make that address meet the invariant, i.e exclusion sets will be joined *)
        if is_some_bot new_val then (
          if M.tracing then M.tracel "branch" "C The branch %B is dead!\n" tv;
          raise Analyses.Deadcode
        )
        else if VD.is_bot new_val
        then set a gs st addr t_lval value ~invariant:true ~ctx (* no *_raw because this is not a real assignment *)
        else set a gs st addr t_lval new_val ~invariant:true ~ctx (* no *_raw because this is not a real assignment *)
    | None ->
      if M.tracing then M.traceu "invariant" "Doing nothing.\n";
      M.debug ~category:Analyzer "Invariant failed: expression \"%a\" not understood." d_plainexp exp;
      st

  let invariant ctx a gs st exp tv: store =
    let fallback reason st =
      if M.tracing then M.tracel "inv" "Can't handle %a.\n%s\n" d_plainexp exp reason;
      invariant_fallback ctx a gs st exp tv
    in
    (* inverse values for binary operation a `op` b == c *)
    (* ikind is the type of a for limiting ranges of the operands a, b. The only binops which can have different types for a, b are Shiftlt, Shiftrt (not handled below; don't use ikind to limit b there). *)
    let inv_bin_int (a, b) ikind c op =
      let warn_and_top_on_zero x =
        if GobOption.exists (BI.equal BI.zero) (ID.to_int x) then
          (M.error ~category:M.Category.Integer.div_by_zero ~tags:[CWE 369] "Must Undefined Behavior: Second argument of div or mod is 0, continuing with top";
           ID.top_of ikind)
        else
          x
      in
      let meet_bin a' b'  = ID.meet a a', ID.meet b b' in
      let meet_com oi = (* commutative *)
        try
          meet_bin (oi c b) (oi c a)
        with
          IntDomain.ArithmeticOnIntegerBot _ -> raise Deadcode in
      let meet_non oi oo = (* non-commutative *)
        try
          meet_bin (oi c b) (oo a c)
        with IntDomain.ArithmeticOnIntegerBot _ -> raise Deadcode in
      match op with
      | PlusA  -> meet_com ID.sub
      | Mult   ->
        (* Only multiplication with odd numbers is an invertible operation in (mod 2^n) *)
        (* refine x by information about y, using x * y == c *)
        let refine_by x y = (match ID.to_int y with
            | None -> x
            | Some v when BI.equal (BI.rem v (BI.of_int 2)) BI.zero (* v % 2 = 0 *) -> x (* A refinement would still be possible here, but has to take non-injectivity into account. *)
            | Some v (* when Int64.rem v 2L = 1L *) -> ID.meet x (ID.div c y)) (* Div is ok here, c must be divisible by a and b *)
        in
        (refine_by a b, refine_by b a)
      | MinusA -> meet_non ID.add ID.sub
      | Div    ->
        (* If b must be zero, we have must UB *)
        let b = warn_and_top_on_zero b in
        (* Integer division means we need to add the remainder, so instead of just `a = c*b` we have `a = c*b + a%b`.
         * However, a%b will give [-b+1, b-1] for a=top, but we only want the positive/negative side depending on the sign of c*b.
         * If c*b = 0 or it can be positive or negative, we need the full range for the remainder. *)
        let rem =
          let is_pos = ID.to_bool @@ ID.gt (ID.mul b c) (ID.of_int ikind BI.zero) = Some true in
          let is_neg = ID.to_bool @@ ID.lt (ID.mul b c) (ID.of_int ikind BI.zero) = Some true in
          let full = ID.rem a b in
          if is_pos then ID.meet (ID.starting ikind BI.zero) full
          else if is_neg then ID.meet (ID.ending ikind BI.zero) full
          else full
        in
        meet_bin (ID.add (ID.mul b c) rem) (ID.div (ID.sub a rem) c)
      | Mod    -> (* a % b == c *)
        (* If b must be zero, we have must UB *)
        let b = warn_and_top_on_zero b in
        (* a' = a/b*b + c and derived from it b' = (a-c)/(a/b)
         * The idea is to formulate a' as quotient * divisor + remainder. *)
        let a' = ID.add (ID.mul (ID.div a b) b) c in
        let b' = ID.div (ID.sub a c) (ID.div a b) in
        (* However, for [2,4]%2 == 1 this only gives [3,4].
         * If the upper bound of a is divisible by b, we can also meet with the result of a/b*b - c to get the precise [3,3].
         * If b is negative we have to look at the lower bound. *)
        let is_divisible bound =
          match bound a with
          | Some ba -> ID.rem (ID.of_int ikind ba) b |> ID.to_int = Some BI.zero
          | None -> false
        in
        let max_pos = match ID.maximal b with None -> true | Some x -> BI.compare x BI.zero >= 0 in
        let min_neg = match ID.minimal b with None -> true | Some x -> BI.compare x BI.zero < 0 in
        let implies a b = not a || b in
        let a'' =
          if implies max_pos (is_divisible ID.maximal) && implies min_neg (is_divisible ID.minimal) then
            ID.meet a' (ID.sub (ID.mul (ID.div a b) b) c)
          else a'
        in
        let a''' =
          (* if both b and c are definite, we can get a precise value in the congruence domain *)
          if ID.is_int b && ID.is_int c then
            (* a%b == c  -> a: c+bℤ *)
            let t = ID.of_congruence ikind ((BatOption.get @@ ID.to_int c), (BatOption.get @@ ID.to_int b)) in
            ID.meet a'' t
          else a''
        in
        meet_bin a''' b'
      | Eq | Ne as op ->
        let both x = x, x in
        let m = ID.meet a b in
        (match op, ID.to_bool c with
         | Eq, Some true
         | Ne, Some false -> both m (* def. equal: if they compare equal, both values must be from the meet *)
         | Eq, Some false
         | Ne, Some true -> (* def. unequal *)
           (* Both values can not be in the meet together, but it's not sound to exclude the meet from both.
            * e.g. a=[0,1], b=[1,2], meet a b = [1,1], but (a != b) does not imply a=[0,0], b=[2,2] since others are possible: a=[1,1], b=[2,2]
            * Only if a is a definite value, we can exclude it from b: *)
           let excl a b = match ID.to_int a with Some x -> ID.of_excl_list ikind [x] | None -> b in
           let a' = excl b a in
           let b' = excl a b in
           if M.tracing then M.tracel "inv" "inv_bin_int: unequal: %a and %a; ikind: %a; a': %a, b': %a\n" ID.pretty a ID.pretty b d_ikind ikind ID.pretty a' ID.pretty b';
           meet_bin a' b'
         | _, _ -> a, b
        )
      | Lt | Le | Ge | Gt as op ->
        let pred x = BI.sub x BI.one in
        let succ x = BI.add x BI.one in
        (match ID.minimal a, ID.maximal a, ID.minimal b, ID.maximal b with
         | Some l1, Some u1, Some l2, Some u2 ->
           (* if M.tracing then M.tracel "inv" "Op: %s, l1: %Ld, u1: %Ld, l2: %Ld, u2: %Ld\n" (show_binop op) l1 u1 l2 u2; *)
           (match op, ID.to_bool c with
            | Le, Some true
            | Gt, Some false -> meet_bin (ID.ending ikind u2) (ID.starting ikind l1)
            | Ge, Some true
            | Lt, Some false -> meet_bin (ID.starting ikind l2) (ID.ending ikind u1)
            | Lt, Some true
            | Ge, Some false -> meet_bin (ID.ending ikind (pred u2)) (ID.starting ikind (succ l1))
            | Gt, Some true
            | Le, Some false -> meet_bin (ID.starting ikind (succ l2)) (ID.ending ikind (pred u1))
            | _, _ -> a, b)
         | _ -> a, b)
      | BOr | BXor as op->
        if M.tracing then M.tracel "inv" "Unhandled operator %a\n" d_binop op;
        (* Be careful: inv_exp performs a meet on both arguments of the BOr / BXor. *)
        a, b
      | op ->
        if M.tracing then M.tracel "inv" "Unhandled operator %a\n" d_binop op;
        a, b
    in
    let inv_bin_float (a, b) c op =
      let open Stdlib in
      let meet_bin a' b'  = FD.meet a a', FD.meet b b' in
      (* Refining the abstract values based on branching is roughly based on the idea in [Symbolic execution of floating-point computations](https://hal.inria.fr/inria-00540299/document)
         However, their approach is only applicable to the "nearest" rounding mode. Here we use a more general approach covering all possible rounding modes and therefore
         use the actual `pred c_min`/`succ c_max` for the outer-bounds instead of the middles between `c_min` and `pred c_min`/`c_max` and `succ c_max` as suggested in the paper.
         This also removes the necessity of computing those expressions with higher precise than in the concrete.
      *)
      try
        match op with
        | PlusA  ->
          (* A + B = C, \forall a \in A. a + b_min > pred c_min \land a + b_max < succ c_max
              \land a + b_max > pred c_min \land a + b_min < succ c_max
             \rightarrow A = [min(pred c_min - b_min, pred c_min - b_max), max(succ c_max - b_max, succ c_max - b_min)]
             \rightarrow A = [pred c_min - b_max, succ c_max - b_min]
          *)
          let reverse_add v v' = (match FD.minimal c, FD.maximal c, FD.minimal v, FD.maximal v with
              | Some c_min, Some c_max, Some v_min, Some v_max when Float.is_finite (Float.pred c_min) && Float.is_finite (Float.succ c_max) ->
                let l = Float.pred c_min -. v_max in
                let h =  Float.succ c_max -. v_min in
                FD.of_interval (FD.get_fkind c) (l, h)
              | _ -> v') in
          meet_bin (reverse_add b a) (reverse_add a b)
        | MinusA ->
          (* A - B = C \ forall a \in A. a - b_max > pred c_min \land a - b_min < succ c_max
              \land a - b_min > pred c_min \land a - b_max < succ c_max
             \rightarrow A = [min(pred c_min + b_max, pred c_min + b_min), max(succ c_max + b_max, succ c_max + b_max)]
             \rightarrow A = [pred c_min + b_min, succ c_max + b_max]
          *)
          let a' = (match FD.minimal c, FD.maximal c, FD.minimal b, FD.maximal b with
              | Some c_min, Some c_max, Some b_min, Some b_max when Float.is_finite (Float.pred c_min) && Float.is_finite (Float.succ c_max) ->
                let l = Float.pred c_min +. b_min in
                let h =  Float.succ c_max +. b_max in
                FD.of_interval (FD.get_fkind c) (l, h)
              | _ -> a) in
          (* A - B = C \ forall b \in B. a_min - b > pred c_min \land a_max - b < succ c_max
              \land a_max - b > pred c_min \land a_min - b < succ c_max
             \rightarrow B = [min(a_max - succ c_max, a_min - succ c_max), max(a_min - pred c_min, a_max - pred c_min)]
             \rightarrow B = [a_min - succ c_max, a_max - pred c_min]
          *)
          let b' = (match FD.minimal c, FD.maximal c, FD.minimal a, FD.maximal a with
              | Some c_min, Some c_max, Some a_min, Some a_max when Float.is_finite (Float.pred c_min) && Float.is_finite (Float.succ c_max) ->
                let l = a_min -. Float.succ c_max in
                let h =  a_max -. Float.pred c_min in
                FD.of_interval (FD.get_fkind c) (l, h)
              | _ -> b) in
          meet_bin a'  b'
        | Mult   ->
          (* A * B = C \forall a \in A, a > 0. a * b_min > pred c_min \land a * b_max < succ c_max
             A * B = C \forall a \in A, a < 0. a * b_max > pred c_min \land a * b_min < succ c_max
             (with negative b reversed <>)
             \rightarrow A = [min(pred c_min / b_min, pred c_min / b_max, succ c_max / b_min, succ c_max /b_max),
                              max(succ c_max / b_min, succ c_max /b_max, pred c_min / b_min, pred c_min / b_max)]
          *)
          let reverse_mul v v' = (match FD.minimal c, FD.maximal c, FD.minimal v, FD.maximal v with
              | Some c_min, Some c_max, Some v_min, Some v_max when Float.is_finite (Float.pred c_min) && Float.is_finite (Float.succ c_max) ->
                let v1, v2, v3, v4 = (Float.pred c_min /. v_min), (Float.pred c_min /. v_max), (Float.succ c_max /. v_min), (Float.succ c_max /. v_max) in
                let l = Float.min (Float.min v1 v2) (Float.min v3 v4) in
                let h =  Float.max (Float.max v1 v2) (Float.max v3 v4) in
                FD.of_interval (FD.get_fkind c) (l, h)
              | _ -> v') in
          meet_bin (reverse_mul b a) (reverse_mul a b)
        | Div ->
          (* A / B = C \forall a \in A, a > 0, b_min > 1. a / b_max > pred c_min \land a / b_min < succ c_max
             A / B = C \forall a \in A, a < 0, b_min > 1. a / b_min > pred c_min \land a / b_max < succ c_max
             A / B = C \forall a \in A, a > 0, 0 < b_min, b_max < 1. a / b_max > pred c_min \land a / b_min < succ c_max
             A / B = C \forall a \in A, a < 0, 0 < b_min, b_max < 1. a / b_min > pred c_min \land a / b_max < succ c_max
             ... same for negative b
             \rightarrow A = [min(b_max * pred c_min, b_min * pred c_min, b_min * succ c_max, b_max * succ c_max),
                              max(b_max * succ c_max, b_min * succ c_max, b_max * pred c_min, b_min * pred c_min)]
          *)
          let a' = (match FD.minimal c, FD.maximal c, FD.minimal b, FD.maximal b with
              | Some c_min, Some c_max, Some b_min, Some b_max when Float.is_finite (Float.pred c_min) && Float.is_finite (Float.succ c_max) ->
                let v1, v2, v3, v4 = (Float.pred c_min *. b_max), (Float.pred c_min *. b_min), (Float.succ c_max *. b_max), (Float.succ c_max *. b_min) in
                let l = Float.min (Float.min v1 v2) (Float.min v3 v4) in
                let h =  Float.max (Float.max v1 v2) (Float.max v3 v4) in
                FD.of_interval (FD.get_fkind c) (l, h)
              | _ -> a) in
          (* A / B = C \forall b \in B, b > 0, a_min / b > pred c_min \land a_min / b < succ c_max
              \land a_max / b > pred c_min \land a_max / b < succ c_max
             A / B = C \forall b \in B, b < 0, a_min / b > pred c_min \land a_min / b < succ c_max
              \land a_max / b > pred c_min \land a_max / b < succ c_max
             \rightarrow (b != 0) B = [min(a_min / succ c_max, a_max / succ c_max, a_min / pred c_min, a_max / pred c_min),
                                      max(a_min / pred c_min, a_max / pred c_min, a_min / succ c_max, a_max / succ c_max)]
          *)
          let b' = (match FD.minimal c, FD.maximal c, FD.minimal a, FD.maximal a with
              | Some c_min, Some c_max, Some a_min, Some a_max when Float.is_finite (Float.pred c_min) && Float.is_finite (Float.succ c_max) ->
                let v1, v2, v3, v4 = (a_min /. Float.pred c_min), (a_max /. Float.pred c_min), (a_min /. Float.succ c_max), (a_max /. Float.succ c_max) in
                let l = Float.min (Float.min v1 v2) (Float.min v3 v4) in
                let h =  Float.max (Float.max v1 v2) (Float.max v3 v4) in
                FD.of_interval (FD.get_fkind c) (l, h)
              | _ -> b) in
          meet_bin a' b'
        | Eq | Ne as op ->
          let both x = x, x in
          (match op, ID.to_bool (FD.to_int IBool c) with
           | Eq, Some true
           | Ne, Some false -> both (FD.meet a b) (* def. equal: if they compare equal, both values must be from the meet *)
           | Eq, Some false
           | Ne, Some true -> (* def. unequal *)
             (* M.debug ~category:Analyzer "Can't use unequal information about float value in expression \"%a\"." d_plainexp exp; *)
             a, b
           | _, _ -> a, b
          )
        | Lt | Le | Ge | Gt as op ->
          (match FD.minimal a, FD.maximal a, FD.minimal b, FD.maximal b with
           | Some l1, Some u1, Some l2, Some u2 ->
             (match op, ID.to_bool (FD.to_int IBool c) with
              | Le, Some true
              | Gt, Some false -> meet_bin (FD.ending (FD.get_fkind a) u2) (FD.starting (FD.get_fkind b) l1)
              | Ge, Some true
              | Lt, Some false -> meet_bin (FD.starting (FD.get_fkind a) l2) (FD.ending (FD.get_fkind b) u1)
              | Lt, Some true
              | Ge, Some false -> meet_bin (FD.ending_before (FD.get_fkind a) u2) (FD.starting_after (FD.get_fkind b) l1)
              | Gt, Some true
              | Le, Some false -> meet_bin (FD.starting_after (FD.get_fkind a) l2) (FD.ending_before (FD.get_fkind b) u1)
              | _, _ -> a, b)
           | _ -> a, b)
        | op ->
          if M.tracing then M.tracel "inv" "Unhandled operator %a\n" d_binop op;
          a, b
      with FloatDomain.ArithmeticOnFloatBot _ -> raise Deadcode
    in
    let eval e st = eval_rv a gs st e in
    let eval_bool e st = match eval e st with `Int i -> ID.to_bool i | _ -> None in
    let set' lval v st = set a gs st (eval_lv a gs st lval) (Cilfacade.typeOfLval lval) v ~invariant:true ~ctx in
    let rec inv_exp c_typed exp (st:store): store =
      (* trying to improve variables in an expression so it is bottom means dead code *)
      if VD.is_bot_value c_typed then raise Deadcode;
      match exp, c_typed with
      | UnOp (LNot, e, _), `Int c ->
        let ikind = Cilfacade.get_ikind_exp e in
        let c' =
          match ID.to_bool (unop_ID LNot c) with
          | Some true ->
            (* i.e. e should evaluate to [1,1] *)
            (* LNot x is 0 for any x != 0 *)
            ID.of_excl_list ikind [BI.zero]
          | Some false -> ID.of_bool ikind false
          | _ -> ID.top_of ikind
        in
        inv_exp (`Int c') e st
      | UnOp (Neg, e, _), `Float c -> inv_exp (`Float (unop_FD Neg c)) e st
      | UnOp ((BNot|Neg) as op, e, _), `Int c -> inv_exp (`Int (unop_ID op c)) e st
      (* no equivalent for `Float, as VD.is_safe_cast fails for all float types anyways *)
      | BinOp(op, CastE (t1, c1), CastE (t2, c2), t), `Int c when (op = Eq || op = Ne) && typeSig (Cilfacade.typeOf c1) = typeSig (Cilfacade.typeOf c2) && VD.is_safe_cast t1 (Cilfacade.typeOf c1) && VD.is_safe_cast t2 (Cilfacade.typeOf c2) ->
        inv_exp (`Int c) (BinOp (op, c1, c2, t)) st
      | (BinOp (op, e1, e2, _) as e, `Float _)
      | (BinOp (op, e1, e2, _) as e, `Int _) ->
        let invert_binary_op c pretty c_int c_float =
          if M.tracing then M.tracel "inv" "binop %a with %a %a %a == %a\n" d_exp e VD.pretty (eval e1 st) d_binop op VD.pretty (eval e2 st) pretty c;
          (match eval e1 st, eval e2 st with
           | `Int a, `Int b ->
             let ikind = Cilfacade.get_ikind_exp e1 in (* both operands have the same type (except for Shiftlt, Shiftrt)! *)
             let a', b' = inv_bin_int (a, b) ikind (c_int ikind) op in
             if M.tracing then M.tracel "inv" "binop: %a, a': %a, b': %a\n" d_exp e ID.pretty a' ID.pretty b';
             let st' = inv_exp (`Int a') e1 st in
             let st'' = inv_exp (`Int b') e2 st' in
             st''
           | `Float a, `Float b ->
             let fkind = Cilfacade.get_fkind_exp e1 in (* both operands have the same type *)
             let a', b' = inv_bin_float (a, b) (c_float fkind) op in
             if M.tracing then M.tracel "inv" "binop: %a, a': %a, b': %a\n" d_exp e FD.pretty a' FD.pretty b';
             let st' = inv_exp (`Float a') e1 st in
             let st'' = inv_exp (`Float b') e2 st' in
             st''
           (* Mixed `Float and `Int cases should never happen, as there are no binary operators with one float and one int parameter ?!*)
           | `Int _, `Float _ | `Float _, `Int _ -> failwith "ill-typed program";
             (* | `Address a, `Address b -> ... *)
           | a1, a2 -> fallback ("binop: got abstract values that are not `Int: " ^ sprint VD.pretty a1 ^ " and " ^ sprint VD.pretty a2) st)
          (* use closures to avoid unused casts *)
        in (match c_typed with
            | `Int c -> invert_binary_op c ID.pretty (fun ik -> ID.cast_to ik c) (fun fk -> FD.of_int fk c)
            | `Float c -> invert_binary_op c FD.pretty (fun ik -> FD.to_int ik c) (fun fk -> FD.cast_to fk c)
            | _ -> failwith "unreachable")
      | Lval x, `Int _(* meet x with c *)
      | Lval x, `Float _ -> (* meet x with c *)
        let update_lval c x c' pretty = (match x with
            | Var var, o ->
              (* For variables, this is done at to the level of entire variables to benefit e.g. from disjunctive struct domains *)
              let oldv = get_var a gs st var in
              let offs = convert_offset a gs st o in
              let newv = VD.update_offset a oldv offs c' (Some exp) x (var.vtype) in
              let v = VD.meet oldv newv in
              if is_some_bot v then raise Deadcode
              else (
                if M.tracing then M.tracel "inv" "improve variable %a from %a to %a (c = %a, c' = %a)\n" d_varinfo var VD.pretty oldv VD.pretty v pretty c VD.pretty c';
                set' (Var var,NoOffset) v st
              )
            | Mem _, _ ->
              (* For accesses via pointers, not yet *)
              let oldv = eval (Lval x) st in
              let v = VD.meet oldv c' in
              if is_some_bot v then raise Deadcode
              else (
                if M.tracing then M.tracel "inv" "improve lval %a from %a to %a (c = %a, c' = %a)\n" d_lval x VD.pretty oldv VD.pretty v pretty c VD.pretty c';
                set' x v st
              )) in
        let t = Cil.unrollType (Cilfacade.typeOfLval x) in  (* unroll type to deal with TNamed *)
        (match c_typed with
         | `Int c -> update_lval c x (match t with
             | TPtr _ -> `Address (AD.of_int (module ID) c)
             | TInt (ik, _)
             | TEnum ({ekind = ik; _}, _) -> `Int (ID.cast_to ik c)
             | TFloat (fk, _) -> `Float (FD.of_int fk c)
             | _ -> `Int c) ID.pretty
         | `Float c -> update_lval c x (match t with
             (* | TPtr _ -> ..., pointer conversion from/to float is not supported *)
             | TInt (ik, _) -> `Int (FD.to_int ik c)
             (* this is theoretically possible and should be handled correctly, however i can't imagine an actual piece of c code producing this?! *)
             | TEnum ({ekind = ik; _}, _) -> `Int (FD.to_int ik c)
             | TFloat (fk, _) -> `Float (FD.cast_to fk c)
             | _ -> `Float c) FD.pretty
         | _ -> failwith "unreachable")
      | Const _ , _ -> st (* nothing to do *)
      | CastE ((TFloat (_, _)), e), `Float c ->
        (match Cilfacade.typeOf e, FD.get_fkind c with
         | TFloat (FLongDouble as fk, _), FFloat
         | TFloat (FDouble as fk, _), FFloat
         | TFloat (FLongDouble as fk, _), FDouble
         | TFloat (fk, _), FLongDouble
         | TFloat (FDouble as fk, _), FDouble
         | TFloat (FFloat as fk, _), FFloat -> inv_exp (`Float (FD.cast_to fk c)) e st
         | _ -> fallback ("CastE: incompatible types") st)
      | CastE ((TInt (ik, _)) as t, e), `Int c
      | CastE ((TEnum ({ekind = ik; _ }, _)) as t, e), `Int c -> (* Can only meet the t part of an Lval in e with c (unless we meet with all overflow possibilities)! Since there is no good way to do this, we only continue if e has no values outside of t. *)
        (match eval e st with
         | `Int i ->
           if ID.leq i (ID.cast_to ik i) then
             match Cilfacade.typeOf e with
             | TInt(ik_e, _)
             | TEnum ({ekind = ik_e; _ }, _) ->
               let c' = ID.cast_to ik_e c in
               if M.tracing then M.tracel "inv" "cast: %a from %a to %a: i = %a; cast c = %a to %a = %a\n" d_exp e d_ikind ik_e d_ikind ik ID.pretty i ID.pretty c d_ikind ik_e ID.pretty c';
               inv_exp (`Int c') e st
             | x -> fallback ("CastE: e did evaluate to `Int, but the type did not match" ^ sprint d_type t) st
           else
             fallback ("CastE: " ^ sprint d_plainexp e ^ " evaluates to " ^ sprint ID.pretty i ^ " which is bigger than the type it is cast to which is " ^ sprint d_type t) st
         | v -> fallback ("CastE: e did not evaluate to `Int, but " ^ sprint VD.pretty v) st)
      | e, _ -> fallback (sprint d_plainexp e ^ " not implemented") st
    in
    if eval_bool exp st = Some (not tv) then raise Deadcode (* we already know that the branch is dead *)
    else
      let is_cmp = function
        | BinOp ((Lt | Gt | Le | Ge | Eq | Ne), _, _, t) -> true
        | _ -> false
      in
      try
        let ik = Cilfacade.get_ikind_exp exp in
        let itv = if not tv || is_cmp exp then (* false is 0, but true can be anything that is not 0, except for comparisons which yield 1 *)
            ID.of_bool ik tv (* this will give 1 for true which is only ok for comparisons *)
          else
            ID.of_excl_list ik [BI.zero] (* Lvals, Casts, arithmetic operations etc. should work with true = non_zero *)
        in
        inv_exp (`Int itv) exp st
      with Invalid_argument _ ->
        let fk = Cilfacade.get_fkind_exp exp in
        let ftv = if not tv then (* false is 0, but true can be anything that is not 0, except for comparisons which yield 1 *)
            FD.of_const fk 0.
          else
            FD.top_of fk
        in
        inv_exp (`Float ftv) exp st


  let set_savetop ~ctx ?lval_raw ?rval_raw ask (gs:glob_fun) st adr lval_t v : store =
    if M.tracing then M.tracel "set" "savetop %a %a %a\n" AD.pretty adr d_type lval_t VD.pretty v;
    match v with
    | `Top -> set ~ctx ask gs st adr lval_t (VD.top_value (AD.get_type adr)) ?lval_raw ?rval_raw
    | v -> set ~ctx ask gs st adr lval_t v ?lval_raw ?rval_raw


  (**************************************************************************
   * Simple defs for the transfer functions
   **************************************************************************)
  let assign ctx (lval:lval) (rval:exp):store  =
    let lval_t = Cilfacade.typeOfLval lval in
    let char_array_hack () =
      let rec split_offset = function
        | Index(Const(CInt(i, _, _)), NoOffset) -> (* ...[i] *)
          Index(zero, NoOffset), Some i (* all i point to StartOf(string) *)
        | NoOffset -> NoOffset, None
        | Index(exp, offs) ->
          let offs', r = split_offset offs in
          Index(exp, offs'), r
        | Field(fi, offs) ->
          let offs', r = split_offset offs in
          Field(fi, offs'), r
      in
      let last_index (lhost, offs) =
        match split_offset offs with
        | offs', Some i -> Some ((lhost, offs'), i)
        | _ -> None
      in
      match last_index lval, stripCasts rval with
      | Some (lv, i), Const(CChr c) when c<>'\000' -> (* "abc" <> "abc\000" in OCaml! *)
        let i = Cilint.int_of_cilint i in
        (* ignore @@ printf "%a[%i] = %c\n" d_lval lv i c; *)
        let s = try Hashtbl.find char_array lv with Not_found -> Bytes.empty in (* current string for lv or empty string *)
        if i >= Bytes.length s then ((* optimized b/c Out_of_memory *)
          let dst = Bytes.make (i+1) '\000' in
          Bytes.blit s 0 dst 0 (Bytes.length s); (* dst[0:len(s)] = s *)
          Bytes.set dst i c; (* set character i to c inplace *)
          Hashtbl.replace char_array lv dst
        ) else (
          Bytes.set s i c; (* set character i to c inplace *)
          Hashtbl.replace char_array lv s
        )
      (*BatHashtbl.modify_def "" lv (fun s -> Bytes.set s i c) char_array*)
      | _ -> ()
    in
    char_array_hack ();
    let rval_val = eval_rv (Analyses.ask_of_ctx ctx) ctx.global ctx.local rval in
    let lval_val = eval_lv (Analyses.ask_of_ctx ctx) ctx.global ctx.local lval in
    (* let sofa = AD.short 80 lval_val^" = "^VD.short 80 rval_val in *)
    (* M.debug ~category:Analyzer @@ sprint ~width:80 @@ dprintf "%a = %a\n%s" d_plainlval lval d_plainexp rval sofa; *)
    let not_local xs =
      let not_local x =
        match Addr.to_var_may x with
        | Some x -> is_global (Analyses.ask_of_ctx ctx) x
        | None -> x = Addr.UnknownPtr
      in
      AD.is_top xs || AD.exists not_local xs
    in
    (match rval_val, lval_val with
     | `Address adrs, lval
       when (not !GU.global_initialization) && get_bool "kernel" && not_local lval && not (AD.is_top adrs) ->
       let find_fps e xs = match Addr.to_var_must e with
         | Some x -> x :: xs
         | None -> xs
       in
       let vars = AD.fold find_fps adrs [] in (* filter_map from AD to list *)
       let funs = List.filter (fun x -> isFunctionType x.vtype) vars in
       List.iter (fun x -> ctx.spawn None x []) funs
     | _ -> ()
    );
    match lval with (* this section ensure global variables contain bottom values of the proper type before setting them  *)
    | (Var v, offs) when AD.is_definite lval_val && v.vglob ->
      (* Optimization: In case of simple integral types, we not need to evaluate the old value.
          v is not an allocated block, as v directly appears as a variable in the program;
          so no explicit check is required here (unlike in set) *)
      let current_val = if Cil.isIntegralType v.vtype then begin
          assert (offs = NoOffset);
          `Bot
        end else
          eval_rv_keep_bot (Analyses.ask_of_ctx ctx) ctx.global ctx.local (Lval (Var v, NoOffset))
      in
      begin match current_val with
        | `Bot -> (* current value is VD `Bot *)
          begin match Addr.to_var_offset (AD.choose lval_val) with
            | Some (x,offs) ->
              let t = v.vtype in
              let iv = VD.bot_value t in (* correct bottom value for top level variable *)
              if M.tracing then M.tracel "set" "init bot value: %a\n" VD.pretty iv;
              let nv = VD.update_offset (Analyses.ask_of_ctx ctx) iv offs rval_val (Some  (Lval lval)) lval t in (* do desired update to value *)
              set_savetop ~ctx (Analyses.ask_of_ctx ctx) ctx.global ctx.local (AD.from_var v) lval_t nv ~lval_raw:lval ~rval_raw:rval (* set top-level variable to updated value *)
            | None ->
              set_savetop ~ctx (Analyses.ask_of_ctx ctx) ctx.global ctx.local lval_val lval_t rval_val ~lval_raw:lval ~rval_raw:rval
          end
        | _ ->
          set_savetop ~ctx (Analyses.ask_of_ctx ctx) ctx.global ctx.local lval_val lval_t rval_val ~lval_raw:lval ~rval_raw:rval
      end
    | _ ->
      set_savetop ~ctx (Analyses.ask_of_ctx ctx) ctx.global ctx.local lval_val lval_t rval_val ~lval_raw:lval ~rval_raw:rval


  let branch ctx (exp:exp) (tv:bool) : store =
    let valu = eval_rv (Analyses.ask_of_ctx ctx) ctx.global ctx.local exp in
    let refine () =
      let res = invariant ctx (Analyses.ask_of_ctx ctx) ctx.global ctx.local exp tv in
      if M.tracing then M.tracec "branch" "EqualSet result for expression %a is %a\n" d_exp exp Queries.ES.pretty (ctx.ask (Queries.EqualSet exp));
      if M.tracing then M.tracec "branch" "CondVars result for expression %a is %a\n" d_exp exp Queries.ES.pretty (ctx.ask (Queries.CondVars exp));
      if M.tracing then M.traceu "branch" "Invariant enforced!\n";
      match ctx.ask (Queries.CondVars exp) with
      | s when Queries.ES.cardinal s = 1 ->
        let e = Queries.ES.choose s in
        invariant ctx (Analyses.ask_of_ctx ctx) ctx.global res e tv
      | _ -> res
    in
    if M.tracing then M.traceli "branch" ~subsys:["invariant"] "Evaluating branch for expression %a with value %a\n" d_exp exp VD.pretty valu;
    (* First we want to see, if we can determine a dead branch: *)
    match valu with
    (* For a boolean value: *)
    | `Int value when (ID.is_bool value) ->
      if M.tracing then M.traceu "branch" "Expression %a evaluated to %a\n" d_exp exp ID.pretty value;
      (* to suppress pattern matching warnings: *)
      let fromJust x = match x with Some x -> x | None -> assert false in
      let v = fromJust (ID.to_bool value) in
      (* Eliminate the dead branch and just propagate to the true branch *)
      if v = tv then refine () else begin
        if M.tracing then M.tracel "branch" "A The branch %B is dead!\n" tv;
        raise Deadcode
      end
    (* for some reason refine () can refine these, but not raise Deadcode in struct *)
    | `Address ad when tv && AD.is_null ad ->
      raise Deadcode
    | `Address ad when not tv && AD.is_not_null ad ->
      raise Deadcode
    | `Bot ->
      if M.tracing then M.traceu "branch" "The branch %B is dead!\n" tv;
      raise Deadcode
    (* Otherwise we try to impose an invariant: *)
    | _ ->
      (* Sometimes invariant may be more precise than eval_rv and also raise Deadcode, making the branch dead.
         For example, 50-juliet/08-CWE570_Expression_Always_False__02. *)
      refine ()

  let body ctx f =
    (* First we create a variable-initvalue pair for each variable *)
    let init_var v = (AD.from_var v, v.vtype, VD.init_value v.vtype) in
    (* Apply it to all the locals and then assign them all *)
    let inits = List.map init_var f.slocals in
    set_many ~ctx (Analyses.ask_of_ctx ctx) ctx.global ctx.local inits

  let return ctx exp fundec: store =
    let st: store = ctx.local in
    match fundec.svar.vname with
    | "__goblint_dummy_init" ->
      if M.tracing then M.trace "init" "dummy init: %a\n" D.pretty st;
      publish_all ctx `Init;
      (* otherfun uses __goblint_dummy_init, where we can properly side effect global initialization *)
      (* TODO: move into sync `Init *)
      Priv.enter_multithreaded (Analyses.ask_of_ctx ctx) (priv_getg ctx.global) (priv_sideg ctx.sideg) st
    | _ ->
      let locals = List.filter (fun v -> not (WeakUpdates.mem v st.weak)) (fundec.sformals @ fundec.slocals) in
      let nst_part = rem_many_partitioning (Analyses.ask_of_ctx ctx) ctx.local locals in
      let nst: store = rem_many (Analyses.ask_of_ctx ctx) nst_part locals in
      match exp with
      | None -> nst
      | Some exp ->
        let t_override = match Cilfacade.fundec_return_type fundec with
          | TVoid _ -> M.warn ~category:M.Category.Program "Returning a value from a void function"; assert false
          | ret -> ret
        in
        let rv = eval_rv (Analyses.ask_of_ctx ctx) ctx.global ctx.local exp in
        begin match ThreadId.get_current (Analyses.ask_of_ctx ctx) with
          | `Lifted tid when ThreadReturn.is_current (Analyses.ask_of_ctx ctx) ->
            (* Evaluate exp and cast the resulting value to the void-pointer-type.
               Casting to the right type here avoids precision loss on joins. *)
            let rv = VD.cast ~torg:(Cilfacade.typeOf exp) Cil.voidPtrType rv in
            ctx.sideg (V.thread tid) (G.create_thread rv);
          | _ -> ()
        end;
        set ~ctx ~t_override (Analyses.ask_of_ctx ctx) ctx.global nst (return_var ()) t_override rv
  (* lval_raw:None, and rval_raw:None is correct here *)

  let vdecl ctx (v:varinfo) =
    if not (Cil.isArrayType v.vtype) then
      ctx.local
    else
      let lval = eval_lv (Analyses.ask_of_ctx ctx) ctx.global ctx.local (Var v, NoOffset) in
      let current_value = eval_rv (Analyses.ask_of_ctx ctx) ctx.global ctx.local (Lval (Var v, NoOffset)) in
      let new_value = VD.update_array_lengths (eval_rv (Analyses.ask_of_ctx ctx) ctx.global ctx.local) current_value v.vtype in
      set ~ctx (Analyses.ask_of_ctx ctx) ctx.global ctx.local lval v.vtype new_value

  (**************************************************************************
   * Function calls
   **************************************************************************)

  (** From a list of expressions, collect a list of addresses that they might point to, or contain pointers to. *)
  let collect_funargs ask ?(warn=false) (gs:glob_fun) (st:store) (exps: exp list) =
    let do_exp e =
      let immediately_reachable = reachable_from_value ask gs st (eval_rv ask gs st e) (Cilfacade.typeOf e) (CilType.Exp.show e) in
      reachable_vars ask [immediately_reachable] gs st
    in
    List.concat_map do_exp exps

  let collect_invalidate ~deep ask ?(warn=false) (gs:glob_fun) (st:store) (exps: exp list) =
    if deep then
      collect_funargs ask ~warn gs st exps
    else (
      let mpt e = match eval_rv_address ask gs st e with
        | `Address a -> AD.remove NullPtr a
        | _ -> AD.empty ()
      in
      List.map mpt exps
    )

  let invalidate ?(deep=true) ~ctx ask (gs:glob_fun) (st:store) (exps: exp list): store =
    if M.tracing && exps <> [] then M.tracel "invalidate" "Will invalidate expressions [%a]\n" (d_list ", " d_plainexp) exps;
    if exps <> [] then M.info ~category:Imprecise "Invalidating expressions: %a" (d_list ", " d_plainexp) exps;
    (* To invalidate a single address, we create a pair with its corresponding
     * top value. *)
    let invalidate_address st a =
      let t = AD.get_type a in
      let v = get ask gs st a None in (* None here is ok, just causes us to be a bit less precise *)
      let nv =  VD.invalidate_value ask t v in
      (a, t, nv)
    in
    (* We define the function that invalidates all the values that an address
     * expression e may point to *)
    let invalidate_exp exps =
      let args = collect_invalidate ~deep ~warn:true ask gs st exps in
      List.map (invalidate_address st) args
    in
    let invalids = invalidate_exp exps in
    let is_fav_addr x =
      List.exists BaseUtil.is_excluded_from_invalidation (AD.to_var_may x)
    in
    let invalids' = List.filter (fun (x,_,_) -> not (is_fav_addr x)) invalids in
    if M.tracing && exps <> [] then (
      let addrs = List.map (Tuple3.first) invalids' in
      let vs = List.map (Tuple3.third) invalids' in
      M.tracel "invalidate" "Setting addresses [%a] to values [%a]\n" (d_list ", " AD.pretty) addrs (d_list ", " VD.pretty) vs
    );
    set_many ~ctx ask gs st invalids'


  let make_entry ?(thread=false) (ctx:(D.t, G.t, C.t, V.t) Analyses.ctx) fundec args: D.t =
    let st: store = ctx.local in
    (* Evaluate the arguments. *)
    let vals = List.map (eval_rv (Analyses.ask_of_ctx ctx) ctx.global st) args in
    (* generate the entry states *)
    (* If we need the globals, add them *)
    (* TODO: make this is_private PrivParam dependent? PerMutexOplusPriv should keep *)
    let st' =
      if thread then (
        (* TODO: HACK: Simulate enter_multithreaded for first entering thread to publish global inits before analyzing thread.
           Otherwise thread is analyzed with no global inits, reading globals gives bot, which turns into top, which might get published...
           sync `Thread doesn't help us here, it's not specific to entering multithreaded mode.
           EnterMultithreaded events only execute after threadenter and threadspawn. *)
        if not (ThreadFlag.is_multi (Analyses.ask_of_ctx ctx)) then
          ignore (Priv.enter_multithreaded (Analyses.ask_of_ctx ctx) (priv_getg ctx.global) (priv_sideg ctx.sideg) st);
        Priv.threadenter (Analyses.ask_of_ctx ctx) st
      ) else
        (* use is_global to account for values that became globals because they were saved into global variables *)
        let globals = CPA.filter (fun k v -> is_global (Analyses.ask_of_ctx ctx) k) st.cpa in
        (* let new_cpa = if !GU.earlyglobs || ThreadFlag.is_multi ctx.ask then CPA.filter (fun k v -> is_private ctx.ask ctx.local k) globals else globals in *)
        let new_cpa = globals in
        {st with cpa = new_cpa}
    in
    (* Assign parameters to arguments *)
    let pa = GobList.combine_short fundec.sformals vals in (* TODO: is it right to ignore missing formals/args? *)
    let new_cpa = CPA.add_list pa st'.cpa in
    (* List of reachable variables *)
    let reachable = List.concat_map AD.to_var_may (reachable_vars (Analyses.ask_of_ctx ctx) (get_ptrs vals) ctx.global st) in
    let reachable = List.filter (fun v -> CPA.mem v st.cpa) reachable in
    let new_cpa = CPA.add_list_fun reachable (fun v -> CPA.find v st.cpa) new_cpa in

    (* Projection to Precision of the Callee *)
    let p = PU.int_precision_from_fundec fundec in
    let new_cpa = project (Some p) new_cpa in

    (* Identify locals of this fundec for which an outer copy (from a call down the callstack) is reachable *)
    let reachable_other_copies = List.filter (fun v -> match Cilfacade.find_scope_fundec v with Some scope -> CilType.Fundec.equal scope fundec | None -> false) reachable in
    (* Add to the set of weakly updated variables *)
    let new_weak = WeakUpdates.join st.weak (WeakUpdates.of_list reachable_other_copies) in
    {st' with cpa = new_cpa; weak = new_weak}

  let enter ctx lval fn args : (D.t * D.t) list =
    [ctx.local, make_entry ctx fn args]



  let forkfun (ctx:(D.t, G.t, C.t, V.t) Analyses.ctx) (lv: lval option) (f: varinfo) (args: exp list) : (lval option * varinfo * exp list) list =
    let create_thread lval arg v =
      try
        (* try to get function declaration *)
        let fd = Cilfacade.find_varinfo_fundec v in
        let args =
          match arg with
          | Some x -> [x]
          | None -> List.map (fun x -> MyCFG.unknown_exp) fd.sformals
        in
        Some (lval, v, args)
      with Not_found ->
        if LF.use_special f.vname then None (* we handle this function *)
        else if isFunctionType v.vtype then
          (* FromSpec warns about unknown thread creation, so we don't do it here any more *)
          let args = match arg with
            | Some x -> [x]
            | None -> []
          in
          Some (lval, v, args)
        else (
          M.debug ~category:Analyzer "Not creating a thread from %s because its type is %a" v.vname d_type v.vtype;
          None
        )
    in
    let desc = LF.find f in
    match desc.special args, f.vname with
    (* handling thread creations *)
    | ThreadCreate { thread = id; start_routine = start; arg = ptc_arg }, _ -> begin
        (* extra sync so that we do not analyze new threads with bottom global invariant *)
        publish_all ctx `Thread;
        (* Collect the threads. *)
        let start_addr = eval_tv (Analyses.ask_of_ctx ctx) ctx.global ctx.local start in
        let start_funvars = AD.to_var_may start_addr in
        let start_funvars_with_unknown =
          if AD.mem Addr.UnknownPtr start_addr then
            dummyFunDec.svar :: start_funvars
          else
            start_funvars
        in
        List.filter_map (create_thread (Some (Mem id, NoOffset)) (Some ptc_arg)) start_funvars_with_unknown
      end
    | _, _ ->
      let shallow_args = LibraryDesc.Accesses.find desc.accs { kind = Spawn; deep = false } args in
      let deep_args = LibraryDesc.Accesses.find desc.accs { kind = Spawn; deep = true } args in
      let shallow_flist = collect_invalidate ~deep:false (Analyses.ask_of_ctx ctx) ctx.global ctx.local shallow_args in
      let deep_flist = collect_invalidate ~deep:true (Analyses.ask_of_ctx ctx) ctx.global ctx.local deep_args in
      let flist = shallow_flist @ deep_flist in
      let addrs = List.concat_map AD.to_var_may flist in
      if addrs <> [] then M.debug ~category:Analyzer "Spawning functions from unknown function: %a" (d_list ", " d_varinfo) addrs;
      List.filter_map (create_thread None None) addrs

  let assert_fn ctx e refine =
    (* make the state meet the assertion in the rest of the code *)
    if not refine then ctx.local else begin
      let newst = invariant ctx (Analyses.ask_of_ctx ctx) ctx.global ctx.local e true in
      (* if check_assert e newst <> `Lifted true then
          M.warn ~category:Assert ~msg:("Invariant \"" ^ expr ^ "\" does not stick.") (); *)
      newst
    end

  let special_unknown_invalidate ctx ask gs st f args =
    (if CilType.Varinfo.equal f dummyFunDec.svar then M.warn ~category:Imprecise "Unknown function ptr called");
    let desc = LF.find f in
    let shallow_addrs = LibraryDesc.Accesses.find desc.accs { kind = Write; deep = false } args in
    let deep_addrs = LibraryDesc.Accesses.find desc.accs { kind = Write; deep = true } args in
    let deep_addrs =
      if List.mem LibraryDesc.InvalidateGlobals desc.attrs then (
        M.info ~category:Imprecise "INVALIDATING ALL GLOBALS!";
        foldGlobals !Cilfacade.current_file (fun acc global ->
            match global with
            | GVar (vi, _, _) when not (is_static vi) ->
              mkAddrOf (Var vi, NoOffset) :: acc
            (* TODO: what about GVarDecl? *)
            | _ -> acc
          ) deep_addrs
      )
      else
        deep_addrs
    in
    (* TODO: what about escaped local variables? *)
    (* invalidate arguments and non-static globals for unknown functions *)
    let st' = invalidate ~deep:false ~ctx (Analyses.ask_of_ctx ctx) gs st shallow_addrs in
    invalidate ~deep:true ~ctx (Analyses.ask_of_ctx ctx) gs st' deep_addrs

  let special ctx (lv:lval option) (f: varinfo) (args: exp list) =
    let invalidate_ret_lv st = match lv with
      | Some lv ->
        if M.tracing then M.tracel "invalidate" "Invalidating lhs %a for function call %s\n" d_plainlval lv f.vname;
        invalidate ~ctx (Analyses.ask_of_ctx ctx) ctx.global st [Cil.mkAddrOrStartOf lv]
      | None -> st
    in
    let addr_type_of_exp exp =
      let lval = mkMem ~addr:(Cil.stripCasts exp) ~off:NoOffset in
      let addr = eval_lv (Analyses.ask_of_ctx ctx) ctx.global ctx.local lval in
      (addr, AD.get_type addr)
    in
    let forks = forkfun ctx lv f args in
    if M.tracing then if not (List.is_empty forks) then M.tracel "spawn" "Base.special %s: spawning functions %a\n" f.vname (d_list "," d_varinfo) (List.map BatTuple.Tuple3.second forks);
    List.iter (BatTuple.Tuple3.uncurry ctx.spawn) forks;
    let st: store = ctx.local in
    let gs = ctx.global in
    let desc = LF.find f in
    match desc.special args, f.vname with
    | Memset { dest; ch; count; }, _ ->
      (* TODO: check count *)
      let eval_ch = eval_rv (Analyses.ask_of_ctx ctx) gs st ch in
      let dest_a, dest_typ = addr_type_of_exp dest in
      let value =
        match eval_ch with
        | `Int i when ID.to_int i = Some Z.zero ->
          VD.zero_init_value dest_typ
        | _ ->
          VD.top_value dest_typ
      in
      set ~ctx (Analyses.ask_of_ctx ctx) gs st dest_a dest_typ value
    | Bzero { dest; count; }, _ ->
      (* TODO: share something with memset special case? *)
      (* TODO: check count *)
      let dest_a, dest_typ = addr_type_of_exp dest in
      let value = VD.zero_init_value dest_typ in
      set ~ctx (Analyses.ask_of_ctx ctx) gs st dest_a dest_typ value
<<<<<<< HEAD
    | Unknown, ("F59" | "strcpy")
    | Unknown, ("F60" | "strncpy")
    | Unknown, ("F63" | "memcpy")
      ->
      begin match args with
        | [dst; src]
        | [dst; src; _] ->
          (* let dst_val = eval_rv ctx.ask ctx.global ctx.local dst in *)
          (* let src_val = eval_rv ctx.ask ctx.global ctx.local src in *)
          (* begin match dst_val with *)
          (* | `Address ls -> set_savetop ctx.ask ctx.global ctx.local ls src_val *)
          (* | _ -> ignore @@ Pretty.printf "strcpy: dst %a may point to anything!\n" d_exp dst; *)
          (*     ctx.local *)
          (* end *)
          let dest_a, dest_typ = addr_type_of_exp dst in
          let value = VD.top_value dest_typ in
          set ~ctx (Analyses.ask_of_ctx ctx) gs st dest_a dest_typ value
=======
    | Unknown, "strcpy"
    | Unknown, "strncpy"
    | Unknown, "memcpy"
    | Unknown, "__builtin___memcpy_chk" ->
      begin match f.vname, args with
        | _, [dst; src]
        | _, [dst; src; _]
        | "__builtin___memcpy_chk", [dst; src; _; _] ->
          let dst_lval = mkMem ~addr:(Cil.stripCasts dst) ~off:NoOffset in
          let src_a =  mkMem ~addr:(Cil.stripCasts src) ~off:NoOffset in
          assign ctx dst_lval (Lval src_a)
>>>>>>> b6e4544d
        | _ -> failwith "strcpy arguments are strange/complicated."
      end
    | Unknown, "__builtin" ->
      begin match args with
        | Const (CStr ("invariant",_)) :: ((_ :: _) as args) ->
          List.fold_left (fun d e -> invariant ctx (Analyses.ask_of_ctx ctx) ctx.global d e true) ctx.local args
        | _ -> failwith "Unknown __builtin."
      end
    | Abort, _ -> raise Deadcode
    | Unknown, "__builtin_unreachable" when get_bool "sem.builtin_unreachable.dead_code" -> raise Deadcode (* https://github.com/sosy-lab/sv-benchmarks/issues/1296 *)
    | ThreadExit { ret_val = exp }, _ ->
      begin match ThreadId.get_current (Analyses.ask_of_ctx ctx) with
        | `Lifted tid ->
          let rv = eval_rv (Analyses.ask_of_ctx ctx) ctx.global ctx.local exp in
          ctx.sideg (V.thread tid) (G.create_thread rv);
          (* TODO: emit thread return event so other analyses are aware? *)
          (* TODO: publish still needed? *)
          publish_all ctx `Return (* like normal return *)
        | _ -> ()
      end;
      raise Deadcode
    | Unknown, "__builtin_expect" ->
      begin match lv with
        | Some v -> assign ctx v (List.hd args)
        | None -> ctx.local (* just calling __builtin_expect(...) without assigning is a nop, since the arguments are CIl exp and therefore have no side-effects *)
      end
    | Unknown, "spinlock_check" ->
      begin match lv with
        | Some x -> assign ctx x (List.hd args)
        | None -> ctx.local
      end
    (**Floating point classification and trigonometric functions defined in c99*)
    | Math { fun_args; }, _ ->
      let apply_unary fk float_fun x =
        let eval_x = eval_rv (Analyses.ask_of_ctx ctx) gs st x in
        begin match eval_x with
          | `Float float_x -> float_fun (FD.cast_to fk float_x)
          | _ -> failwith ("non-floating-point argument in call to function "^f.vname)
        end
      in
      let apply_binary fk float_fun x y =
        let eval_x = eval_rv (Analyses.ask_of_ctx ctx) gs st x in
        let eval_y = eval_rv (Analyses.ask_of_ctx ctx) gs st y in
        begin match eval_x, eval_y with
          | `Float float_x, `Float float_y -> float_fun (FD.cast_to fk float_x) (FD.cast_to fk float_y)
          | _ -> failwith ("non-floating-point argument in call to function "^f.vname)
        end
      in
      let result =
        begin match fun_args with
          | Nan (fk, str) when Cil.isPointerType (Cilfacade.typeOf str) -> `Float (FD.top_of fk)
          | Nan _ -> failwith ("non-pointer argument in call to function "^f.vname)
          | Inf fk -> `Float (FD.top_of fk)
          | Isfinite x -> `Int (ID.cast_to IInt (apply_unary FDouble FD.isfinite x))
          | Isinf x -> `Int (ID.cast_to IInt (apply_unary FDouble FD.isinf x))
          | Isnan x -> `Int (ID.cast_to IInt (apply_unary FDouble FD.isnan x))
          | Isnormal x -> `Int (ID.cast_to IInt (apply_unary FDouble FD.isnormal x))
          | Signbit x -> `Int (ID.cast_to IInt (apply_unary FDouble FD.signbit x))
          | Fabs (fk, x) -> `Float (apply_unary fk FD.fabs x)
          | Acos (fk, x) -> `Float (apply_unary fk FD.acos x)
          | Asin (fk, x) -> `Float (apply_unary fk FD.asin x)
          | Atan (fk, x) -> `Float (apply_unary fk FD.atan x)
          | Atan2 (fk, y, x) -> `Float (apply_binary fk (fun y' x' -> FD.atan (FD.div y' x')) y x)
          | Cos (fk, x) -> `Float (apply_unary fk FD.cos x)
          | Sin (fk, x) -> `Float (apply_unary fk FD.sin x)
          | Tan (fk, x) -> `Float (apply_unary fk FD.tan x)
        end
      in
      begin match lv with
        | Some lv_val -> set ~ctx (Analyses.ask_of_ctx ctx) gs st (eval_lv (Analyses.ask_of_ctx ctx) ctx.global st lv_val) (Cilfacade.typeOfLval lv_val) result
        | None -> st
      end
    (* handling thread creations *)
    | ThreadCreate _, _ ->
      invalidate_ret_lv ctx.local (* actual results joined via threadspawn *)
    (* handling thread joins... sort of *)
    | ThreadJoin { thread = id; ret_var }, _ ->
      let st' =
        match (eval_rv (Analyses.ask_of_ctx ctx) gs st ret_var) with
        | `Int n when GobOption.exists (BI.equal BI.zero) (ID.to_int n) -> st
        | `Address ret_a ->
          begin match eval_rv (Analyses.ask_of_ctx ctx) gs st id with
            | `Thread a ->
              let v = List.fold VD.join (VD.bot ()) (List.map (fun x -> G.thread (ctx.global (V.thread x))) (ValueDomain.Threads.elements a)) in
              (* TODO: is this type right? *)
              set ~ctx (Analyses.ask_of_ctx ctx) gs st ret_a (Cilfacade.typeOf ret_var) v
            | _      -> invalidate ~ctx (Analyses.ask_of_ctx ctx) gs st [ret_var]
          end
        | _      -> invalidate ~ctx (Analyses.ask_of_ctx ctx) gs st [ret_var]
      in
      invalidate_ret_lv st'
    | Malloc size, _ -> begin
        match lv with
        | Some lv ->
          let heap_var =
            if (get_bool "sem.malloc.fail")
            then AD.join (AD.from_var (heap_var ctx)) AD.null_ptr
            else AD.from_var (heap_var ctx)
          in
          (* ignore @@ printf "malloc will allocate %a bytes\n" ID.pretty (eval_int ctx.ask gs st size); *)
          set_many ~ctx (Analyses.ask_of_ctx ctx) gs st [(heap_var, TVoid [], `Blob (VD.bot (), eval_int (Analyses.ask_of_ctx ctx) gs st size, true));
                                                         (eval_lv (Analyses.ask_of_ctx ctx) gs st lv, (Cilfacade.typeOfLval lv), `Address heap_var)]
        | _ -> st
      end
    | Calloc { count = n; size }, _ ->
      begin match lv with
        | Some lv -> (* array length is set to one, as num*size is done when turning into `Calloc *)
          let heap_var = heap_var ctx in
          let add_null addr =
            if get_bool "sem.malloc.fail"
            then AD.join addr AD.null_ptr (* calloc can fail and return NULL *)
            else addr in
          let ik = Cilfacade.ptrdiff_ikind () in
          let blobsize = ID.mul (ID.cast_to ik @@ eval_int (Analyses.ask_of_ctx ctx) gs st size) (ID.cast_to ik @@ eval_int (Analyses.ask_of_ctx ctx) gs st n) in
          (* the memory that was allocated by calloc is set to bottom, but we keep track that it originated from calloc, so when bottom is read from memory allocated by calloc it is turned to zero *)
          set_many ~ctx (Analyses.ask_of_ctx ctx) gs st [(add_null (AD.from_var heap_var), TVoid [], `Array (CArrays.make (IdxDom.of_int (Cilfacade.ptrdiff_ikind ()) BI.one) (`Blob (VD.bot (), blobsize, false))));
                                                         (eval_lv (Analyses.ask_of_ctx ctx) gs st lv, (Cilfacade.typeOfLval lv), `Address (add_null (AD.from_var_offset (heap_var, `Index (IdxDom.of_int  (Cilfacade.ptrdiff_ikind ()) BI.zero, `NoOffset)))))]
        | _ -> st
      end
    | Realloc { ptr = p; size }, _ ->
      begin match lv with
        | Some lv ->
          let ask = Analyses.ask_of_ctx ctx in
          let p_rv = eval_rv ask gs st p in
          let p_addr =
            match p_rv with
            | `Address a -> a
            (* TODO: don't we already have logic for this? *)
            | `Int i when ID.to_int i = Some BI.zero -> AD.null_ptr
            | `Int i -> AD.top_ptr
            | _ -> AD.top_ptr (* TODO: why does this ever happen? *)
          in
          let p_addr' = AD.remove NullPtr p_addr in (* realloc with NULL is same as malloc, remove to avoid unknown value from NullPtr access *)
          let p_addr_get = get ask gs st p_addr' None in (* implicitly includes join of malloc value (VD.bot) *)
          let size_int = eval_int ask gs st size in
          let heap_val = `Blob (p_addr_get, size_int, true) in (* copy old contents with new size *)
          let heap_addr = AD.from_var (heap_var ctx) in
          let heap_addr' =
            if get_bool "sem.malloc.fail" then
              AD.join heap_addr AD.null_ptr
            else
              heap_addr
          in
          let lv_addr = eval_lv ask gs st lv in
          set_many ~ctx ask gs st [
            (heap_addr, TVoid [], heap_val);
            (lv_addr, Cilfacade.typeOfLval lv, `Address heap_addr');
          ] (* TODO: free (i.e. invalidate) old blob if successful? *)
        | None ->
          st
      end
    (* Handling the assertions *)
    | Unknown, "__assert_rtn" -> raise Deadcode (* gcc's built-in assert *)
    | Assert { exp; refine; _ }, _ -> assert_fn ctx exp refine
    | _, _ -> begin
        let st =
          special_unknown_invalidate ctx (Analyses.ask_of_ctx ctx) gs st f args
          (*
           *  TODO: invalidate vars reachable via args
           *  publish globals
           *  if single-threaded: *call f*, privatize globals
           *  else: spawn f
           *)
        in
        (* invalidate lhs in case of assign *)
        let st = invalidate_ret_lv st in
        (* apply all registered abstract effects from other analysis on the base value domain *)
        LibraryFunctionEffects.effects_for f.vname args
        |> List.map (fun sets ->
            List.fold_left (fun acc (lv, x) ->
                set ~ctx (Analyses.ask_of_ctx ctx) ctx.global acc (eval_lv (Analyses.ask_of_ctx ctx) ctx.global acc lv) (Cilfacade.typeOfLval lv) x
              ) st sets
          )
        |> BatList.fold_left D.meet st

        (* List.map (fun f -> f (fun lv -> (fun x -> set ~ctx:(Some ctx) ctx.ask ctx.global st (eval_lv ctx.ask ctx.global st lv) (Cilfacade.typeOfLval lv) x))) (LF.effects_for f.vname args) |> BatList.fold_left D.meet st *)
      end

  let combine ctx (lval: lval option) fexp (f: fundec) (args: exp list) fc (after: D.t) : D.t =
    let combine_one (st: D.t) (fun_st: D.t) =
      if M.tracing then M.tracel "combine" "%a\n%a\n" CPA.pretty st.cpa CPA.pretty fun_st.cpa;
      (* This function does miscellaneous things, but the main task was to give the
       * handle to the global state to the state return from the function, but now
       * the function tries to add all the context variables back to the callee.
       * Note that, the function return above has to remove all the local
       * variables of the called function from cpa_s. *)
      let add_globals (st: store) (fun_st: store) =
        (* Remove the return value as this is dealt with separately. *)
        let cpa_noreturn = CPA.remove (return_varinfo ()) fun_st.cpa in
        let cpa_local = CPA.filter (fun x _ -> not (is_global (Analyses.ask_of_ctx ctx) x)) st.cpa in
        let cpa' = CPA.fold CPA.add cpa_noreturn cpa_local in (* add cpa_noreturn to cpa_local *)
        { fun_st with cpa = cpa' }
      in
      let return_var = return_var () in
      let return_val =
        if CPA.mem (return_varinfo ()) fun_st.cpa
        then get (Analyses.ask_of_ctx ctx) ctx.global fun_st return_var None
        else VD.top ()
      in
      let nst = add_globals st fun_st in

      (* Projection to Precision of the Caller *)
      let p = PrecisionUtil.int_precision_from_node () in (* Since f is the fundec of the Callee we have to get the fundec of the current Node instead *)
      let return_val = project_val (Some p) return_val (is_privglob (return_varinfo ())) in
      let cpa' = project (Some p) nst.cpa in

      let st = { nst with cpa = cpa'; weak = st.weak } in (* keep weak from caller *)
      match lval with
      | None      -> st
      | Some lval -> set_savetop ~ctx (Analyses.ask_of_ctx ctx) ctx.global st (eval_lv (Analyses.ask_of_ctx ctx) ctx.global st lval) (Cilfacade.typeOfLval lval) return_val
    in
    combine_one ctx.local after

  let call_descr f (st: store) =
    let short_fun x =
      match x.vtype, CPA.find x st.cpa with
      | TPtr (t, attr), `Address a
        when (not (AD.is_top a))
          && List.compare_length_with (AD.to_var_may a) 1 = 0
          && not (VD.is_immediate_type t)
        ->
        let cv = List.hd (AD.to_var_may a) in
        "ref " ^ VD.show (CPA.find cv st.cpa)
      | _, v -> VD.show v
    in
    let args_short = List.map short_fun f.sformals in
    Printable.get_short_list (f.svar.vname ^ "(") ")" args_short

  let threadenter ctx (lval: lval option) (f: varinfo) (args: exp list): D.t list =
    match Cilfacade.find_varinfo_fundec f with
    | fd ->
      [make_entry ~thread:true ctx fd args]
    | exception Not_found ->
      (* Unknown functions *)
      let st = ctx.local in
      let st = special_unknown_invalidate ctx (Analyses.ask_of_ctx ctx) ctx.global st f args in
      [st]

  let threadspawn ctx (lval: lval option) (f: varinfo) (args: exp list) fctx: D.t =
    begin match lval with
      | Some lval ->
        begin match ThreadId.get_current (Analyses.ask_of_ctx fctx) with
          | `Lifted tid ->
            (* Cannot set here, because ctx isn't in multithreaded mode and set wouldn't side-effect if lval is global. *)
            ctx.emit (Events.AssignSpawnedThread (lval, tid))
          | _ -> ()
        end
      | None -> ()
    end;
    (* D.join ctx.local @@ *)
    ctx.local

  let event ctx e octx =
    let st: store = ctx.local in
    match e with
    | Events.Lock (addr, _) when ThreadFlag.is_multi (Analyses.ask_of_ctx ctx) -> (* TODO: is this condition sound? *)
      if M.tracing then M.tracel "priv" "LOCK EVENT %a\n" LockDomain.Addr.pretty addr;
      Priv.lock (Analyses.ask_of_ctx ctx) (priv_getg ctx.global) st addr
    | Events.Unlock addr when ThreadFlag.is_multi (Analyses.ask_of_ctx ctx) -> (* TODO: is this condition sound? *)
      if addr = UnknownPtr then
        M.info ~category:Unsound "Unknown mutex unlocked, base privatization unsound"; (* TODO: something more sound *)
      Priv.unlock (Analyses.ask_of_ctx ctx) (priv_getg ctx.global) (priv_sideg ctx.sideg) st addr
    | Events.Escape escaped ->
      Priv.escape (Analyses.ask_of_ctx ctx) (priv_getg ctx.global) (priv_sideg ctx.sideg) st escaped
    | Events.EnterMultiThreaded ->
      Priv.enter_multithreaded (Analyses.ask_of_ctx ctx) (priv_getg ctx.global) (priv_sideg ctx.sideg) st
    | Events.AssignSpawnedThread (lval, tid) ->
      (* TODO: is this type right? *)
      set ~ctx (Analyses.ask_of_ctx ctx) ctx.global ctx.local (eval_lv (Analyses.ask_of_ctx ctx) ctx.global ctx.local lval) (Cilfacade.typeOfLval lval) (`Thread (ValueDomain.Threads.singleton tid))
    | _ ->
      ctx.local
end

module type MainSpec = sig
  include MCPSpec
  include BaseDomain.ExpEvaluator
  val return_lval: unit -> Cil.lval
  val return_varinfo: unit -> Cil.varinfo
  type extra = (varinfo * Offs.t * bool) list
  val context_cpa: fundec -> D.t -> BaseDomain.CPA.t
end

let main_module: (module MainSpec) Lazy.t =
  lazy (
    let module Priv = (val BasePriv.get_priv ()) in
    let module Main =
    struct
      (* Only way to locally define a recursive module. *)
      module rec Main:MainSpec with type t = BaseComponents (Priv.D).t = MainFunctor (Priv) (Main)
      include Main
    end
    in
    (module Main)
  )

let get_main (): (module MainSpec) =
  Lazy.force main_module

let after_config () =
  let module Main = (val get_main ()) in
  (* add ~dep:["expRelation"] after modifying test cases accordingly *)
  MCP.register_analysis ~dep:["mallocWrapper"] (module Main : MCPSpec)

let _ =
  AfterConfig.register after_config<|MERGE_RESOLUTION|>--- conflicted
+++ resolved
@@ -2506,25 +2506,6 @@
       let dest_a, dest_typ = addr_type_of_exp dest in
       let value = VD.zero_init_value dest_typ in
       set ~ctx (Analyses.ask_of_ctx ctx) gs st dest_a dest_typ value
-<<<<<<< HEAD
-    | Unknown, ("F59" | "strcpy")
-    | Unknown, ("F60" | "strncpy")
-    | Unknown, ("F63" | "memcpy")
-      ->
-      begin match args with
-        | [dst; src]
-        | [dst; src; _] ->
-          (* let dst_val = eval_rv ctx.ask ctx.global ctx.local dst in *)
-          (* let src_val = eval_rv ctx.ask ctx.global ctx.local src in *)
-          (* begin match dst_val with *)
-          (* | `Address ls -> set_savetop ctx.ask ctx.global ctx.local ls src_val *)
-          (* | _ -> ignore @@ Pretty.printf "strcpy: dst %a may point to anything!\n" d_exp dst; *)
-          (*     ctx.local *)
-          (* end *)
-          let dest_a, dest_typ = addr_type_of_exp dst in
-          let value = VD.top_value dest_typ in
-          set ~ctx (Analyses.ask_of_ctx ctx) gs st dest_a dest_typ value
-=======
     | Unknown, "strcpy"
     | Unknown, "strncpy"
     | Unknown, "memcpy"
@@ -2533,10 +2514,14 @@
         | _, [dst; src]
         | _, [dst; src; _]
         | "__builtin___memcpy_chk", [dst; src; _; _] ->
+          (* invalidating from interactive *)
+          (* let dest_a, dest_typ = addr_type_of_exp dst in
+          let value = VD.top_value dest_typ in
+          set ~ctx (Analyses.ask_of_ctx ctx) gs st dest_a dest_typ value *)
+          (* assigning from master *)
           let dst_lval = mkMem ~addr:(Cil.stripCasts dst) ~off:NoOffset in
           let src_a =  mkMem ~addr:(Cil.stripCasts src) ~off:NoOffset in
           assign ctx dst_lval (Lval src_a)
->>>>>>> b6e4544d
         | _ -> failwith "strcpy arguments are strange/complicated."
       end
     | Unknown, "__builtin" ->
