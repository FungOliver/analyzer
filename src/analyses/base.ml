(** Value analysis.  *)

open Prelude.Ana
open Analyses
open GobConfig
module A = Analyses
module H = Hashtbl
module Q = Queries

module GU = Goblintutil
module ID = ValueDomain.ID
module IdxDom = ValueDomain.IndexDomain
module IntSet = SetDomain.Make (IntDomain.Integers)
module AD = ValueDomain.AD
module Addr = ValueDomain.Addr
module Offs = ValueDomain.Offs
module LF = LibraryFunctions
module CArrays = ValueDomain.CArrays
module BI = IntOps.BigIntOps

let is_global (a: Q.ask) (v: varinfo): bool =
  v.vglob || match a (Q.MayEscape v) with `MayBool tv -> tv | _ -> false

let is_static (v:varinfo): bool = v.vstorage == Static

let is_always_unknown variable = variable.vstorage = Extern || Ciltools.is_volatile_tp variable.vtype

let precious_globs = ref []
let is_precious_glob v = List.exists (fun x -> v.vname = Json.string x) !precious_globs

<<<<<<< HEAD

module VD     = BaseDomain.VD
module CPA    = BaseDomain.CPA
module Dep    = BaseDomain.PartDeps

module type PrivParam =
sig
  module G: Lattice.S

  val read_global: Q.ask -> (varinfo -> G.t) -> CPA.t -> varinfo -> CPA.t * VD.t
  val write_global: Q.ask -> (varinfo -> G.t) -> (varinfo -> G.t -> unit) -> CPA.t -> varinfo -> VD.t -> CPA.t

  val lock: Q.ask -> (varinfo -> G.t) -> CPA.t -> varinfo -> CPA.t
  val unlock: Q.ask -> (varinfo -> G.t) -> (varinfo -> G.t -> unit) -> CPA.t -> varinfo -> CPA.t

  val sync: ?privates:bool -> Q.ask -> CPA.t -> CPA.t * (varinfo * G.t) list

  (* TODO: better name *)
  val is_private: Q.ask -> varinfo -> bool
end

(* Copy of OldPriv with is_private constantly false. *)
module NoPriv: PrivParam =
struct
  module G = BaseDomain.VD

  let read_global ask getg cpa x =
    let v =
      match CPA.find x cpa with
      | `Bot -> (if M.tracing then M.tracec "get" "Using global invariant.\n"; getg x)
      | x -> (if M.tracing then M.tracec "get" "Using privatized version.\n"; x)
    in
    (cpa, v)

  let write_global ask getg sideg cpa x v =
    (* Here, an effect should be generated, but we add it to the local
     * state, waiting for the sync function to publish it. *)
    (* Copied from MainFunctor.update_variable *)
    if ((get_bool "exp.volatiles_are_top") && (is_always_unknown x)) then
      CPA.add x (VD.top ()) cpa
    else
      CPA.add x v cpa

  let lock ask getg cpa m = cpa
  let unlock ask getg sideg cpa m = cpa

  let is_private (a: Q.ask) (v: varinfo): bool = false

  let sync ?(privates=false) a cpa =
    (* For each global variable, we create the diff *)
    let add_var (v: varinfo) (value) (cpa,acc) =
      if M.tracing then M.traceli "globalize" ~var:v.vname "Tracing for %s\n" v.vname;
      let res =
        if is_global a v && ((privates && not (is_precious_glob v)) || not (is_private a v)) then begin
          if M.tracing then M.tracec "globalize" "Publishing its value: %a\n" VD.pretty value;
          (CPA.remove v cpa, (v,value) :: acc)
        end else
          (cpa,acc)
      in
      if M.tracing then M.traceu "globalize" "Done!\n";
      res
    in
    (* We fold over the local state, and collect the globals *)
    CPA.fold add_var cpa (cpa, [])
end

module OldPriv: PrivParam =
struct
  module G = BaseDomain.VD

  let read_global ask getg cpa x =
    let v =
      match CPA.find x cpa with
      | `Bot -> (if M.tracing then M.tracec "get" "Using global invariant.\n"; getg x)
      | x -> (if M.tracing then M.tracec "get" "Using privatized version.\n"; x)
    in
    (cpa, v)

  let write_global ask getg sideg cpa x v =
    (* Here, an effect should be generated, but we add it to the local
     * state, waiting for the sync function to publish it. *)
    (* Copied from MainFunctor.update_variable *)
    if ((get_bool "exp.volatiles_are_top") && (is_always_unknown x)) then
      CPA.add x (VD.top ()) cpa
    else
      CPA.add x v cpa

  let lock ask getg cpa m = cpa
  let unlock ask getg sideg cpa m = cpa

  let is_private (a: Q.ask) (v: varinfo): bool =
    (not (ThreadFlag.is_multi a) && is_precious_glob v ||
     match a (Q.MayBePublic v) with `MayBool tv -> not tv | _ ->
     if M.tracing then M.tracel "osek" "isPrivate yields top(!!!!)";
     false)

  let sync ?(privates=false) a cpa =
    (* For each global variable, we create the diff *)
    let add_var (v: varinfo) (value) (cpa,acc) =
      if M.tracing then M.traceli "globalize" ~var:v.vname "Tracing for %s\n" v.vname;
      let res =
        if is_global a v && ((privates && not (is_precious_glob v)) || not (is_private a v)) then begin
          if M.tracing then M.tracec "globalize" "Publishing its value: %a\n" VD.pretty value;
          (CPA.remove v cpa, (v,value) :: acc)
        end else
          (cpa,acc)
      in
      if M.tracing then M.traceu "globalize" "Done!\n";
      res
    in
    (* We fold over the local state, and collect the globals *)
    CPA.fold add_var cpa (cpa, [])
end

module PerMutexPrivBase =
struct
  module G = CPA

  let is_unprotected ask x: bool =
    ThreadFlag.is_multi ask &&
    match ask (Q.MayBePublic x) with
    | `MayBool x -> x
    | `Top -> true
    | _ -> failwith "PerMutexPrivBase.is_unprotected"

  let is_protected_by ask m x: bool =
    is_global ask x &&
    not (VD.is_immediate_type x.vtype) &&
    match ask (Q.MustBeProtectedBy {mutex=m; global=x}) with
    | `MustBool x -> x
    | `Top -> false
    | _ -> failwith "PerMutexPrivBase.is_protected_by"

  let is_atomic ask: bool =
    match ask Q.MustBeAtomic with
    | `MustBool x -> x
    | `Top -> false
    | _ -> failwith "PerMutexPrivBase.is_atomic"

  let sync ?privates ask cpa = (cpa, [])

  (* TODO: does this make sense? *)
  let is_private ask x = true
end

module PerMutexOplusPriv: PrivParam =
struct
  include PerMutexPrivBase

  let read_global ask getg cpa x =
    if is_unprotected ask x then
      let v = CPA.find x (getg x) in
      let cpa' = CPA.add x v cpa in
      (cpa', v)
    else
      (cpa, CPA.find x cpa)
  (* let read_global ask getg cpa x =
    let (cpa', v) as r = read_global ask getg cpa x in
    ignore (Pretty.printf "READ GLOBAL %a = %a, %a\n" d_varinfo x CPA.pretty cpa' VD.pretty v);
    r *)
  let write_global ask getg sideg cpa x v =
    let cpa' = CPA.add x v cpa in
    if not (is_atomic ask) then
      sideg x (CPA.add x v (CPA.bot ()));
    cpa'
  (* let write_global ask getg sideg cpa x v =
    let cpa' = write_global ask getg sideg cpa x v in
    ignore (Pretty.printf "WRITE GLOBAL %a %a = %a\n" d_varinfo x VD.pretty v CPA.pretty cpa');
    cpa' *)

  let lock ask getg cpa m =
    let is_in_V x _ = is_protected_by ask m x && is_unprotected ask x in
    let cpa' = CPA.filter is_in_V (getg m) in
    CPA.fold CPA.add cpa' cpa
  let unlock ask getg sideg cpa m =
    let is_in_Gm x _ = is_protected_by ask m x in
    sideg m (CPA.filter is_in_Gm cpa);
    cpa

  let sync ?(privates=false) a cpa =
    (* TODO: only do this for publish_all and return *)
    if not (is_atomic a) then (
      let sidegs = CPA.fold (fun x v acc ->
          if is_global a x then
            (x, CPA.add x v (CPA.bot ())) :: acc
          else
            acc
        ) cpa []
      in
      (cpa, sidegs)
    )
    else
      (cpa, [])
end

module PerMutexMeetPriv: PrivParam =
struct
  include PerMutexPrivBase

  let read_global ask getg cpa x =
    if is_unprotected ask x then (
      ignore (Pretty.printf "READ GLOBAL UNPROTECTED %a\n" d_varinfo x);
      (cpa, CPA.find x (getg x))
    )
    else
      (cpa, CPA.find x cpa)
  let read_global ask getg cpa x =
    let (cpa', v) as r = read_global ask getg cpa x in
    ignore (Pretty.printf "READ GLOBAL %a = %a, %a\n" d_varinfo x CPA.pretty cpa' VD.pretty v);
    r
  let write_global ask getg sideg cpa x v =
    let cpa' =
      if is_unprotected ask x then
        cpa
      else
        CPA.add x v cpa
    in
    sideg x (CPA.add x v (CPA.bot ()));
    cpa'
  let write_global ask getg sideg cpa x v =
    let cpa' = write_global ask getg sideg cpa x v in
    ignore (Pretty.printf "WRITE GLOBAL %a %a = %a\n" d_varinfo x VD.pretty v CPA.pretty cpa');
    cpa'

  let lock ask getg cpa m =
    CPA.meet cpa (getg m)
  let unlock ask getg sideg cpa m =
    let is_in_Gm x _ = is_protected_by ask m x in
    sideg m (CPA.filter is_in_Gm cpa);
    (* setting new unprotected to top happens in sync *)
    cpa

  let sync ?(privates=false) a cpa =
    let (cpa', sidegs) = CPA.fold (fun x v ((cpa, sidegs) as acc) ->
        if is_global a x then
          let cpa' =
            if is_unprotected a x then
              (* CPA.add x (VD.top ()) cpa *)
              CPA.remove x cpa
            else
              cpa
          in
          if is_unprotected a x then (
            ignore (Pretty.printf "SYNC GLOBAL %a %a = %a\n" d_varinfo x VD.pretty v CPA.pretty cpa');
            (cpa', (x, CPA.add x v (CPA.bot ())) :: sidegs)
          )
          else
            (cpa', sidegs)
        else
          acc
      ) cpa (cpa, [])
    in
    (cpa', sidegs)
end

module MainFunctor (Priv:PrivParam) (RVEval:BaseDomain.ExpEvaluator) =
struct
  include Analyses.DefaultSpec

  exception Top

  module Dom    = BaseDomain.DomFunctor(RVEval)
=======
let privatization = ref false
let is_invisible (a: Q.ask) (st: BaseDomain.BaseComponents.t) (v: varinfo): bool =
  !privatization &&
  (not (ThreadFlag.is_multi a) && is_precious_glob v ||
   match a (Q.IsPublic v) with `Bool tv -> not tv | _ ->
   if M.tracing then M.tracel "osek" "isPrivate yields top(!!!!)";
   false)

let is_protected (a: Q.ask) (st: BaseDomain.BaseComponents.t) (v: varinfo): bool =
  !privatization &&
  (not (ThreadFlag.is_multi a) && is_precious_glob v ||
    match a (Q.IsNotProtected v) with `Bool tv -> not tv | _ -> false)


module type MainSpec = sig
  include Spec
  include BaseDomain.ExpEvaluator
  val return_lval: unit -> Cil.lval
  val return_varinfo: unit -> Cil.varinfo
  type extra = (varinfo * Offs.t * bool) list
  val context_cpa: D.t -> BaseDomain.CPA.t
end

module rec Main: MainSpec =
struct
  include Analyses.DefaultSpec

  module VD     = BaseDomain.VD
  module CPA    = BaseDomain.CPA
  module Dep    = BaseDomain.PartDeps
  module CVars  = BaseDomain.CachedVars

  module Dom    = BaseDomain.DomFunctor(Main)
>>>>>>> 852dd9c1

  module G      = Priv.G
  module D      = Dom
  module C      = Dom
  module V      = Basetype.Variables

  type extra = (varinfo * Offs.t * bool) list
  type store = D.t
  type value = VD.t
  type address = AD.t
  type glob_fun  = V.t -> G.t
  type glob_diff = (V.t * G.t) list

  let name () = "base"
  let startstate v: store = { cpa = CPA.bot (); deps = Dep.bot (); cached = CVars.top ()}
  let otherstate v: store = { cpa = CPA.bot (); deps = Dep.bot (); cached = CVars.top ()}
  let exitstate  v: store = { cpa = CPA.bot (); deps = Dep.bot (); cached = CVars.top ()}

  (**************************************************************************
   * Helpers
   **************************************************************************)

  (* hack for char a[] = {"foo"} or {'f','o','o', '\000'} *)
  let char_array : (lval, bytes) Hashtbl.t = Hashtbl.create 500

  let hash    (x,_)             = Hashtbl.hash x
  let equal   (x1,_) (y1,_) = CPA.equal x1 y1
  let leq     (x1,_) (y1,_) = CPA.leq   x1 y1
  let compare (x1,_) (y1,_) = CPA.compare x1 y1


  (**************************************************************************
   * Initializing my variables
   **************************************************************************)

  let return_varstore = ref dummyFunDec.svar
  let return_varinfo () = !return_varstore
  let return_var () = AD.from_var (return_varinfo ())
  let return_lval (): lval = (Var (return_varinfo ()), NoOffset)

  let heap_var ctx =
    let info = match (ctx.ask Q.HeapVar) with
      | `Varinfo (`Lifted vinfo) -> vinfo
      | _ -> failwith("Ran without a malloc analysis.") in
    info

  (* hack for char a[] = {"foo"} or {'f','o','o', '\000'} *)
  let char_array : (lval, bytes) Hashtbl.t = Hashtbl.create 500

  let init () =
    precious_globs := get_list "exp.precious_globs";
    return_varstore := Goblintutil.create_var @@ makeVarinfo false "RETURN" voidType

  (**************************************************************************
   * Abstract evaluation functions
   **************************************************************************)

  let iDtoIdx n =
    match ID.to_int n with
    | None -> IdxDom.top ()
    | Some n -> IdxDom.of_int (Cilfacade.ptrdiff_ikind ()) n

  let unop_ID = function
    | Neg  -> ID.neg
    | BNot -> ID.bitnot
    | LNot -> ID.lognot

  (* Evaluating Cil's unary operators. *)
  let evalunop op typ = function
    | `Int v1 -> `Int (ID.cast_to (Cilfacade.get_ikind typ) (unop_ID op v1))
    | `Bot -> `Bot
    | _ -> VD.top ()

  let binop_ID (result_ik: Cil.ikind) = function
    | PlusA -> ID.add
    | MinusA -> ID.sub
    | Mult -> ID.mul
    | Div -> ID.div
    | Mod -> ID.rem
    | Lt -> ID.lt
    | Gt -> ID.gt
    | Le -> ID.le
    | Ge -> ID.ge
    | Eq -> ID.eq
    | Ne -> ID.ne
    | BAnd -> ID.bitand
    | BOr -> ID.bitor
    | BXor -> ID.bitxor
    | Shiftlt -> ID.shift_left
    | Shiftrt -> ID.shift_right
    | LAnd -> ID.logand
    | LOr -> ID.logor
    | b -> (fun x y -> (ID.top_of result_ik))

  (* Evaluate binop for two abstract values: *)
  let evalbinop (op: binop) (t1:typ) (a1:value) (t2:typ) (a2:value) (t:typ) :value =
    if M.tracing then M.tracel "eval" "evalbinop %a %a %a\n" d_binop op VD.pretty a1 VD.pretty a2;
    (* We define a conversion function for the easy cases when we can just use
     * the integer domain operations. *)
    let bool_top ik = ID.(join (of_int ik BI.zero) (of_int ik BI.one)) in
    (* An auxiliary function for ptr arithmetic on array values. *)
    let addToAddr n (addr:Addr.t) =
      let typeOffsetOpt o t =
        try
          Some (typeOffset t o)
        with Errormsg.Error ->
          None
      in
      (* adds n to the last offset *)
      let rec addToOffset n (t:typ option) = function
        | `Index (i, `NoOffset) ->
          (* If we have arrived at the last Offset and it is an Index, we add our integer to it *)
          `Index(IdxDom.add i (iDtoIdx n), `NoOffset)
        | `Field (f, `NoOffset) ->
          (* If we have arrived at the last Offset and it is a Field,
           * then check if we're subtracting exactly its offsetof.
           * If so, n cancels out f exactly.
           * This is to better handle container_of hacks. *)
          let n_offset = iDtoIdx n in
          begin match t with
            | Some t ->
              let (f_offset_bits, _) = bitsOffset t (Field (f, NoOffset)) in
              let f_offset = IdxDom.of_int (Cilfacade.ptrdiff_ikind ()) (BI.of_int (f_offset_bits / 8)) in
              begin match IdxDom.(to_bool (eq f_offset (neg n_offset))) with
                | Some true -> `NoOffset
                | _ -> `Field (f, `Index (n_offset, `NoOffset))
              end
            | None -> `Field (f, `Index (n_offset, `NoOffset))
          end
        | `Index (i, o) ->
          let t' = BatOption.bind t (typeOffsetOpt (Index (integer 0, NoOffset))) in (* actual index value doesn't matter for typeOffset *)
          `Index(i, addToOffset n t' o)
        | `Field (f, o) ->
          let t' = BatOption.bind t (typeOffsetOpt (Field (f, NoOffset))) in
          `Field(f, addToOffset n t' o)
        | `NoOffset -> `Index(iDtoIdx n, `NoOffset)
      in
      let default = function
        | Addr.NullPtr when GU.opt_predicate (BI.equal BI.zero) (ID.to_int n) -> Addr.NullPtr
        | Addr.SafePtr | Addr.NullPtr when get_bool "exp.ptr-arith-safe" -> Addr.SafePtr
        | _ -> Addr.UnknownPtr
      in
      match Addr.to_var_offset addr with
      | [x, o] -> Addr.from_var_offset (x, addToOffset n (Some x.vtype) o)
      | _ -> default addr
    in
    (* The main function! *)
    match a1,a2 with
    (* For the integer values, we apply the domain operator *)
    | `Int v1, `Int v2 ->
      let result_ik = Cilfacade.get_ikind t in
      `Int (ID.cast_to result_ik (binop_ID result_ik op v1 v2))
    (* For address +/- value, we try to do some elementary ptr arithmetic *)
    | `Address p, `Int n
    | `Int n, `Address p when op=Eq || op=Ne ->
      `Int (match ID.to_bool n, AD.to_bool p with
          | Some a, Some b -> ID.of_bool (Cilfacade.get_ikind t) (op=Eq && a=b || op=Ne && a<>b)
          | _ -> bool_top (Cilfacade.get_ikind t))
    | `Address p, `Int n  -> begin
        match op with
        (* For array indexing e[i] and pointer addition e + i we have: *)
        | IndexPI | PlusPI ->
          `Address (AD.map (addToAddr n) p)
        (* Pointer subtracted by a value (e-i) is very similar *)
        | MinusPI -> let n = ID.neg n in
          `Address (AD.map (addToAddr n) p)
        | Mod -> `Int (ID.top_of (Cilfacade.ptrdiff_ikind ())) (* we assume that address is actually casted to int first*)
        | _ -> `Address AD.top_ptr
      end
    (* If both are pointer values, we can subtract them and well, we don't
     * bother to find the result in most cases, but it's an integer. *)
    | `Address p1, `Address p2 -> begin
        let result_ik = Cilfacade.get_ikind t in
        let eq x y = if AD.is_definite x && AD.is_definite y then Some (AD.Addr.equal (AD.choose x) (AD.choose y)) else None in
        match op with
        (* TODO use ID.of_incl_list [0; 1] for all comparisons *)
        | MinusPP ->
          (* when subtracting pointers to arrays, per 6.5.6 of C-standard if we subtract two pointers to the same array, the difference *)
          (* between them is the difference in subscript *)
          begin
            let rec calculateDiffFromOffset x y =
              match x, y with
              | `Field ((xf:Cil.fieldinfo), xo), `Field((yf:Cil.fieldinfo), yo)
                when  xf.floc = yf.floc && xf.fname = yf.fname && Cil.typeSig xf.ftype = Cil.typeSig yf.ftype && xf.fbitfield = yf.fbitfield && xf.fattr = yf.fattr ->
                calculateDiffFromOffset xo yo
              | `Index (i, `NoOffset), `Index(j, `NoOffset) ->
                begin
                  let diff = ValueDomain.IndexDomain.sub i j in
                  let ik = Cilfacade.get_ikind t in
                  match ValueDomain.IndexDomain.to_int diff with
                  | Some z -> `Int(ID.of_int ik z)
                  | _ -> `Int (ID.top_of ik)
                end
              | `Index (xi, xo), `Index(yi, yo) when xi = yi ->
                calculateDiffFromOffset xo yo
              | _ -> `Int (ID.top_of result_ik)
            in
            if AD.is_definite p1 && AD.is_definite p2 then
              match Addr.to_var_offset (AD.choose p1), Addr.to_var_offset (AD.choose p2) with
              | [x, xo], [y, yo] when x.vid = y.vid ->
                calculateDiffFromOffset xo yo
              | _ ->
                `Int (ID.top_of result_ik)
            else
              `Int (ID.top_of result_ik)
          end
        | Eq ->
          let ik = Cilfacade.get_ikind t in
          `Int (if AD.is_bot (AD.meet p1 p2) then ID.of_int ik BI.zero else match eq p1 p2 with Some x when x -> ID.of_int ik BI.one | _ -> bool_top ik)
        | Ne ->
          let ik = Cilfacade.get_ikind t in
          `Int (if AD.is_bot (AD.meet p1 p2) then ID.of_int ik BI.one else match eq p1 p2 with Some x when x -> ID.of_int ik BI.zero | _ -> bool_top ik)
        | _ -> VD.top ()
      end
    (* For other values, we just give up! *)
    | `Bot, _ -> `Bot
    | _, `Bot -> `Bot
    | _ -> VD.top ()

  (* Auxiliary function to append an additional offset to a given offset. *)
  let rec add_offset ofs add =
    match ofs with
    | `NoOffset -> add
    | `Field (fld, `NoOffset) -> `Field (fld, add)
    | `Field (fld, ofs) -> `Field (fld, add_offset ofs add)
    | `Index (exp, `NoOffset) -> `Index (exp, add)
    | `Index (exp, ofs) -> `Index (exp, add_offset ofs add)

  (* We need the previous function with the varinfo carried along, so we can
   * map it on the address sets. *)
  let add_offset_varinfo add ad =
    match Addr.to_var_offset ad with
    | [x,ofs] -> Addr.from_var_offset (x, add_offset ofs add)
    | _ -> ad

  (* evaluate value using our "query functions" *)
  let eval_rv_pre (ask: Q.ask) exp pr =
    let binop op e1 e2 =
      let equality () =
        match ask (Q.MustBeEqual (e1,e2)) with
        | `MustBool true ->
          if M.tracing then M.tracel "query" "MustBeEqual (%a, %a) = %b\n" d_exp e1 d_exp e2 true;
          Some true
        | _ -> None
      in
      let ptrdiff_ikind = match !ptrdiffType with TInt (ik,_) -> ik | _ -> assert false in
      match op with
      | MinusA when equality () = Some true ->
        let ik = Cilfacade.get_ikind (Cil.typeOf exp) in
        Some (`Int (ID.of_int ik BI.zero))
      | MinusPI
      | MinusPP when equality () = Some true -> Some (`Int (ID.of_int ptrdiff_ikind BI.zero))
      | MinusPI
      | MinusPP when equality () = Some false -> Some (`Int (ID.of_excl_list ptrdiff_ikind [BI.zero]))
      | Le
      | Ge when equality () = Some true ->
        let ik = Cilfacade.get_ikind (Cil.typeOf exp) in
        Some (`Int (ID.of_bool ik true))
      | Lt
      | Gt when equality () = Some true ->
          let ik = Cilfacade.get_ikind (Cil.typeOf exp) in
          Some (`Int (ID.of_bool ik false))
      | Eq -> (match equality () with Some tv ->
          let ik = Cilfacade.get_ikind (Cil.typeOf exp) in
          Some (`Int (ID.of_bool ik tv)) | None -> None)
      | Ne -> (match equality () with Some tv ->
          let ik = Cilfacade.get_ikind (Cil.typeOf exp) in
          Some (`Int (ID.of_bool ik (not tv))) | None -> None)
      | _ -> None
    in
    match exp with
    | BinOp (op,arg1,arg2,_) -> binop op arg1 arg2
    | _ -> None


  (**************************************************************************
   * State functions
   **************************************************************************)

<<<<<<< HEAD
=======
  let globalize ?(privates=false) ctx: store * glob_diff  =
    let st:store = ctx.local in
    (* For each global variable, we create the diff *)
    let add_var (v: varinfo) (value) (st,acc): store * glob_diff =
      if M.tracing then M.traceli "globalize" ~var:v.vname "Tracing for %s\n" v.vname;
      let res =
        if is_global ctx.ask v then
          let protected = is_protected ctx.ask st v in
          if privates && not (is_precious_glob v) || not protected then begin
            if M.tracing then M.tracec "globalize" "Publishing its value: %a\n" VD.pretty value;
            ({ st with cpa = CPA.remove v st.cpa; cached = CVars.remove v st.cached} , (v,value) :: acc)
          end else (* protected == true *)
            let (st, acc) = if not (CVars.mem v st.cached) then
              let joined = VD.join (CPA.find v st.cpa) (ctx.global v) in
              ( {st with cpa = CPA.add v joined st.cpa} ,acc)
             else (st,acc)
            in
            let invisible = is_invisible ctx.ask st v in
            if not invisible then (st, (v,value) :: acc) else (st,acc)
        else (st,acc)
      in
      if M.tracing then M.traceu "globalize" "Done!\n";
      res
    in
    (* We fold over the local state, and collect the globals *)
    CPA.fold add_var st.cpa (st, [])

>>>>>>> 852dd9c1
  let sync' privates multi ctx: D.t * glob_diff =
    let privates = privates || (!GU.earlyglobs && not multi) in
<<<<<<< HEAD
    let cpa, diff = if !GU.earlyglobs || multi then Priv.sync ~privates:privates ctx.ask cpa else (cpa,[]) in
    (cpa, dep), diff
=======
    if !GU.earlyglobs || multi then globalize ~privates:privates ctx else (ctx.local,[])
>>>>>>> 852dd9c1

  let sync ctx = sync' false (ThreadFlag.is_multi ctx.ask) ctx

  let publish_all ctx =
    List.iter (fun ((x,d)) -> ctx.sideg x d) (snd (sync' true true ctx))

  let get_var (a: Q.ask) (gs: glob_fun) (st: store) (v: varinfo): store * value =
    let v = if (!GU.earlyglobs || ThreadFlag.is_multi a) && is_global a v then
      match CPA.find v st.cpa with
      | `Bot -> (if M.tracing then M.tracec "get" "Using global invariant.\n"; gs v)
      | x -> (if M.tracing then M.tracec "get" "Using privatized version.\n"; x)
    else begin
      if M.tracing then M.tracec "get" "Singlethreaded mode.\n";
      CPA.find v st.cpa
    end
  in
  (st, v)

  (** [get st addr] returns the value corresponding to [addr] in [st]
   *  adding proper dependencies.
   *  For the exp argument it is always ok to put None. This means not using precise information about
   *  which part of an array is involved.  *)
  let rec get ?(full=false) a (gs: glob_fun) (st: store) (addrs:address) (exp:exp option): value =
    let at = AD.get_type addrs in
    let firstvar = if M.tracing then try (List.hd (AD.to_var_may addrs)).vname with _ -> "" else "" in
<<<<<<< HEAD
    if M.tracing then M.traceli "get" ~var:firstvar "Address: %a\nState: %a\n" AD.pretty addrs CPA.pretty st;
=======
    if M.tracing then M.traceli "get" ~var:firstvar "Address: %a\nState: %a\n" AD.pretty addrs CPA.pretty st.cpa;
>>>>>>> 852dd9c1
    (* Finding a single varinfo*offset pair *)
    let res =
      let f_addr (x, offs) =
        (* get hold of the variable value, either from local or global state *)
<<<<<<< HEAD
        let (st, var) = if (!GU.earlyglobs || ThreadFlag.is_multi a) && is_global a x then
            Priv.read_global a gs st x
          else begin
            if M.tracing then M.tracec "get" "Singlethreaded mode.\n";
            (st, CPA.find x st)
          end
        in
        (* TODO: do something with st *)

        let v = VD.eval_offset a (fun x -> get a gs (st,dep) x exp) var offs exp (Some (Var x, Offs.to_cil_offset offs)) x.vtype in
=======
        let (st,var) = get_var a gs st x in
        let v = VD.eval_offset a (fun x -> get a gs st x exp) var offs exp (Some (Var x, Offs.to_cil_offset offs)) x.vtype in
>>>>>>> 852dd9c1
        if M.tracing then M.tracec "get" "var = %a, %a = %a\n" VD.pretty var AD.pretty (AD.from_var_offset (x, offs)) VD.pretty v;
        if full then v else match v with
          | `Blob (c,s,_) -> c
          | x -> x
      in
      let f x =
        match Addr.to_var_offset x with
        | [x] -> f_addr x                    (* normal reference *)
        | _ when x = Addr.NullPtr -> VD.bot () (* null pointer *)
        | _ -> `Int (ID.top_of IChar)       (* string pointer *)
      in
      (* We form the collecting function by joining *)
      let c x = match x with (* If address type is arithmetic, and our value is an int, we cast to the correct ik *)
        | `Int _ when Cil.isArithmeticType at -> VD.cast at x
        | _ -> x
      in
      let f x a = VD.join (c @@ f x) a in      (* Finally we join over all the addresses in the set. If any of the
       * addresses is a topped value, joining will fail. *)
      try AD.fold f addrs (VD.bot ()) with SetDomain.Unsupported _ -> VD.top ()
    in
    if M.tracing then M.traceu "get" "Result: %a\n" VD.pretty res;
    res


  (**************************************************************************
   * Auxiliary functions for function calls
   **************************************************************************)

  (* The normal haskell zip that throws no exception *)
  let rec zip x y = match x,y with
    | (x::xs), (y::ys) -> (x,y) :: zip xs ys
    | _ -> []

  (* From a list of values, presumably arguments to a function, simply extract
   * the pointer arguments. *)
  let get_ptrs (vals: value list): address list =
    let f x acc = match x with
      | `Address adrs when AD.is_top adrs ->
        M.warn_each "Unknown address given as function argument"; acc
      | `Address adrs when AD.to_var_may adrs = [] -> acc
      | `Address adrs ->
        let typ = AD.get_type adrs in
        if isFunctionType typ then acc else adrs :: acc
      | `Top -> M.warn_each "Unknown value type given as function argument"; acc
      | _ -> acc
    in
    List.fold_right f vals []

  (* Get the list of addresses accessable immediately from a given address, thus
   * all pointers within a structure should be considered, but we don't follow
   * pointers. We return a flattend representation, thus simply an address (set). *)
  let reachable_from_address (ask: Q.ask) (gs:glob_fun) st (adr: address): address =
    if M.tracing then M.tracei "reachability" "Checking for %a\n" AD.pretty adr;
    let empty = AD.empty () in
    let rec reachable_from_value (value: value) =
      if M.tracing then M.trace "reachability" "Checking value %a\n" VD.pretty value;
      match value with
      | `Top ->
        let typ = AD.get_type adr in
        let warning = "Unknown value in " ^ AD.short 40 adr ^ " could be an escaped pointer address!" in
        if VD.is_immediate_type typ then () else M.warn_each warning; empty
      | `Bot -> (*M.debug "A bottom value when computing reachable addresses!";*) empty
      | `Address adrs when AD.is_top adrs ->
        let warning = "Unknown address in " ^ AD.short 40 adr ^ " has escaped." in
        M.warn_each warning; empty
      (* The main thing is to track where pointers go: *)
      | `Address adrs -> adrs
      (* Unions are easy, I just ingore the type info. *)
      | `Union (t,e) -> reachable_from_value e
      (* For arrays, we ask to read from an unknown index, this will cause it
       * join all its values. *)
      | `Array a -> reachable_from_value (ValueDomain.CArrays.get ask a (ExpDomain.top (), ValueDomain.ArrIdxDomain.top ()))
      | `Blob (e,_,_) -> reachable_from_value e
      | `List e -> reachable_from_value (`Address (ValueDomain.Lists.entry_rand e))
      | `Struct s -> ValueDomain.Structs.fold (fun k v acc -> AD.join (reachable_from_value v) acc) s empty
      | `Int _ -> empty
    in
    let res = reachable_from_value (get ask gs st adr None) in
    if M.tracing then M.traceu "reachability" "Reachable addresses: %a\n" AD.pretty res;
    res

  (* The code for getting the variables reachable from the list of parameters.
   * This section is very confusing, because I use the same construct, a set of
   * addresses, as both AD elements abstracting individual (ambiguous) addresses
   * and the workset of visited addresses. *)
  let reachable_vars (ask: Q.ask) (args: address list) (gs:glob_fun) (st: store): address list =
    if M.tracing then M.traceli "reachability" "Checking reachable arguments from [%a]!\n" (d_list ", " AD.pretty) args;
    let empty = AD.empty () in
    (* We begin looking at the parameters: *)
    let argset = List.fold_right (AD.join) args empty in
    let workset = ref argset in
    (* And we keep a set of already visited variables *)
    let visited = ref empty in
    while not (AD.is_empty !workset) do
      visited := AD.union !visited !workset;
      (* ok, let's visit all the variables in the workset and collect the new variables *)
      let visit_and_collect var (acc: address): address =
        let var = AD.singleton var in (* Very bad hack! Pathetic really! *)
        AD.union (reachable_from_address ask gs st var) acc in
      let collected = AD.fold visit_and_collect !workset empty in
      (* And here we remove the already visited variables *)
      workset := AD.diff collected !visited
    done;
    (* Return the list of elements that have been visited. *)
    if M.tracing then M.traceu "reachability" "All reachable vars: %a\n" AD.pretty !visited;
    List.map AD.singleton (AD.elements !visited)

  let drop_non_ptrs (st:CPA.t) : CPA.t =
    if CPA.is_top st then st else
      let rec replace_val = function
        | `Address _ as v -> v
        | `Blob (v,s,o) ->
          begin match replace_val v with
            | `Blob (`Top,_,_)
            | `Top -> `Top
            | t -> `Blob (t,s,o)
          end
        | `Struct s ->
          let one_field fl vl st =
            match replace_val vl with
            | `Top -> st
            | v    -> ValueDomain.Structs.replace st fl v
          in
          `Struct (ValueDomain.Structs.fold one_field (ValueDomain.Structs.top ()) s)
        | _ -> `Top
      in
      CPA.map replace_val st

  let drop_ints (st:CPA.t) : CPA.t =
    if CPA.is_top st then st else
      let rec replace_val = function
        | `Int _       -> `Top
        | `Array n     -> `Array (ValueDomain.CArrays.map replace_val n)
        | `Struct n    -> `Struct (ValueDomain.Structs.map replace_val n)
        | `Union (f,v) -> `Union (f,replace_val v)
        | `Blob (n,s,o)  -> `Blob (replace_val n,s,o)
        | `Address x -> `Address (ValueDomain.AD.map ValueDomain.Addr.drop_ints x)
        | x -> x
      in
      CPA.map replace_val st

  let drop_interval32 = CPA.map (function `Int x -> `Int (ID.no_interval32 x) | x -> x)

  let context (st: store): store =
    let f t f (st: store) = if t then { st with cpa = f st.cpa} else st in
    st |>
    f !GU.earlyglobs (CPA.filter (fun k v -> not (V.is_global k) || is_precious_glob k))
    %> f (get_bool "exp.addr-context") drop_non_ptrs
    %> f (get_bool "exp.no-int-context") drop_ints
    %> f (get_bool "exp.no-interval32-context") drop_interval32

  let context_cpa (st: store) = (context st).cpa

  let convertToQueryLval x =
    let rec offsNormal o =
      let toInt i =
        match IdxDom.to_int i with
        | Some x ->
          (* TODO: Handle values outside of int64 *)
          let x = BI.to_int64 x in
          Const (CInt64 (x,IInt, None))
        | _ -> mkCast (Const (CStr "unknown")) intType

      in
      match o with
      | `NoOffset -> `NoOffset
      | `Field (f,o) -> `Field (f,offsNormal o)
      | `Index (i,o) -> `Index (toInt i,offsNormal o)
    in
    match x with
    | ValueDomain.AD.Addr.Addr (v,o) ->[v,offsNormal o]
    | _ -> []

  let addrToLvalSet a =
    let add x y = Q.LS.add y x in
    try
      AD.fold (fun e c -> List.fold_left add c (convertToQueryLval e)) a (Q.LS.empty ())
    with SetDomain.Unsupported _ -> Q.LS.top ()

  let reachable_top_pointers_types ctx (ps: AD.t) : Queries.TS.t =
    let module TS = Queries.TS in
    let empty = AD.empty () in
    let reachable_from_address (adr: address) =
      let with_type t = function
        | (ad,ts,true) ->
          begin match unrollType t with
            | TPtr (p,_) ->
              (ad, TS.add (unrollType p) ts, false)
            | _ ->
              (ad, ts, false)
          end
        | x -> x
      in
      let with_field (a,t,b) = function
        | `Top -> (AD.empty (), TS.top (), false)
        | `Bot -> (a,t,false)
        | `Lifted f -> with_type f.ftype (a,t,b)
      in
      let rec reachable_from_value (value: value) =
        match value with
        | `Top -> (empty, TS.top (), true)
        | `Bot -> (empty, TS.bot (), false)
        | `Address adrs when AD.is_top adrs -> (empty,TS.bot (), true)
        | `Address adrs -> (adrs,TS.bot (), AD.has_unknown adrs)
        | `Union (t,e) -> with_field (reachable_from_value e) t
        | `Array a -> reachable_from_value (ValueDomain.CArrays.get ctx.ask a (ExpDomain.top(), ValueDomain.ArrIdxDomain.top ()))
        | `Blob (e,_,_) -> reachable_from_value e
        | `List e -> reachable_from_value (`Address (ValueDomain.Lists.entry_rand e))
        | `Struct s ->
          let join_tr (a1,t1,_) (a2,t2,_) = AD.join a1 a2, TS.join t1 t2, false in
          let f k v =
            join_tr (with_type k.ftype (reachable_from_value v))
          in
          ValueDomain.Structs.fold f s (empty, TS.bot (), false)
        | `Int _ -> (empty, TS.bot (), false)
      in
      reachable_from_value (get ctx.ask ctx.global ctx.local adr None)
    in
    let visited = ref empty in
    let work = ref ps in
    let collected = ref (TS.empty ()) in
    while not (AD.is_empty !work) do
      let next = ref empty in
      let do_one a =
        let (x,y,_) = reachable_from_address (AD.singleton a) in
        collected := TS.union !collected y;
        next := AD.union !next x
      in
      if not (AD.is_top !work) then
        AD.iter do_one !work;
      visited := AD.union !visited !work;
      work := AD.diff !next !visited
    done;
    !collected

  (* The evaluation function as mutually recursive eval_lv & eval_rv *)
  let rec eval_rv (a: Q.ask) (gs:glob_fun) (st: store) (exp:exp): value =
    let rec do_offs def = function (* for types that only have one value *)
      | Field (fd, offs) -> begin
          match Goblintutil.is_blessed (TComp (fd.fcomp, [])) with
          | Some v -> do_offs (`Address (AD.singleton (Addr.from_var_offset (v,convert_offset a gs st (Field (fd, offs)))))) offs
          | None -> do_offs def offs
        end
      | Index (_, offs) -> do_offs def offs
      | NoOffset -> def
    in
    (* we have a special expression that should evaluate to top ... *)
    if exp = MyCFG.unknown_exp then VD.top () else
      (* First we try with query functions --- these are currently more precise.
       * Ideally we would meet both values, but we fear types might not match. (bottom) *)
      match eval_rv_pre a exp st with
      | Some x -> x
      | None ->
        (* query functions were no help ... now try with values*)
        match (if get_bool "exp.lower-constants" then constFold true exp else exp) with
        (* Integer literals *)
        (* seems like constFold already converts CChr to CInt64 *)
        | Const (CChr x) -> eval_rv a gs st (Const (charConstToInt x)) (* char becomes int, see Cil doc/ISO C 6.4.4.4.10 *)
        | Const (CInt64 (num,ikind,str)) ->
          (match str with Some x -> M.tracel "casto" "CInt64 (%s, %a, %s)\n" (Int64.to_string num) d_ikind ikind x | None -> ());
          `Int (ID.cast_to ikind (IntDomain.of_const (num,ikind,str)))
        (* String literals *)
        | Const (CStr x) -> `Address (AD.from_string x) (* normal 8-bit strings, type: char* *)
        | Const (CWStr xs as c) -> (* wide character strings, type: wchar_t* *)
          let x = Pretty.sprint 80 (d_const () c) in (* escapes, see impl. of d_const in cil.ml *)
          let x = String.sub x 2 (String.length x - 3) in (* remove surrounding quotes: L"foo" -> foo *)
          `Address (AD.from_string x) (* `Address (AD.str_ptr ()) *)
        (* Variables and address expressions *)
        | Lval (Var v, ofs) -> do_offs (get a gs st (eval_lv a gs st (Var v, ofs)) (Some exp)) ofs
        (*| Lval (Mem e, ofs) -> do_offs (get a gs st (eval_lv a gs st (Mem e, ofs))) ofs*)
        | Lval (Mem e, ofs) ->
          (*M.tracel "cast" "Deref: lval: %a\n" d_plainlval lv;*)
          let rec contains_vla (t:typ) = match t with
            | TPtr (t, _) -> contains_vla t
            | TArray(t, None, args) -> true
            | TArray(t, Some exp, args) when isConstant exp -> contains_vla t
            | TArray(t, Some exp, args) -> true
            | _ -> false
          in
          let b = Mem e, NoOffset in (* base pointer *)
          let t = typeOfLval b in (* static type of base *)
          let p = eval_lv a gs st b in (* abstract base addresses *)
          let v = (* abstract base value *)
            let open Addr in
            (* pre VLA: *)
            (* let cast_ok = function Addr a -> sizeOf t <= sizeOf (get_type_addr a) | _ -> false in *)
            let cast_ok = function
              | Addr a ->
                begin
                  match Cil.isInteger (sizeOf t), Cil.isInteger (sizeOf (get_type_addr a)) with
                  | Some i1, Some i2 -> Int64.compare i1 i2 <= 0
                  | _ ->
                    if contains_vla t || contains_vla (get_type_addr a) then
                      begin
                        (* TODO: Is this ok? *)
                        M.warn "Casting involving a VLA is assumed to work";
                        true
                      end
                    else
                      false
                end
              | _ -> false
            in
            if AD.for_all cast_ok p then
              get a gs st p (Some exp)  (* downcasts are safe *)
            else
              VD.top () (* upcasts not! *)
          in
          let v' = VD.cast t v in (* cast to the expected type (the abstract type might be something other than t since we don't change addresses upon casts!) *)
          M.tracel "cast" "Ptr-Deref: cast %a to %a = %a!\n" VD.pretty v d_type t VD.pretty v';
          let v' = VD.eval_offset a (fun x -> get a gs st x (Some exp)) v' (convert_offset a gs st ofs) (Some exp) None t in (* handle offset *)
          let v' = do_offs v' ofs in (* handle blessed fields? *)
          v'
        (* Binary operators *)
        (* Eq/Ne when both values are equal and casted to the same type *)
        | BinOp (op, (CastE (t1, e1) as c1), (CastE (t2, e2) as c2), typ) when typeSig t1 = typeSig t2 && (op = Eq || op = Ne) ->
          let a1 = eval_rv a gs st e1 in
          let a2 = eval_rv a gs st e2 in
          let both_arith_type = isArithmeticType (typeOf e1) && isArithmeticType (typeOf e2) in
          let is_safe = (VD.equal a1 a2 || VD.is_safe_cast t1 (typeOf e1) && VD.is_safe_cast t2 (typeOf e2)) && not both_arith_type in
          M.tracel "cast" "remove cast on both sides for %a? -> %b\n" d_exp exp is_safe;
          if is_safe then ( (* we can ignore the casts if the values are equal anyway, or if the casts can't change the value *)
            let e1 = if isArithmeticType (typeOf e1) then c1 else e1 in
            let e2 = if isArithmeticType (typeOf e2) then c2 else e2 in
            eval_rv a gs st (BinOp (op, e1, e2, typ))
          )
          else
            let a1 = eval_rv a gs st c1 in
            let a2 = eval_rv a gs st c2 in
            evalbinop op t1 a1 t2 a2 typ
        | BinOp (op,arg1,arg2,typ) ->
          let a1 = eval_rv a gs st arg1 in
          let a2 = eval_rv a gs st arg2 in
          let t1 = typeOf arg1 in
          let t2 = typeOf arg2 in
          evalbinop op t1 a1 t2 a2 typ
        (* Unary operators *)
        | UnOp (op,arg1,typ) ->
          let a1 = eval_rv a gs st arg1 in
          evalunop op typ a1
        (* The &-operator: we create the address abstract element *)
        | AddrOf lval -> `Address (eval_lv a gs st lval)
        (* CIL's very nice implicit conversion of an array name [a] to a pointer
         * to its first element [&a[0]]. *)
        | StartOf lval ->
          let array_ofs = `Index (IdxDom.of_int (Cilfacade.ptrdiff_ikind ()) BI.zero, `NoOffset) in
          let array_start ad =
            match Addr.to_var_offset ad with
            | [x, offs] -> Addr.from_var_offset (x, add_offset offs array_ofs)
            | _ -> ad
          in
          `Address (AD.map array_start (eval_lv a gs st lval))
        | CastE (t, Const (CStr x)) -> (* VD.top () *) eval_rv a gs st (Const (CStr x)) (* TODO safe? *)
        | CastE  (t, exp) ->
          let v = eval_rv a gs st exp in
          VD.cast ~torg:(typeOf exp) t v
        | _ -> VD.top ()
  (* A hackish evaluation of expressions that should immediately yield an
   * address, e.g. when calling functions. *)
  and eval_fv a (gs:glob_fun) st (exp:exp): AD.t =
    match exp with
    | Lval lval -> eval_lv a gs st lval
    | _ -> eval_tv a gs st exp
  (* Used also for thread creation: *)
  and eval_tv a (gs:glob_fun) st (exp:exp): AD.t =
    match (eval_rv a gs st exp) with
    | `Address x -> x
    | _          -> M.bailwith "Problems evaluating expression to function calls!"
  and eval_int a gs st exp =
    match eval_rv a gs st exp with
    | `Int x -> x
    | _ -> ID.top_of (Cilfacade.get_ikind (Cil.typeOf exp))
  (* A function to convert the offset to our abstract representation of
   * offsets, i.e.  evaluate the index expression to the integer domain. *)
  and convert_offset a (gs:glob_fun) (st: store) (ofs: offset) =
    match ofs with
    | NoOffset -> `NoOffset
    | Field (fld, ofs) -> `Field (fld, convert_offset a gs st ofs)
    | Index (exp, ofs) ->
      let exp_rv = eval_rv a gs st exp in
      match exp_rv with
      | `Int i -> `Index (iDtoIdx i, convert_offset a gs st ofs)
      | `Top   -> `Index (IdxDom.top (), convert_offset a gs st ofs)
      | `Bot -> `Index (IdxDom.bot (), convert_offset a gs st ofs)
      | _ -> M.bailwith "Index not an integer value"
  (* Evaluation of lvalues to our abstract address domain. *)
  and eval_lv (a: Q.ask) (gs:glob_fun) st (lval:lval): AD.t =
    let rec do_offs def = function
      | Field (fd, offs) -> begin
          match Goblintutil.is_blessed (TComp (fd.fcomp, [])) with
          | Some v -> do_offs (AD.singleton (Addr.from_var_offset (v,convert_offset a gs st (Field (fd, offs))))) offs
          | None -> do_offs def offs
        end
      | Index (_, offs) -> do_offs def offs
      | NoOffset -> def
    in
    match lval with
    | Var x, NoOffset when (not x.vglob) && Goblintutil.is_blessed x.vtype<> None ->
      begin match Goblintutil.is_blessed x.vtype with
        | Some v -> AD.singleton (Addr.from_var v)
        | _ ->  AD.singleton (Addr.from_var_offset (x, convert_offset a gs st NoOffset))
      end
    (* The simpler case with an explicit variable, e.g. for [x.field] we just
     * create the address { (x,field) } *)
    | Var x, ofs ->
      if x.vglob
      then AD.singleton (Addr.from_var_offset (x, convert_offset a gs st ofs))
      else do_offs (AD.singleton (Addr.from_var_offset (x, convert_offset a gs st ofs))) ofs
    (* The more complicated case when [exp = & x.field] and we are asked to
     * evaluate [(\*exp).subfield]. We first evaluate [exp] to { (x,field) }
     * and then add the subfield to it: { (x,field.subfield) }. *)
    | Mem n, ofs -> begin
        match (eval_rv a gs st n) with
        | `Address adr -> do_offs (AD.map (add_offset_varinfo (convert_offset a gs st ofs)) adr) ofs
        | `Bot -> AD.bot ()
        | _ ->  let str = Pretty.sprint ~width:80 (Pretty.dprintf "%a " d_lval lval) in
          M.debug ("Failed evaluating "^str^" to lvalue"); do_offs AD.unknown_ptr ofs
      end

  (* run eval_rv from above and keep a result that is bottom *)
  (* this is needed for global variables *)
  let eval_rv_keep_bot = eval_rv

  (* run eval_rv from above, but change bot to top to be sound for programs with undefined behavior. *)
  (* Previously we only gave sound results for programs without undefined behavior, so yielding bot for accessing an uninitialized array was considered ok. Now only [invariant] can yield bot/Deadcode if the condition is known to be false but evaluating an expression should not be bot. *)
  let eval_rv (a: Q.ask) (gs:glob_fun) (st: store) (exp:exp): value =
    try
      let r = eval_rv a gs st exp in
      if M.tracing then M.tracel "eval" "eval_rv %a = %a\n" d_exp exp VD.pretty r;
      if VD.is_bot r then VD.top_value (typeOf exp) else r
    with IntDomain.ArithmeticOnIntegerBot _ ->
    ValueDomain.Compound.top_value (typeOf exp)

  (* Evaluate an expression containing only locals. This is needed for smart joining the partitioned arrays where ctx is not accessible. *)
  (* This will yield `Top for expressions containing any access to globals, and does not make use of the query system. *)
  (* Wherever possible, don't use this but the query system or normal eval_rv instead. *)
  let eval_exp x (exp:exp) =
    (* Since ctx is not available here, we need to make some adjustments *)
    let knownothing = fun _ -> `Top in (* our version of ask *)
    let gs = fun _ -> G.top () in (* the expression is guaranteed to not contain globals *)
    match (eval_rv knownothing gs x exp) with
    | `Int x -> ValueDomain.ID.to_int x
    | _ -> None

  let eval_funvar ctx fval: varinfo list =
    try
      let fp = eval_fv ctx.ask ctx.global ctx.local fval in
      if AD.mem Addr.UnknownPtr fp then begin
        M.warn_each ("Function pointer " ^ sprint d_exp fval ^ " may contain unknown functions.");
        dummyFunDec.svar :: AD.to_var_may fp
      end else
        AD.to_var_may fp
    with SetDomain.Unsupported _ ->
      M.warn_each ("Unknown call to function " ^ sprint d_exp fval ^ ".");
      [dummyFunDec.svar]

  (* interpreter end *)

  let query ctx (q:Q.t) =
    let to_int = BI.to_int64 in
    match q with
    | Q.EvalFunvar e ->
      begin
        let fs = eval_funvar ctx e in
        (*          Messages.report ("Base: I should know it! "^string_of_int (List.length fs));*)
        `LvalSet (List.fold_left (fun xs v -> Q.LS.add (v,`NoOffset) xs) (Q.LS.empty ()) fs)
      end
    | Q.EvalInt e -> begin
        match eval_rv ctx.ask ctx.global ctx.local e with
        | `Int i when ID.is_int i -> `Int (to_int (Option.get (ID.to_int i)))
        | `Bot   -> `Bot
        | v      -> M.warn ("Query function answered " ^ (VD.short 20 v)); `Top
      end
    | Q.EvalLength e -> begin
        match eval_rv ctx.ask ctx.global ctx.local e with
        | `Address a ->
          let slen = List.map String.length (AD.to_string a) in
          let lenOf = function
            | TArray (_, l, _) -> (try Some (lenOfArray l) with _ -> None)
            | _ -> None
          in
          let alen = List.filter_map (fun v -> lenOf v.vtype) (AD.to_var_may a) in
          let d = List.fold_left ID.join (ID.bot_of (Cilfacade.ptrdiff_ikind ())) (List.map (ID.of_int (Cilfacade.ptrdiff_ikind ()) %BI.of_int) (slen @ alen)) in
          (* ignore @@ printf "EvalLength %a = %a\n" d_exp e ID.pretty d; *)
          (match ID.to_int d with Some i -> `Int (to_int i) | None -> `Top)
        | `Bot -> `Bot
        | _ -> `Top
      end
    | Q.BlobSize e -> begin
        let p = eval_rv ctx.ask ctx.global ctx.local e in
        (* ignore @@ printf "BlobSize %a MayPointTo %a\n" d_plainexp e VD.pretty p; *)
        match p with
        | `Address a ->
          let r = get ~full:true ctx.ask ctx.global ctx.local a  None in
          (* ignore @@ printf "BlobSize %a = %a\n" d_plainexp e VD.pretty r; *)
          (match r with
           | `Blob (_,s,_) -> (match ID.to_int s with Some i -> `Int (to_int i) | None -> `Top)
           | _ -> `Top)
        | _ -> `Top
      end
    | Q.MayPointTo e -> begin
        match eval_rv ctx.ask ctx.global ctx.local e with
        | `Address a ->
          let s = addrToLvalSet a in
          if AD.mem Addr.UnknownPtr a
          then `LvalSet (Q.LS.add (dummyFunDec.svar, `NoOffset) s)
          else `LvalSet s
        | `Bot -> `Bot
        | _ -> `Top
      end
    | Q.ReachableFrom e -> begin
        match eval_rv ctx.ask ctx.global ctx.local e with
        | `Top -> `Top
        | `Bot -> `Bot
        | `Address a when AD.is_top a || AD.mem Addr.UnknownPtr a ->
          `LvalSet (Q.LS.top ())
        | `Address a ->
          let xs = List.map addrToLvalSet (reachable_vars ctx.ask [a] ctx.global ctx.local) in
          let addrs = List.fold_left (Q.LS.join) (Q.LS.empty ()) xs in
          `LvalSet addrs
        | _ -> `LvalSet (Q.LS.empty ())
      end
    | Q.ReachableUkTypes e -> begin
        match eval_rv ctx.ask ctx.global ctx.local e with
        | `Top -> `Top
        | `Bot -> `Bot
        | `Address a when AD.is_top a || AD.mem Addr.UnknownPtr a ->
          `TypeSet (Q.TS.top ())
        | `Address a ->
          `TypeSet (reachable_top_pointers_types ctx a)
        | _ -> `TypeSet (Q.TS.empty ())
      end
    | Q.EvalStr e -> begin
        match eval_rv ctx.ask ctx.global ctx.local e with
        (* exactly one string in the set (works for assignments of string constants) *)
        | `Address a when List.length (AD.to_string a) = 1 -> (* exactly one string *)
          `Str (List.hd (AD.to_string a))
        (* check if we have an array of chars that form a string *)
        (* TODO return may-points-to-set of strings *)
        | `Address a when List.length (AD.to_string a) > 1 -> (* oh oh *)
          M.debug_each @@ "EvalStr (" ^ sprint d_exp e ^ ") returned " ^ AD.short 80 a;
          `Top
        | `Address a when List.length (AD.to_var_may a) = 1 -> (* some other address *)
          (* Cil.varinfo * (AD.Addr.field, AD.Addr.idx) Lval.offs *)
          (* ignore @@ printf "EvalStr `Address: %a -> %s (must %i, may %i)\n" d_plainexp e (VD.short 80 (`Address a)) (List.length @@ AD.to_var_must a) (List.length @@ AD.to_var_may a); *)
          begin match unrollType (typeOf e) with
            | TPtr(TInt(IChar, _), _) ->
              let v, offs = Q.LS.choose @@ addrToLvalSet a in
              let ciloffs = Lval.CilLval.to_ciloffs offs in
              let lval = Var v, ciloffs in
              (try `Str (Bytes.to_string (Hashtbl.find char_array lval))
               with Not_found -> `Top)
            | _ -> (* what about ISChar and IUChar? *)
              (* ignore @@ printf "Type %a\n" d_plaintype t; *)
              `Top
          end
        | x ->
          (* ignore @@ printf "EvalStr Unknown: %a -> %s\n" d_plainexp e (VD.short 80 x); *)
          `Top
      end
    | Q.MustBeEqual (e1, e2) -> begin
        let e1_val = eval_rv ctx.ask ctx.global ctx.local e1 in
        let e2_val = eval_rv ctx.ask ctx.global ctx.local e2 in
        match e1_val, e2_val with
        | `Int i1, `Int i2 -> begin
            match ID.to_int i1, ID.to_int i2 with
            | Some i1', Some i2' when i1' = i2' -> `MustBool true
            | _ -> `MustBool false
            end
        | _ -> `MustBool false
      end
    | Q.MayBeEqual (e1, e2) -> begin
        (* Printf.printf "---------------------->  may equality check for %s and %s \n" (ExpDomain.short 20 (`Lifted e1)) (ExpDomain.short 20 (`Lifted e2)); *)
        let e1_val = eval_rv ctx.ask ctx.global ctx.local e1 in
        let e2_val = eval_rv ctx.ask ctx.global ctx.local e2 in
        match e1_val, e2_val with
        | `Int i1, `Int i2 -> begin
            (* This should behave like == and also work on different int types, hence the cast (just like with == in C) *)
            let e1_ik = Cilfacade.get_ikind (Cil.typeOf e1) in
            let e2_ik = Cilfacade.get_ikind (Cil.typeOf e2) in
            let ik= Cil.commonIntKind e1_ik e2_ik in
            if ID.is_bot (ID.meet (ID.cast_to ik i1) (ID.cast_to ik i2)) then
              begin
                (* Printf.printf "----------------------> NOPE may equality check for %s and %s \n" (ExpDomain.short 20 (`Lifted e1)) (ExpDomain.short 20 (`Lifted e2)); *)
                `MayBool false
              end
            else `MayBool true
          end
        | _ -> `MayBool true
      end
    | Q.MayBeLess (e1, e2) -> begin
        (* Printf.printf "----------------------> may check for %s < %s \n" (ExpDomain.short 20 (`Lifted e1)) (ExpDomain.short 20 (`Lifted e2)); *)
        let e1_val = eval_rv ctx.ask ctx.global ctx.local e1 in
        let e2_val = eval_rv ctx.ask ctx.global ctx.local e2 in
        match e1_val, e2_val with
        | `Int i1, `Int i2 -> begin
            match (ID.minimal i1), (ID.maximal i2) with
            | Some i1', Some i2' ->
              if i1' >= i2' then
                begin
                  (* Printf.printf "----------------------> NOPE may check for %s < %s \n" (ExpDomain.short 20 (`Lifted e1)) (ExpDomain.short 20 (`Lifted e2)); *)
                  `MayBool false
                end
              else `MayBool true
            | _ -> `MayBool true
          end
        | _ -> `MayBool true
      end
    | _ -> Q.Result.top ()

  let update_variable variable value cpa =
    if ((get_bool "exp.volatiles_are_top") && (is_always_unknown variable)) then
      CPA.add variable (VD.top ()) cpa
    else
      CPA.add variable value cpa

  (** Add dependencies between a value and the expression it (or any of its contents) are partitioned by *)
  let add_partitioning_dependencies (x:varinfo) (value:VD.t) (st:store):store =
    let add_one_dep (array:varinfo) (var:varinfo) dep =
      let vMap = Dep.find_opt var dep |? Dep.VarSet.empty () in
      let vMapNew = Dep.VarSet.add array vMap in
      Dep.add var vMapNew dep
    in
    match value with
    | `Array _
    | `Struct _
    | `Union _ ->
      begin
        let vars_in_paritioning = VD.affecting_vars value in
        let dep_new = List.fold_left (fun dep var -> add_one_dep x var dep) st.deps vars_in_paritioning in
        { st with deps = dep_new }
      end
    (* `List and `Blob cannot contain arrays *)
    | _ ->  st


  (** [set st addr val] returns a state where [addr] is set to [val]
  * it is always ok to put None for lval_raw and rval_raw, this amounts to not using/maintaining
  * precise information about arrays. *)
  let set a ?(ctx=None) ?(effect=true) ?(change_array=true) ?lval_raw ?rval_raw ?t_override (gs:glob_fun) (st: store) (lval: AD.t) (lval_type: Cil.typ) (value: value) : store =
    let update_variable x y z =
      if M.tracing then M.tracel "setosek" ~var:x.vname "update_variable: start '%s' '%a'\nto\n%a\n\n" x.vname VD.pretty y CPA.pretty z;
      let r = update_variable x y z in (* refers to defintion that is outside of set *)
      if M.tracing then M.tracel "setosek" ~var:x.vname "update_variable: start '%s' '%a'\nto\n%a\nresults in\n%a\n" x.vname VD.pretty y CPA.pretty z CPA.pretty r;
      r
    in
    let firstvar = if M.tracing then try (List.hd (AD.to_var_may lval)).vname with _ -> "" else "" in
    let lval_raw = (Option.map (fun x -> Lval x) lval_raw) in
    if M.tracing then M.tracel "set" ~var:firstvar "lval: %a\nvalue: %a\nstate: %a\n" AD.pretty lval VD.pretty value CPA.pretty st.cpa;
    (* Updating a single varinfo*offset pair. NB! This function's type does
     * not include the flag. *)
    let update_one_addr (x, offs) (st: store): store =
      let cil_offset = Offs.to_cil_offset offs in
      let t = match t_override with
        | Some t -> t
        | None ->
          let is_heap_var = match a (Q.IsHeapVar x) with `MayBool(true) -> true | _ -> false in
          if is_heap_var then
            (* the vtype of heap vars will be TVoid, so we need to trust the pointer we got to this to be of the right type *)
            (* i.e. use the static type of the pointer here *)
            lval_type
          else
            try
              Cil.typeOfLval (Var x, cil_offset)
            with _ ->
              (* If we cannot determine the correct type here, we go with the one of the LVal *)
              (* This will usually lead to a type mismatch in the ValueDomain (and hence supertop) *)
              M.warn ("Cil.typeOfLval failed Could not obtain the type of "^ sprint d_lval (Var x, cil_offset));
              lval_type
      in
      if M.tracing then M.tracel "setosek" ~var:firstvar "update_one_addr: start with '%a' (type '%a') \nstate:%a\n\n" AD.pretty (AD.from_var_offset (x,offs)) d_type x.vtype CPA.pretty st.cpa;
      if isFunctionType x.vtype then begin
        if M.tracing then M.tracel "setosek" ~var:firstvar "update_one_addr: returning: '%a' is a function type \n" d_type x.vtype;
        st
      end else
      if get_bool "exp.globs_are_top" then begin
        if M.tracing then M.tracel "setosek" ~var:firstvar "update_one_addr: BAD? exp.globs_are_top is set \n";
        { st with cpa = CPA.add x `Top st.cpa }
      end else
        (* Check if we need to side-effect this one. We no longer generate
         * side-effects here, but the code still distinguishes these cases. *)
      if (!GU.earlyglobs || ThreadFlag.is_multi a) && is_global a x then
        (* Check if we should avoid producing a side-effect, such as updates to
         * the state when following conditional guards. *)
<<<<<<< HEAD
        if not effect && not (Priv.is_private a x) then begin
=======
        let protected = is_invisible a st x in
        if not effect && not protected then begin
>>>>>>> 852dd9c1
          if M.tracing then M.tracel "setosek" ~var:x.vname "update_one_addr: BAD! effect = '%B', or else is private! \n" effect;
          st
        end else begin
<<<<<<< HEAD
          if M.tracing then M.tracel "setosek" ~var:x.vname "update_one_addr: update a global var '%s' ...\n" x.vname;
          let (nst, var) = Priv.read_global a gs nst x in
          Priv.write_global a gs (Option.get ctx).sideg nst x (VD.update_offset a var offs value (Option.map (fun x -> Lval x) lval_raw) (Var x, cil_offset) t), dep
=======
          let var_value =
            match CPA.find x st.cpa with
            | `Bot -> (if M.tracing then M.tracec "set" "Reading from global invariant.\n"; gs x)
            | x -> (if M.tracing then M.tracec "set" "Reading from privatized version.\n"; x)
          in
          if M.tracing then M.tracel "setosek" ~var:x.vname "update_one_addr: update a global var '%s' ...\n" x.vname;
          (* Here, an effect should be generated, but we add it to the local
           * state, waiting for the sync function to publish it. *)
            { st with
                cpa = update_variable x (VD.update_offset a var_value offs value lval_raw (Var x, cil_offset) t) st.cpa;
                cached = CVars.add x st.cached}
>>>>>>> 852dd9c1
        end
      else begin
        if M.tracing then M.tracel "setosek" ~var:x.vname "update_one_addr: update a local var '%s' ...\n" x.vname;
        (* Normal update of the local state *)
        let new_value = VD.update_offset a (CPA.find x st.cpa) offs value lval_raw ((Var x), cil_offset) t in
        (* what effect does changing this local variable have on arrays -
           we only need to do this here since globals are not allowed in the
           expressions for partitioning *)
        let effect_on_arrays a (st: store) =
          let affected_arrays =
            let set = Dep.find_opt x st.deps |? Dep.VarSet.empty () in
            Dep.VarSet.elements set
          in
          let movement_for_expr l' r' currentE' =
            let are_equal e1 e2 =
              match a (Q.MustBeEqual (e1, e2)) with
              | `MustBool true -> true
              | _ -> false
            in
            let ik = Cilfacade.get_ikind (typeOf currentE') in
            let newE = Basetype.CilExp.replace l' r' currentE' in
            let currentEPlusOne = BinOp (PlusA, currentE', Cil.kinteger ik 1, typeOf currentE') in
            if are_equal newE currentEPlusOne then
              Some 1
            else
              let currentEMinusOne = BinOp (MinusA, currentE', Cil.kinteger ik 1, typeOf currentE') in
              if are_equal newE currentEMinusOne then
                Some (-1)
              else
                None
          in
          let effect_on_array actually_moved arr (st: store):store =
            let v = CPA.find arr st.cpa in
            let nval =
              if actually_moved then
                match lval_raw, rval_raw with
                | Some (Lval(Var l',NoOffset)), Some r' ->
                  begin
                    let moved_by = movement_for_expr l' r' in
                    VD.affect_move a v x moved_by
                  end
                | _  ->
                  VD.affect_move a v x (fun x -> None)
              else
                let patched_ask =
                match ctx with
                | Some ctx ->
                  let patched = swap_st ctx st in
                  query patched
                | _ ->
                  a
                in
                let moved_by = fun x -> Some 0 in (* this is ok, the information is not provided if it *)
                VD.affect_move patched_ask v x moved_by     (* was a set call caused e.g. by a guard *)
            in
            { st with cpa = update_variable arr nval st.cpa }
          in
          (* change_array is false if a change to the way arrays are partitioned is not necessary *)
          (* for now, this is only the case when guards are evaluated *)
          List.fold_left (fun x y -> effect_on_array change_array y x) st affected_arrays
        in
        let x_updated = update_variable x new_value st.cpa in
        let with_dep = add_partitioning_dependencies x new_value {st with cpa = x_updated } in
        effect_on_arrays a with_dep
      end
    in
    let update_one x store =
      match Addr.to_var_offset x with
      | [x] -> update_one_addr x store
      | _ -> store
    in try
      (* We start from the current state and an empty list of global deltas,
       * and we assign to all the the different possible places: *)
      let nst = AD.fold update_one lval st in
      (* if M.tracing then M.tracel "setosek" ~var:firstvar "new state1 %a\n" CPA.pretty nst; *)
      (* If the address was definite, then we just return it. If the address
       * was ambiguous, we have to join it with the initial state. *)
      let nst = if AD.cardinal lval > 1 then { nst with cpa = CPA.join st.cpa nst.cpa } else nst in
      (* if M.tracing then M.tracel "setosek" ~var:firstvar "new state2 %a\n" CPA.pretty nst; *)
      nst
    with
    (* If any of the addresses are unknown, we ignore it!?! *)
    | SetDomain.Unsupported x ->
      (* if M.tracing then M.tracel "setosek" ~var:firstvar "set got an exception '%s'\n" x; *)
      M.warn_each "Assignment to unknown address"; st

<<<<<<< HEAD
  let set_many ?ctx a (gs:glob_fun) (st,dep as store: store) lval_value_list: store =
=======
  let set_many a (gs:glob_fun) (st: store) lval_value_list: store =
>>>>>>> 852dd9c1
    (* Maybe this can be done with a simple fold *)
    let f (acc: store) ((lval:AD.t),(typ:Cil.typ),(value:value)): store =
      set ~ctx a gs acc lval typ value
    in
    (* And fold over the list starting from the store turned wstore: *)
    List.fold_left f st lval_value_list

  let rem_many a (st: store) (v_list: varinfo list): store =
    let f acc v = CPA.remove v acc in
    let g dep v = Dep.remove v dep in
    { st with cpa = List.fold_left f st.cpa v_list; deps = List.fold_left g st.deps v_list }

  (* Removes all partitionings done according to this variable *)
  let rem_many_paritioning a (st:store) (v_list: varinfo list):store =
    (* Removes the partitioning information from all affected arrays, call before removing locals *)
    let rem_partitioning a (st:store) (x:varinfo):store =
      let affected_arrays =
        let set = Dep.find_opt x st.deps |? Dep.VarSet.empty () in
        Dep.VarSet.elements set
      in
      let effect_on_array arr st =
        let v = CPA.find arr st in
        let nval = VD.affect_move ~replace_with_const:(get_bool ("exp.partition-arrays.partition-by-const-on-return")) a v x (fun _ -> None) in (* Having the function for movement return None here is equivalent to forcing the partitioning to be dropped *)
        update_variable arr nval st
      in
      { st with cpa = List.fold_left (fun x y -> effect_on_array y x) st.cpa affected_arrays }
    in
    let f s v = rem_partitioning a s v in
    List.fold_left f st v_list

 (**************************************************************************
   * Auxillary functions
   **************************************************************************)

  let is_some_bot x =
    match x with
    | `Int n ->  ID.is_bot n
    | `Address n ->  AD.is_bot n
    | `Struct n ->  ValueDomain.Structs.is_bot n
    | `Union n ->  ValueDomain.Unions.is_bot n
    | `Array n ->  ValueDomain.CArrays.is_bot n
    | `Blob n ->  ValueDomain.Blobs.is_bot n
    | `List n ->  ValueDomain.Lists.is_bot n
    | `Bot -> false (* HACK: bot is here due to typing conflict (we do not cast appropriately) *)
    | `Top -> false

  let invariant ctx a (gs:glob_fun) st exp tv =
    (* We use a recursive helper function so that x != 0 is false can be handled
     * as x == 0 is true etc *)
    let rec helper (op: binop) (lval: lval) (value: value) (tv: bool) =
      match (op, lval, value, tv) with
      (* The true-branch where x == value: *)
      | Eq, x, value, true ->
        if M.tracing then M.tracec "invariant" "Yes, %a equals %a\n" d_lval x VD.pretty value;
        (match value with
        | `Int n ->
          let ikind = Cilfacade.get_ikind (typeOf (Lval lval)) in
          Some (x, `Int (ID.cast_to ikind n))
        | _ -> Some(x, value))
      (* The false-branch for x == value: *)
      | Eq, x, value, false -> begin
          match value with
          | `Int n -> begin
              match ID.to_int n with
              | Some n ->
                (* When x != n, we can return a singleton exclusion set *)
                if M.tracing then M.tracec "invariant" "Yes, %a is not %s\n" d_lval x (BI.to_string n);
                let ikind = Cilfacade.get_ikind (typeOf (Lval lval)) in
                Some (x, `Int (ID.of_excl_list ikind [n]))
              | None -> None
            end
          | `Address n -> begin
              if M.tracing then M.tracec "invariant" "Yes, %a is not %a\n" d_lval x AD.pretty n;
              match eval_rv a gs st (Lval x) with
              | `Address a when AD.is_definite n ->
                Some (x, `Address (AD.diff a n))
              | `Top when AD.is_null n ->
                Some (x, `Address AD.not_null)
              | v ->
                if M.tracing then M.tracec "invariant" "No address invariant for: %a != %a\n" VD.pretty v AD.pretty n;
                None
            end
          (* | `Address a -> Some (x, value) *)
          | _ ->
            (* We can't say anything else, exclusion sets are finite, so not
             * being in one means an infinite number of values *)
            if M.tracing then M.tracec "invariant" "Failed! (not a definite value)\n";
            None
        end
      | Ne, x, value, _ -> helper Eq x value (not tv)
      | Lt, x, value, _ -> begin
          match value with
          | `Int n -> begin
            let ikind = Cilfacade.get_ikind (typeOf (Lval lval)) in
            let n = ID.cast_to ikind n in
            let range_from x = if tv then ID.ending ikind (BI.sub x BI.one) else ID.starting ikind x in
            let limit_from = if tv then ID.maximal else ID.minimal in
            match limit_from n with
            | Some n ->
              if M.tracing then M.tracec "invariant" "Yes, success! %a is not %s\n\n" d_lval x (BI.to_string n);
              Some (x, `Int (range_from n))
            | None -> None
            end
          | _ -> None
        end
      | Le, x, value, _ -> begin
          match value with
          | `Int n -> begin
            let ikind = Cilfacade.get_ikind (typeOf (Lval lval)) in
            let n = ID.cast_to ikind n in
            let range_from x = if tv then ID.ending ikind x else ID.starting ikind (BI.add x BI.one) in
            let limit_from = if tv then ID.maximal else ID.minimal in
              match limit_from n with
              | Some n ->
                if M.tracing then M.tracec "invariant" "Yes, success! %a is not %s\n\n" d_lval x (BI.to_string n);
                Some (x, `Int (range_from n))
              | None -> None
            end
          | _ -> None
        end
      | Gt, x, value, _ -> helper Le x value (not tv)
      | Ge, x, value, _ -> helper Lt x value (not tv)
      | _ ->
        if M.tracing then M.trace "invariant" "Failed! (operation not supported)\n\n";
        None
    in
    if M.tracing then M.traceli "invariant" "assume expression %a is %B\n" d_exp exp tv;
    let null_val typ =
      match Cil.unrollType typ with
      | TPtr _                    -> `Address AD.null_ptr
      | TEnum({ekind=_;_},_)
      | _                         -> `Int (ID.of_int (Cilfacade.get_ikind typ) BI.zero)
    in
    let rec derived_invariant exp tv =
      let switchedOp = function Lt -> Gt | Gt -> Lt | Le -> Ge | Ge -> Le | x -> x in (* a op b <=> b (switchedOp op) b *)
      match exp with
      (* Since we handle not only equalities, the order is important *)
      | BinOp(op, Lval x, rval, typ) -> helper op x (VD.cast (typeOfLval x) (eval_rv a gs st rval)) tv
      | BinOp(op, rval, Lval x, typ) -> derived_invariant (BinOp(switchedOp op, Lval x, rval, typ)) tv
      | BinOp(op, CastE (t1, c1), CastE (t2, c2), t) when (op = Eq || op = Ne) && typeSig t1 = typeSig t2 && VD.is_safe_cast t1 (typeOf c1) && VD.is_safe_cast t2 (typeOf c2)
        -> derived_invariant (BinOp (op, c1, c2, t)) tv
      | BinOp(op, CastE (TInt (ik, _) as t1, Lval x), rval, typ) ->
        (match eval_rv a gs st (Lval x) with
        | `Int v ->
          (* This is tricky: It it is not sufficient to check that ID.cast_to_ik v = v
           * If there is one domain that knows this to be true and the other does not, we
           * should still impose the invariant. E.g. i -> ([1,5]; Not {0}[byte]) *)
          if VD.is_safe_cast t1 (Cil.typeOf (Lval x)) then
            derived_invariant (BinOp (op, Lval x, rval, typ)) tv
          else
            None
        | _ -> None)
      | BinOp(op, rval, CastE (TInt (_, _) as ti, Lval x), typ) ->
        derived_invariant (BinOp (switchedOp op, CastE(ti, Lval x), rval, typ)) tv
      (* Cases like if (x) are treated like if (x != 0) *)
      | Lval x ->
        (* There are two correct ways of doing it: "if ((int)x != 0)" or "if (x != (typeof(x))0))"
         * Because we try to avoid casts (and use a more precise address domain) we use the latter *)
        helper Ne x (null_val (typeOf exp)) tv
      | UnOp (LNot,uexp,typ) -> derived_invariant uexp (not tv)
      | _ ->
        if M.tracing then M.tracec "invariant" "Failed! (expression %a not understood)\n\n" d_plainexp exp;
        None
    in
    let apply_invariant oldv newv =
      match oldv, newv with
      (* | `Address o, `Address n when AD.mem (Addr.unknown_ptr ()) o && AD.mem (Addr.unknown_ptr ()) n -> *)
      (*   `Address (AD.join o n) *)
      (* | `Address o, `Address n when AD.mem (Addr.unknown_ptr ()) o -> `Address n *)
      (* | `Address o, `Address n when AD.mem (Addr.unknown_ptr ()) n -> `Address o *)
      | _ -> VD.meet oldv newv
    in
    match derived_invariant exp tv with
    | Some (lval, value) ->
      if M.tracing then M.tracec "invariant" "Restricting %a with %a\n" d_lval lval VD.pretty value;
      let addr = eval_lv a gs st lval in
      if (AD.is_top addr) then st
      else
        let oldval = get a gs st addr None in (* None is ok here, we could try to get more precise, but this is ok (reading at unknown position in array) *)
        let oldval = if is_some_bot oldval then (M.tracec "invariant" "%a is bot! This should not happen. Will continue with top!" d_lval lval; VD.top ()) else oldval in
        let state_with_excluded = set a gs st addr (Cil.typeOfLval lval) value ~effect:false ~change_array:false ~ctx:(Some ctx) in
        let value =  get a gs state_with_excluded addr None in
        let new_val = apply_invariant oldval value in
        if M.tracing then M.traceu "invariant" "New value is %a\n" VD.pretty new_val;
        (* make that address meet the invariant, i.e exclusion sets will be joined *)
        if is_some_bot new_val then (
          if M.tracing then M.tracel "branchosek" "C The branch %B is dead!\n" tv;
          raise Analyses.Deadcode
        )
        else if VD.is_bot new_val
        then set a gs st addr (Cil.typeOfLval lval) value ~effect:false ~change_array:false ~ctx:(Some ctx) (* no *_raw because this is not a real assignment *)
        else set a gs st addr (Cil.typeOfLval lval) new_val ~effect:false ~change_array:false ~ctx:(Some ctx) (* no *_raw because this is not a real assignment *)
    | None ->
      if M.tracing then M.traceu "invariant" "Doing nothing.\n";
      M.warn_each ("Invariant failed: expression \"" ^ sprint d_plainexp exp ^ "\" not understood.");
      st

  let invariant ctx a gs st exp tv: store =
    let open Deriving.Cil in
    let fallback reason =
      if M.tracing then M.tracel "inv" "Can't handle %a.\n%s\n" d_plainexp exp reason;
      (invariant ctx a gs st exp tv).cpa
    in
    (* inverse values for binary operation a `op` b == c *)
    (* ikind is the type of a for limiting ranges of the operands a, b. The only binops which can have different types for a, b are Shiftlt, Shiftrt (not handled below; don't use ikind to limit b there). *)
    let inv_bin_int (a, b) ikind c op =
      let warn_and_top_on_zero x =
        if GU.opt_predicate (BI.equal BI.zero) (ID.to_int x) then
          (M.warn "Must Undefined Behavior: Second argument of div or mod is 0, continuing with top";
          ID.top_of ikind)
        else
          x
      in
      let meet_bin a' b'  = ID.meet a a', ID.meet b b' in
      let meet_com oi = (* commutative *)
        try
          meet_bin (oi c b) (oi c a)
        with
          IntDomain.ArithmeticOnIntegerBot _ -> raise Deadcode in
      let meet_non oi oo = (* non-commutative *)
        try
          meet_bin (oi c b) (oo a c)
        with IntDomain.ArithmeticOnIntegerBot _ -> raise Deadcode in
      match op with
      | PlusA  -> meet_com ID.sub
      | Mult   ->
        (* Only multiplication with odd numbers is an invertible operation in (mod 2^n) *)
        (* refine x by information about y, using x * y == c *)
        let refine_by x y = (match ID.to_int y with
          | None -> x
          | Some v when BI.equal (BI.rem v (BI.of_int 2)) BI.zero (* v % 2 = 0 *) -> x (* A refinement would still be possible here, but has to take non-injectivity into account. *)
          | Some v (* when Int64.rem v 2L = 1L *) -> ID.meet x (ID.div c y)) (* Div is ok here, c must be divisible by a and b *)
        in
        (refine_by a b, refine_by b a)
      | MinusA -> meet_non ID.add ID.sub
      | Div    ->
        (* If b must be zero, we have must UB *)
        let b = warn_and_top_on_zero b in
        (* Integer division means we need to add the remainder, so instead of just `a = c*b` we have `a = c*b + a%b`.
         * However, a%b will give [-b+1, b-1] for a=top, but we only want the positive/negative side depending on the sign of c*b.
         * If c*b = 0 or it can be positive or negative, we need the full range for the remainder. *)
        let rem =
          let is_pos = ID.to_bool @@ ID.gt (ID.mul b c) (ID.of_int ikind BI.zero) = Some true in
          let is_neg = ID.to_bool @@ ID.lt (ID.mul b c) (ID.of_int ikind BI.zero) = Some true in
          let full = ID.rem a b in
          if is_pos then ID.meet (ID.starting ikind BI.zero) full
          else if is_neg then ID.meet (ID.ending ikind BI.zero) full
          else full
        in
        meet_bin (ID.add (ID.mul b c) rem) (ID.div (ID.sub a rem) c)
      | Mod    -> (* a % b == c *)
        (* If b must be zero, we have must UB *)
        let b = warn_and_top_on_zero b in
        (* a' = a/b*b + c and derived from it b' = (a-c)/(a/b)
         * The idea is to formulate a' as quotient * divisor + remainder. *)
        let a' = ID.add (ID.mul (ID.div a b) b) c in
        let b' = ID.div (ID.sub a c) (ID.div a b) in
        (* However, for [2,4]%2 == 1 this only gives [3,4].
         * If the upper bound of a is divisible by b, we can also meet with the result of a/b*b - c to get the precise [3,3].
         * If b is negative we have to look at the lower bound. *)
        let is_divisible bound =
          try ID.rem (bound a |> Option.get |> ID.of_int ikind) b |> ID.to_int = Some BI.zero with _ -> false
        in
        let max_pos = match ID.maximal b with None -> true | Some x -> BI.compare x BI.zero >= 0 in
        let min_neg = match ID.minimal b with None -> true | Some x -> BI.compare x BI.zero < 0 in
        let implies a b = not a || b in
        let a'' =
          if implies max_pos (is_divisible ID.maximal) && implies min_neg (is_divisible ID.minimal) then
            ID.meet a' (ID.sub (ID.mul (ID.div a b) b) c)
          else a'
        in
        meet_bin a'' b'
      | Eq | Ne as op ->
        let both x = x, x in
        let m = ID.meet a b in
        (match op, ID.to_bool c with
        | Eq, Some true
        | Ne, Some false -> both m (* def. equal: if they compare equal, both values must be from the meet *)
        | Eq, Some false
        | Ne, Some true -> (* def. unequal *)
          (* Both values can not be in the meet together, but it's not sound to exclude the meet from both.
           * e.g. a=[0,1], b=[1,2], meet a b = [1,1], but (a != b) does not imply a=[0,0], b=[2,2] since others are possible: a=[1,1], b=[2,2]
           * Only if a is a definite value, we can exclude it from b: *)
          let excl a b = match ID.to_int a with Some x -> ID.of_excl_list ikind [x] | None -> b in
          let a' = excl b a in
          let b' = excl a b in
          if M.tracing then M.tracel "inv" "inv_bin_int: unequal: %a and %a; ikind: %a; a': %a, b': %a\n" ID.pretty a ID.pretty b d_ikind ikind ID.pretty a' ID.pretty b';
          meet_bin a' b'
        | _, _ -> a, b
        )
      | Lt | Le | Ge | Gt as op ->
        let pred x = BI.sub x BI.one in
        let succ x = BI.add x BI.one in
        (match ID.minimal a, ID.maximal a, ID.minimal b, ID.maximal b with
        | Some l1, Some u1, Some l2, Some u2 ->
          (* if M.tracing then M.tracel "inv" "Op: %s, l1: %Ld, u1: %Ld, l2: %Ld, u2: %Ld\n" (show_binop op) l1 u1 l2 u2; *)
          (match op, ID.to_bool c with
          | Le, Some true
          | Gt, Some false -> meet_bin (ID.ending ikind u2) (ID.starting ikind l1)
          | Ge, Some true
          | Lt, Some false -> meet_bin (ID.starting ikind l2) (ID.ending ikind u1)
          | Lt, Some true
          | Ge, Some false -> meet_bin (ID.ending ikind (pred u2)) (ID.starting ikind (succ l1))
          | Gt, Some true
          | Le, Some false -> meet_bin (ID.starting ikind (succ l2)) (ID.ending ikind (pred u1))
          | _, _ -> a, b)
        | _ -> a, b)
      | BOr | BXor as op->
        if M.tracing then M.tracel "inv" "Unhandled operator %s\n" (show_binop op);
        (* Be careful: inv_exp performs a meet on both arguments of the BOr / BXor. *)
        a, b
      | op ->
        if M.tracing then M.tracel "inv" "Unhandled operator %s\n" (show_binop op);
        a, b
    in
    let eval e = eval_rv a gs st e in
    let eval_bool e = match eval e with `Int i -> ID.to_bool i | _ -> None in
    let set' lval v = (set a gs st (eval_lv a gs st lval) (Cil.typeOfLval lval) v ~effect:false ~change_array:false ~ctx:(Some ctx)).cpa in
    let rec inv_exp c exp =
      (* trying to improve variables in an expression so it is bottom means dead code *)
      if ID.is_bot c then raise Deadcode;
      match exp with
      | UnOp (LNot, e, _) ->
        let c' =
          match ID.to_bool (unop_ID LNot c) with
          | Some true ->
            (* i.e. e should evaluate to [1,1] *)
            (* LNot x is 0 for any x != 0 *)
            let ikind = Cilfacade.get_ikind @@ typeOf e in
            ID.of_excl_list ikind [BI.zero]
          | Some false -> ID.of_bool (Cilfacade.get_ikind (typeOf e)) false
          | _ -> ID.top_of (Cilfacade.get_ikind (typeOf e))
        in
        inv_exp c' e
      | UnOp ((BNot|Neg) as op, e, _) -> inv_exp (unop_ID op c) e
      | BinOp(op, CastE (t1, c1), CastE (t2, c2), t) when (op = Eq || op = Ne) && typeSig (typeOf c1) = typeSig (typeOf c2) && VD.is_safe_cast t1 (typeOf c1) && VD.is_safe_cast t2 (typeOf c2) ->
        inv_exp c (BinOp (op, c1, c2, t))
      | BinOp (op, e1, e2, _) as e ->
        if M.tracing then M.tracel "inv" "binop %a with %a %s %a == %a\n" d_exp e VD.pretty (eval e1) (show_binop op) VD.pretty (eval e2) ID.pretty c;
        (match eval e1, eval e2 with
        | `Int a, `Int b ->
          let ikind = Cilfacade.get_ikind @@ typeOf e1 in (* both operands have the same type (except for Shiftlt, Shiftrt)! *)
          let a', b' = inv_bin_int (a, b) ikind c op in
          if M.tracing then M.tracel "inv" "binop: %a, a': %a, b': %a\n" d_exp e ID.pretty a' ID.pretty b';
          let m1 = try Some (inv_exp a' e1) with Deadcode -> None in
          let m2 = try Some (inv_exp b' e2) with Deadcode -> None in
          (match m1, m2 with
          | Some m1, Some m2 -> CPA.meet m1 m2
          | Some m, None | None, Some m -> m
          | None, None -> raise Deadcode)
        (* | `Address a, `Address b -> ... *)
        | a1, a2 -> fallback ("binop: got abstract values that are not `Int: " ^ sprint VD.pretty a1 ^ " and " ^ sprint VD.pretty a2))
      | Lval x -> (* meet x with c *)
        let t = Cil.unrollType (typeOfLval x) in  (* unroll type to deal with TNamed *)
        let c' = match t with
          | TPtr _ -> `Address (AD.of_int (module ID) c)
          | TInt (ik, _)
          | TEnum ({ekind = ik; _}, _) -> `Int (ID.cast_to ik c )
          | _ -> `Int c
        in
        let oldv = eval (Lval x) in
        let v = VD.meet oldv c' in
        if is_some_bot v then raise Deadcode
        else (
          if M.tracing then M.tracel "inv" "improve lval %a from %a to %a (c = %a, c' = %a)\n" d_lval x VD.pretty oldv VD.pretty v ID.pretty c VD.pretty c';
          set' x v
        )
<<<<<<< HEAD
      | Const _ -> fst st (* nothing to do *)
      | CastE ((TInt (ik, _)) as t, e)
      | CastE ((TEnum ({ekind = ik; _ }, _)) as t, e) -> (* Can only meet the t part of an Lval in e with c (unless we meet with all overflow possibilities)! Since there is no good way to do this, we only continue if e has no values outside of t. *)
=======
      | Const _ -> st.cpa (* nothing to do *)
      | CastE ((TInt (ik, _)) as t, e) -> (* Can only meet the t part of an Lval in e with c (unless we meet with all overflow possibilities)! Since there is no good way to do this, we only continue if e has no values outside of t. *)
>>>>>>> 852dd9c1
        (match eval e with
        | `Int i ->
          if ID.leq i (ID.cast_to ik i) then
             match Cil.typeOf e with
              | TInt(ik_e, _)
              | TEnum ({ekind = ik_e; _ }, _) ->
                let c' = ID.cast_to ik_e c in
                if M.tracing then M.tracel "inv" "cast: %a from %a to %a: i = %a; cast c = %a to %a = %a\n" d_exp e d_ikind ik_e d_ikind ik ID.pretty i ID.pretty c d_ikind ik_e ID.pretty c';
                inv_exp c' e
              | x -> fallback ("CastE: e did evaluate to `Int, but the type did not match" ^ sprint d_type t)
          else
            fallback ("CastE: " ^ sprint d_plainexp e ^ " evaluates to " ^ sprint ID.pretty i ^ " which is bigger than the type it is cast to which is " ^ sprint d_type t)
        | v -> fallback ("CastE: e did not evaluate to `Int, but " ^ sprint VD.pretty v))
      | e -> fallback (sprint d_plainexp e ^ " not implemented")
    in
    if eval_bool exp = Some (not tv) then raise Deadcode (* we already know that the branch is dead *)
    else
      let is_cmp = function
        | BinOp ((Lt | Gt | Le | Ge | Eq | Ne), _, _, t) -> true
        | _ -> false
      in
      let itv = (* int abstraction for tv *)
        if not tv || is_cmp exp then (* false is 0, but true can be anything that is not 0, except for comparisons which yield 1 *)
          let ik = Cilfacade.get_ikind (typeOf exp) in
          ID.of_bool ik tv (* this will give 1 for true which is only ok for comparisons *)
        else
          let ik = Cilfacade.get_ikind (typeOf exp) in
          ID.of_excl_list ik [BI.zero] (* Lvals, Casts, arithmetic operations etc. should work with true = non_zero *)
      in
      { st with cpa = inv_exp itv exp }

  let set_savetop ?ctx ?lval_raw ?rval_raw ask (gs:glob_fun) st adr lval_t v : store =
    match v with
    | `Top -> set ~ctx ask gs st adr lval_t (VD.top_value (AD.get_type adr)) ?lval_raw ?rval_raw
    | v -> set ~ctx ask gs st adr lval_t v ?lval_raw ?rval_raw


  (**************************************************************************
   * Simple defs for the transfer functions
   **************************************************************************)
  let assign ctx (lval:lval) (rval:exp):store  =
    let lval_t = Cil.typeOf rval in
    let char_array_hack () =
      let rec split_offset = function
        | Index(Const(CInt64(i, _, _)), NoOffset) -> (* ...[i] *)
          Index(zero, NoOffset), Some i (* all i point to StartOf(string) *)
        | NoOffset -> NoOffset, None
        | Index(exp, offs) ->
          let offs', r = split_offset offs in
          Index(exp, offs'), r
        | Field(fi, offs) ->
          let offs', r = split_offset offs in
          Field(fi, offs'), r
      in
      let last_index (lhost, offs) =
        match split_offset offs with
        | offs', Some i -> Some ((lhost, offs'), i)
        | _ -> None
      in
      match last_index lval, stripCasts rval with
      | Some (lv, i), Const(CChr c) when c<>'\000' -> (* "abc" <> "abc\000" in OCaml! *)
        let i = i64_to_int i in
        (* ignore @@ printf "%a[%i] = %c\n" d_lval lv i c; *)
        let s = try Hashtbl.find char_array lv with Not_found -> Bytes.empty in (* current string for lv or empty string *)
        if i >= Bytes.length s then ((* optimized b/c Out_of_memory *)
          let dst = Bytes.make (i+1) '\000' in
          Bytes.blit s 0 dst 0 (Bytes.length s); (* dst[0:len(s)] = s *)
          Bytes.set dst i c; (* set character i to c inplace *)
          Hashtbl.replace char_array lv dst
        ) else (
          Bytes.set s i c; (* set character i to c inplace *)
          Hashtbl.replace char_array lv s
        )
      (*BatHashtbl.modify_def "" lv (fun s -> Bytes.set s i c) char_array*)
      | _ -> ()
    in
    char_array_hack ();
    let is_list_init () =
      match lval, rval with
      | (Var a, Field (fi,NoOffset)), AddrOf((Var b, NoOffset))
        when !GU.global_initialization && a.vid = b.vid
             && fi.fcomp.cname = "list_head"
             && (fi.fname = "prev" || fi.fname = "next") -> Some a
      | _ -> None
    in
    match is_list_init () with
    | Some a when (get_bool "exp.list-type") ->
        set ~ctx:(Some ctx) ctx.ask ctx.global ctx.local (AD.singleton (Addr.from_var a)) lval_t (`List (ValueDomain.Lists.bot ()))
    | _ ->
      let rval_val = eval_rv ctx.ask ctx.global ctx.local rval in
      let lval_val = eval_lv ctx.ask ctx.global ctx.local lval in
      (* let sofa = AD.short 80 lval_val^" = "^VD.short 80 rval_val in *)
      (* M.debug @@ sprint ~width:80 @@ dprintf "%a = %a\n%s" d_plainlval lval d_plainexp rval sofa; *)
      let not_local xs =
        let not_local x =
          match Addr.to_var_may x with
          | [x] -> is_global ctx.ask x
          | _ -> x = Addr.UnknownPtr
        in
        AD.is_top xs || AD.exists not_local xs
      in
      (match rval_val, lval_val with
      | `Address adrs, lval
        when (not !GU.global_initialization) && get_bool "kernel" && not_local lval && not (AD.is_top adrs) ->
        let find_fps e xs = Addr.to_var_must e @ xs in
        let vars = AD.fold find_fps adrs [] in
        let funs = List.filter (fun x -> isFunctionType x.vtype) vars in
        List.iter (fun x -> ctx.spawn None x []) funs
      | _ -> ()
      );
      match lval with (* this section ensure global variables contain bottom values of the proper type before setting them  *)
      | (Var v, _) when AD.is_definite lval_val && v.vglob ->
        let current_val = eval_rv_keep_bot ctx.ask ctx.global ctx.local (Lval (Var v, NoOffset)) in
        (match current_val with
        | `Bot -> (* current value is VD `Bot *)
          (match Addr.to_var_offset (AD.choose lval_val) with
          | [(x,offs)] ->
            let t = v.vtype in
            let iv = VD.bot_value t in (* correct bottom value for top level variable *)
            let nv = VD.update_offset ctx.ask iv offs rval_val (Some  (Lval lval)) lval t in (* do desired update to value *)
            set_savetop ~ctx ctx.ask ctx.global ctx.local (AD.from_var v) lval_t nv (* set top-level variable to updated value *)
          | _ ->
            set_savetop ~ctx ctx.ask ctx.global ctx.local lval_val lval_t rval_val ~lval_raw:lval ~rval_raw:rval
          )
        | _ ->
          set_savetop ~ctx ctx.ask ctx.global ctx.local lval_val lval_t rval_val ~lval_raw:lval ~rval_raw:rval
        )
      | _ ->
        set_savetop ~ctx ctx.ask ctx.global ctx.local lval_val lval_t rval_val ~lval_raw:lval ~rval_raw:rval


  module Locmap = Deadcode.Locmap

  let dead_branches = function true -> Deadcode.dead_branches_then | false -> Deadcode.dead_branches_else

  let locmap_modify_def d k f h =
    if Locmap.mem h k then
      Locmap.replace h k (f (Locmap.find h k))
    else
      Locmap.add h k d

  let branch ctx (exp:exp) (tv:bool) : store =
    Locmap.replace Deadcode.dead_branches_cond !Tracing.next_loc exp;
    let valu = eval_rv ctx.ask ctx.global ctx.local exp in
    let refine () =
      let res = invariant ctx ctx.ask ctx.global ctx.local exp tv in
      if M.tracing then M.tracec "branch" "EqualSet result for expression %a is %a\n" d_exp exp Queries.Result.pretty (ctx.ask (Queries.EqualSet exp));
      if M.tracing then M.tracec "branch" "CondVars result for expression %a is %a\n" d_exp exp Queries.Result.pretty (ctx.ask (Queries.CondVars exp));
      if M.tracing then M.traceu "branch" "Invariant enforced!\n";
      match ctx.ask (Queries.CondVars exp) with
      | `ExprSet s when Queries.ES.cardinal s = 1 ->
        let e = Queries.ES.choose s in
        M.debug_each @@ "CondVars result for expression " ^ sprint d_exp exp ^ " is " ^ sprint d_exp e;
        invariant ctx ctx.ask ctx.global res e tv
      | _ -> res
    in
    if M.tracing then M.traceli "branch" ~subsys:["invariant"] "Evaluating branch for expression %a with value %a\n" d_exp exp VD.pretty valu;
    if M.tracing then M.tracel "branchosek" "Evaluating branch for expression %a with value %a\n" d_exp exp VD.pretty valu;
    (* First we want to see, if we can determine a dead branch: *)
    match valu with
    (* For a boolean value: *)
    | `Int value when (ID.is_bool value) ->
      if M.tracing then M.traceu "branch" "Expression %a evaluated to %a\n" d_exp exp ID.pretty value;
      (* to suppress pattern matching warnings: *)
      let fromJust x = match x with Some x -> x | None -> assert false in
      let v = fromJust (ID.to_bool value) in
      if !GU.in_verifying_stage && get_bool "dbg.print_dead_code" then begin
        if v=tv then
          Locmap.replace (dead_branches tv) !Tracing.next_loc false
        else
          locmap_modify_def true !Tracing.next_loc (fun x -> x) (dead_branches tv)
      end;
      (* Eliminate the dead branch and just propagate to the true branch *)
      if v = tv then refine () else begin
        if M.tracing then M.tracel "branchosek" "A The branch %B is dead!\n" tv;
        raise Deadcode
      end
    | `Bot ->
      if M.tracing then M.traceu "branch" "The branch %B is dead!\n" tv;
      if M.tracing then M.tracel "branchosek" "B The branch %B is dead!\n" tv;
      if !GU.in_verifying_stage && get_bool "dbg.print_dead_code" then begin
        locmap_modify_def true !Tracing.next_loc (fun x -> x) (dead_branches tv)
      end;
      raise Deadcode
    (* Otherwise we try to impose an invariant: *)
    | _ ->
      if !GU.in_verifying_stage then
        Locmap.replace (dead_branches tv) !Tracing.next_loc false;
      refine ()

  let body ctx f =
    (* First we create a variable-initvalue pair for each variable *)
    let init_var v = (AD.from_var v, v.vtype, VD.init_value v.vtype) in
    (* Apply it to all the locals and then assign them all *)
    let inits = List.map init_var f.slocals in
    set_many ~ctx ctx.ask ctx.global ctx.local inits

  let return ctx exp fundec: store =
    let st: store = ctx.local in
    match fundec.svar.vname with
    | "__goblint_dummy_init"
    | "StartupHook" ->
      publish_all ctx; st
    | _ ->
      let locals = (fundec.sformals @ fundec.slocals) in
      let nst_part = rem_many_paritioning ctx.ask ctx.local locals in
      let nst: store = rem_many ctx.ask nst_part locals in
      match exp with
      | None -> nst
      | Some exp ->
        let t_override = match fundec.svar.vtype with
          | TFun(TVoid _, _, _, _) -> M.warn "Returning a value from a void function"; assert false
          | TFun(ret, _, _, _) -> ret
          | _ -> assert false
        in
        let rv = eval_rv ctx.ask ctx.global ctx.local exp in
        let nst: store =
          match ThreadId.get_current ctx.ask with
          | `Lifted tid when ThreadReturn.is_current ctx.ask -> { nst with cpa = CPA.add tid rv nst.cpa}
          | _ -> nst
        in
        set ~ctx:(Some ctx) ~t_override ctx.ask ctx.global nst (return_var ()) t_override rv
        (* lval_raw:None, and rval_raw:None is correct here *)

  let vdecl ctx (v:varinfo) =
    if not (Cil.isArrayType v.vtype) then
      ctx.local
    else
      let lval = eval_lv ctx.ask ctx.global ctx.local (Var v, NoOffset) in
      let current_value = eval_rv ctx.ask ctx.global ctx.local (Lval (Var v, NoOffset)) in
      let new_value = VD.update_array_lengths (eval_rv ctx.ask ctx.global ctx.local) current_value v.vtype in
      set ~ctx:(Some ctx) ctx.ask ctx.global ctx.local lval v.vtype new_value

  (**************************************************************************
   * Function calls
   **************************************************************************)
  let invalidate ?ctx ask (gs:glob_fun) (st:store) (exps: exp list): store =
    if M.tracing && exps <> [] then M.tracel "invalidate" "Will invalidate expressions [%a]\n" (d_list ", " d_plainexp) exps;
    (* To invalidate a single address, we create a pair with its corresponding
     * top value. *)
    let invalidate_address st a =
      let t = AD.get_type a in
      let v = get ask gs st a None in (* None here is ok, just causes us to be a bit less precise *)
      let nv =  VD.invalidate_value ask t v in
      (a, t, nv)
    in
    (* We define the function that invalidates all the values that an address
     * expression e may point to *)
    let invalidate_exp e =
      match eval_rv ask gs st e with
      (*a null pointer is invalid by nature*)
      | `Address a when AD.is_null a -> []
      | `Address a when not (AD.is_top a) ->
        List.map (invalidate_address st) (reachable_vars ask [a] gs st)
      | `Int _ -> []
      | _ -> M.warn_each ("Failed to invalidate unknown address: " ^ sprint d_exp e); []
    in
    (* We concatMap the previous function on the list of expressions. *)
    let invalids = List.concat (List.map invalidate_exp exps) in
    let my_favorite_things = List.map Json.string !precious_globs in
    let is_fav_addr x =
      List.exists (fun x -> List.mem x.vname my_favorite_things) (AD.to_var_may x)
    in
    let invalids' = List.filter (fun (x,_,_) -> not (is_fav_addr x)) invalids in
    if M.tracing && exps <> [] then (
      let addrs = List.map (Tuple3.first) invalids' in
      let vs = List.map (Tuple3.third) invalids' in
      M.tracel "invalidate" "Setting addresses [%a] to values [%a]\n" (d_list ", " AD.pretty) addrs (d_list ", " VD.pretty) vs
    );
    set_many ?ctx ask gs st invalids'

  (* Variation of the above for yet another purpose, uhm, code reuse? *)
  let collect_funargs ask (gs:glob_fun) (st:store) (exps: exp list) =
    let do_exp e =
      match eval_rv ask gs st e with
      | `Address a when AD.equal a AD.null_ptr -> []
      | `Address a when not (AD.is_top a) ->
        let rble = reachable_vars ask [a] gs st in
        if M.tracing then
          M.trace "collect_funargs" "%a = %a\n" AD.pretty a (d_list ", " AD.pretty) rble;
        rble
      | _-> []
    in
    List.concat (List.map do_exp exps)


  let make_entry (ctx:(D.t, G.t, C.t) Analyses.ctx) fn args: D.t =
    let st: store = ctx.local in
    (* Evaluate the arguments. *)
    let vals = List.map (eval_rv ctx.ask ctx.global st) args in
    (* generate the entry states *)
    let fundec = Cilfacade.getdec fn in
    (* If we need the globals, add them *)
<<<<<<< HEAD
    (* TODO: make this is_private PrivParam dependent? PerMutexOplusPriv should keep *)
    let new_cpa = if not (!GU.earlyglobs || ThreadFlag.is_multi ctx.ask) then CPA.filter_class 2 cpa else CPA.filter (fun k v -> V.is_global k && Priv.is_private ctx.ask k) cpa in
=======
    let new_cpa = if not (!GU.earlyglobs || ThreadFlag.is_multi ctx.ask) then CPA.filter_class 2 st.cpa else CPA.filter (fun k v -> V.is_global k && is_invisible ctx.ask ctx.local k) st.cpa in
>>>>>>> 852dd9c1
    (* Assign parameters to arguments *)
    let pa = zip fundec.sformals vals in
    let new_cpa = CPA.add_list pa new_cpa in
    (* List of reachable variables *)
    let reachable = List.concat (List.map AD.to_var_may (reachable_vars ctx.ask (get_ptrs vals) ctx.global st)) in
    let new_cpa = CPA.add_list_fun reachable (fun v -> CPA.find v st.cpa) new_cpa in
    { st with cpa = new_cpa }

  let enter ctx lval fn args : (D.t * D.t) list =
    [ctx.local, make_entry ctx fn args]



  let forkfun (ctx:(D.t, G.t, C.t) Analyses.ctx) (lv: lval option) (f: varinfo) (args: exp list) : (lval option * varinfo * exp list) list =
    let create_thread lval arg v =
      try
        (* try to get function declaration *)
        let fd = Cilfacade.getdec v in
        let args =
          match arg with
          | Some x -> [x]
          | None -> List.map (fun x -> MyCFG.unknown_exp) fd.sformals
        in
        Some (lval, v, args)
      with Not_found ->
        if LF.use_special f.vname then None (* we handle this function *)
        else if isFunctionType v.vtype then (
          M.warn_each ("Creating a thread from unknown function " ^ v.vname);
          Some (lval, v, args)
        ) else (
          M.warn_each ("Not creating a thread from " ^ v.vname ^ " because its type is " ^ sprint d_type v.vtype);
          None
        )
    in
    match LF.classify f.vname args with
    (* handling thread creations *)
    | `ThreadCreate (id,start,ptc_arg) -> begin
        (* extra sync so that we do not analyze new threads with bottom global invariant *)
        publish_all ctx;
        (* Collect the threads. *)
        let start_addr = eval_tv ctx.ask ctx.global ctx.local start in
        List.filter_map (create_thread (Some (Mem id, NoOffset)) (Some ptc_arg)) (AD.to_var_may start_addr)
      end
    | `Unknown _ when get_bool "exp.unknown_funs_spawn" -> begin
        let args =
          match LF.get_invalidate_action f.vname with
          | Some fnc -> fnc `Write  args (* why do we only spawn arguments that are written?? *)
          | None -> args
        in
        let flist = collect_funargs ctx.ask ctx.global ctx.local args in
        let addrs = List.concat (List.map AD.to_var_may flist) in
        List.filter_map (create_thread None None) addrs
      end
    | _ ->  []

  let assert_fn ctx e warn change =
    let check_assert e st =
      match eval_rv ctx.ask ctx.global st e with
      | `Int v when ID.is_bool v ->
        begin match ID.to_bool v with
          | Some false ->  `False
          | Some true  ->  `True
          | _ -> `Top
        end
      | `Bot -> `Bot
      | _ -> `Top
    in
    let expr = sprint d_exp e in
    let warn ?annot msg = if warn then
        if get_bool "dbg.regression" then ( (* This only prints unexpected results (with the difference) as indicated by the comment behind the assert (same as used by the regression test script). *)
          let loc = !M.current_loc in
          let line = List.at (List.of_enum @@ File.lines_of loc.file) (loc.line-1) in
          let open Str in
          let expected = if string_match (regexp ".+//.*\\(FAIL\\|UNKNOWN\\).*") line 0 then Some (matched_group 1 line) else None in
          if expected <> annot then (
            let result = if annot = None && (expected = Some ("NOWARN") || (expected = Some ("UNKNOWN") && not (String.exists line "UNKNOWN!"))) then "improved" else "failed" in
            (* Expressions with logical connectives like a && b are calculated in temporary variables by CIL. Instead of the original expression, we then see something like tmp___0. So we replace expr in msg by the original source if this is the case. *)
            let assert_expr = if string_match (regexp ".*assert(\\(.+\\));.*") line 0 then matched_group 1 line else expr in
            let msg = if expr <> assert_expr then String.nreplace msg expr assert_expr else msg in
            M.warn_each ~ctx:ctx.control_context (msg ^ " Expected: " ^ (expected |? "SUCCESS") ^ " -> " ^ result)
          )
        ) else
          M.warn_each ~ctx:ctx.control_context msg
    in
    match check_assert e ctx.local with
    | `False ->
      warn ~annot:"FAIL" ("{red}Assertion \"" ^ expr ^ "\" will fail.");
      if change then raise Analyses.Deadcode else ctx.local
    | `True ->
      warn ("{green}Assertion \"" ^ expr ^ "\" will succeed");
      ctx.local
    | `Bot ->
      M.warn_each ~ctx:ctx.control_context ("{red}Assertion \"" ^ expr ^ "\" produces a bottom. What does that mean? (currently uninitialized arrays' content is bottom)");
      ctx.local
    | `Top ->
      warn ~annot:"UNKNOWN" ("{yellow}Assertion \"" ^ expr ^ "\" is unknown.");
      (* make the state meet the assertion in the rest of the code *)
      if not change then ctx.local else begin
        let newst = invariant ctx ctx.ask ctx.global ctx.local e true in
        (* if check_assert e newst <> `True then
            M.warn_each ("Invariant \"" ^ expr ^ "\" does not stick."); *)
        newst
      end

  let special ctx (lv:lval option) (f: varinfo) (args: exp list) =
    (*    let heap_var = heap_var !Tracing.current_loc in*)
    let forks = forkfun ctx lv f args in
    if M.tracing then if not (List.is_empty forks) then M.tracel "spawn" "Base.special %s: spawning functions %a\n" f.vname (d_list "," d_varinfo) (List.map BatTuple.Tuple3.second forks);
    List.iter (BatTuple.Tuple3.uncurry ctx.spawn) forks;
    let st: store = ctx.local in
    let gs = ctx.global in
    match LF.classify f.vname args with
    | `Unknown "F59" (* strcpy *)
    | `Unknown "F60" (* strncpy *)
    | `Unknown "F63" (* memcpy *)
      ->
      begin match args with
        | [dst; src]
        | [dst; src; _] ->
          (* let dst_val = eval_rv ctx.ask ctx.global ctx.local dst in *)
          (* let src_val = eval_rv ctx.ask ctx.global ctx.local src in *)
          (* begin match dst_val with *)
          (* | `Address ls -> set_savetop ctx.ask ctx.global ctx.local ls src_val *)
          (* | _ -> ignore @@ Pretty.printf "strcpy: dst %a may point to anything!\n" d_exp dst; *)
          (*     ctx.local *)
          (* end *)
          let rec get_lval exp = match stripCasts exp with
            | Lval x | AddrOf x | StartOf x -> x
            | BinOp (PlusPI, e, i, _)
            | BinOp (MinusPI, e, i, _) -> get_lval e
            | x ->
              ignore @@ Pretty.printf "strcpy: dst is %a!\n" d_plainexp dst;
              failwith "strcpy: expecting first argument to be a pointer!"
          in
          assign ctx (get_lval dst) src
        | _ -> M.bailwith "strcpy arguments are strange/complicated."
      end
    | `Unknown "F1" ->
      begin match args with
        | [dst; data; len] -> (* memset: write char to dst len times *)
          let dst_lval = mkMem ~addr:dst ~off:NoOffset in
          assign ctx dst_lval data (* this is only ok because we use ArrayDomain.Trivial per default, i.e., there's no difference between the first element or the whole array *)
        | _ -> M.bailwith "memset arguments are strange/complicated."
      end
    | `Unknown "list_add" when (get_bool "exp.list-type") ->
      begin match args with
        | [ AddrOf (Var elm,next);(AddrOf (Var lst,NoOffset))] ->
          begin
            let ladr = AD.singleton (Addr.from_var lst) in
            match get ctx.ask ctx.global ctx.local ladr  None with
            | `List ld ->
              let eadr = AD.singleton (Addr.from_var elm) in
              let eitemadr = AD.singleton (Addr.from_var_offset (elm, convert_offset ctx.ask ctx.global ctx.local next)) in
              let new_list = `List (ValueDomain.Lists.add eadr ld) in
              let s1 = set ~ctx:(Some ctx) ctx.ask ctx.global ctx.local ladr lst.vtype new_list in
              let s2 = set ~ctx:(Some ctx) ctx.ask ctx.global s1 eitemadr (AD.get_type eitemadr) (`Address (AD.singleton (Addr.from_var lst))) in
              s2
            | _ -> set ~ctx:(Some ctx) ctx.ask ctx.global ctx.local ladr lst.vtype `Top
          end
        | _ -> M.bailwith "List function arguments are strange/complicated."
      end
    | `Unknown "list_del" when (get_bool "exp.list-type") ->
      begin match args with
        | [ AddrOf (Var elm,next) ] ->
          begin
            let eadr = AD.singleton (Addr.from_var elm) in
            let lptr = AD.singleton (Addr.from_var_offset (elm, convert_offset ctx.ask ctx.global ctx.local next)) in
            let lprt_val = get ctx.ask ctx.global ctx.local lptr None in
            let lst_poison = `Address (AD.singleton (Addr.from_var ListDomain.list_poison)) in
            let s1 = set ~ctx:(Some ctx) ctx.ask ctx.global ctx.local lptr (AD.get_type lptr) (VD.join lprt_val lst_poison) in
            match get ctx.ask ctx.global ctx.local lptr None with
            | `Address ladr -> begin
                match get ctx.ask ctx.global ctx.local ladr None with
                | `List ld ->
                  let del_ls = ValueDomain.Lists.del eadr ld in
                  let s2 = set ~ctx:(Some ctx) ctx.ask ctx.global s1 ladr (AD.get_type ladr) (`List del_ls) in
                  s2
                | _ -> s1
              end
            | _ -> s1
          end
        | _ -> M.bailwith "List function arguments are strange/complicated."
      end
    | `Unknown "__builtin" ->
      begin match args with
        | Const (CStr "invariant") :: args when List.length args > 0 ->
          List.fold_left (fun d e -> invariant ctx ctx.ask ctx.global d e true) ctx.local args
        | _ -> failwith "Unknown __builtin."
      end
    | `Unknown "exit" ->  raise Deadcode
    | `Unknown "abort" -> raise Deadcode
    | `Unknown "pthread_exit" ->
      begin match args with
        | [exp] ->
          begin match ThreadId.get_current ctx.ask with
            | `Lifted tid ->
              let rv = eval_rv ctx.ask ctx.global ctx.local exp in
              let nst = Tuple2.map1 (CPA.add tid rv) st in
              publish_all {ctx with local=nst} (* like normal return *)
            | _ -> ()
          end;
          raise Deadcode
        | _ -> failwith "Unknown pthread_exit."
      end
    | `Unknown "__builtin_expect" ->
      begin match lv with
        | Some v -> assign ctx v (List.hd args)
        | None -> ctx.local (* just calling __builtin_expect(...) without assigning is a nop, since the arguments are CIl exp and therefore have no side-effects *)
      end
    | `Unknown "spinlock_check" ->
      begin match lv with
        | Some x -> assign ctx x (List.hd args)
        | None -> ctx.local
      end
    (* handling thread creations *)
    | `ThreadCreate _ ->
      D.bot () (* actual results joined via threadspawn *)
    (* handling thread joins... sort of *)
    | `ThreadJoin (id,ret_var) ->
      begin match (eval_rv ctx.ask gs st ret_var) with
        | `Int n when GU.opt_predicate (BI.equal BI.zero) (ID.to_int n) -> st
        | `Address ret_a ->
          begin match eval_rv ctx.ask gs st id with
            | `Address a ->
              (* TODO: is this type right? *)
              set ~ctx:(Some ctx) ctx.ask gs st ret_a (Cil.typeOf ret_var) (get ctx.ask gs st a None)
            | _      -> invalidate ~ctx ctx.ask gs st [ret_var]
          end
        | _      -> invalidate ~ctx ctx.ask gs st [ret_var]
      end
    | `Lock _ ->
      (* TODO: don't duplicte mutexAnalysis logic *)
      begin match args with
        | [arg] ->
          begin match eval_rv ctx.ask gs st arg with
            | `Address a when not (AD.is_top a) && not (AD.mem Addr.UnknownPtr a) ->
              begin match AD.elements a with
                | [Addr.Addr (m, `NoOffset)] ->
                  (Priv.lock ctx.ask gs cpa m, dep)
                | _ -> st (* TODO: what to do here? *)
              end
            | _ -> st (* TODO: what to do here? *)
          end
        | _ -> failwith "MainFunctor.special: weird lock"
      end
    | `Unlock ->
      (* TODO: don't duplicte mutexAnalysis logic *)
      begin match args with
        | [arg] ->
          begin match eval_rv ctx.ask gs st arg with
            | `Address a when not (AD.is_top a) && not (AD.mem Addr.UnknownPtr a) ->
              begin match AD.elements a with
                | [Addr.Addr (m, `NoOffset)] ->
                  (Priv.unlock ctx.ask gs ctx.sideg cpa m, dep)
                | _ -> st (* TODO: what to do here? *)
              end
            | _ -> st (* TODO: what to do here? *)
          end
        | _ -> failwith "MainFunctor.special: weird lock"
      end
    | `Malloc size -> begin
        match lv with
        | Some lv ->
          let heap_var =
            if (get_bool "exp.malloc.fail")
            then AD.join (AD.from_var (heap_var ctx)) AD.null_ptr
            else AD.from_var (heap_var ctx)
          in
          (* ignore @@ printf "malloc will allocate %a bytes\n" ID.pretty (eval_int ctx.ask gs st size); *)
          set_many ~ctx ctx.ask gs st [(heap_var, TVoid [], `Blob (VD.bot (), eval_int ctx.ask gs st size, true));
                                  (eval_lv ctx.ask gs st lv, (Cil.typeOfLval lv), `Address heap_var)]
        | _ -> st
      end
    | `Calloc (n, size) ->
      begin match lv with
        | Some lv -> (* array length is set to one, as num*size is done when turning into `Calloc *)
          let heap_var = heap_var ctx in
          let add_null addr =
            if get_bool "exp.malloc.fail"
            then AD.join addr AD.null_ptr (* calloc can fail and return NULL *)
            else addr in
          (* the memory that was allocated by calloc is set to bottom, but we keep track that it originated from calloc, so when bottom is read from memory allocated by calloc it is turned to zero *)
          set_many ~ctx ctx.ask gs st [(add_null (AD.from_var heap_var), TVoid [], `Array (CArrays.make (IdxDom.of_int (Cilfacade.ptrdiff_ikind ()) BI.one) (`Blob (VD.bot (), eval_int ctx.ask gs st size, false))));
                                  (eval_lv ctx.ask gs st lv, (Cil.typeOfLval lv), `Address (add_null (AD.from_var_offset (heap_var, `Index (IdxDom.of_int  (Cilfacade.ptrdiff_ikind ()) BI.zero, `NoOffset)))))]
        | _ -> st
      end
    | `Unknown "__goblint_unknown" ->
      begin match args with
        | [Lval lv] | [CastE (_,AddrOf lv)] ->
          let st = set ~ctx:(Some ctx) ctx.ask ctx.global ctx.local (eval_lv ctx.ask ctx.global st lv) (Cil.typeOfLval lv)  `Top in
          st
        | _ ->
          M.bailwith "Function __goblint_unknown expected one address-of argument."
      end
    (* Handling the assertions *)
    | `Unknown "__assert_rtn" -> raise Deadcode (* gcc's built-in assert *)
    | `Unknown "__goblint_check" -> assert_fn ctx (List.hd args) true false
    | `Unknown "__goblint_commit" -> assert_fn ctx (List.hd args) false true
    | `Unknown "__goblint_assert" -> assert_fn ctx (List.hd args) true true
    | `Assert e -> assert_fn ctx e (get_bool "dbg.debug") (not (get_bool "dbg.debug"))
    | _ -> begin
        let st =
          match LF.get_invalidate_action f.vname with
          | Some fnc -> invalidate ~ctx ctx.ask gs st (fnc `Write  args)
          | None -> (
              (if f.vid <> dummyFunDec.svar.vid  && not (LF.use_special f.vname) then M.warn_each ("Function definition missing for " ^ f.vname));
              let st_expr (v:varinfo) (value) a =
                if is_global ctx.ask v && not (is_static v) then
                  mkAddrOf (Var v, NoOffset) :: a
                else a
              in
              let addrs = CPA.fold st_expr st.cpa args in
              (* invalidate arguments for unknown functions *)
<<<<<<< HEAD
              let (cpa,dep as st) = invalidate ~ctx ctx.ask gs st addrs in
=======
              let st = invalidate ctx.ask gs st addrs in
>>>>>>> 852dd9c1
              (*
               *  TODO: invalidate vars reachable via args
               *  publish globals
               *  if single-threaded: *call f*, privatize globals
               *  else: spawn f
               *)
              st
            )
        in
        (* invalidate lhs in case of assign *)
        let st = match lv with
          | None -> st
          | Some x ->
            if M.tracing then M.tracel "invalidate" "Invalidating lhs %a for unknown function call %s\n" d_plainlval x f.vname;
            invalidate ~ctx ctx.ask gs st [mkAddrOrStartOf x]
        in
        (* apply all registered abstract effects from other analysis on the base value domain *)
        List.map (fun f -> f (fun lv -> (fun x -> set ~ctx:(Some ctx) ctx.ask ctx.global st (eval_lv ctx.ask ctx.global st lv) (Cil.typeOfLval lv) x))) (LF.effects_for f.vname args) |> BatList.fold_left D.meet st
      end

  let combine ctx (lval: lval option) fexp (f: varinfo) (args: exp list) fc (after: D.t) : D.t =
    let combine_one (st: D.t) (fun_st: D.t) =
      (* This function does miscellaneous things, but the main task was to give the
       * handle to the global state to the state return from the function, but now
       * the function tries to add all the context variables back to the callee.
       * Note that, the function return above has to remove all the local
       * variables of the called function from cpa_s. *)
      let add_globals (st: store) (fun_st: store) =
        (* Remove the return value as this is dealt with separately. *)
        let cpa_s = CPA.remove (return_varinfo ()) st.cpa in
        let new_cpa = CPA.fold CPA.add cpa_s fun_st.cpa in
        { st with cpa = new_cpa }
      in
      let return_var = return_var () in
      let return_val =
        if CPA.mem (return_varinfo ()) fun_st.cpa
        then get ctx.ask ctx.global fun_st return_var None
        else VD.top ()
      in
      let st = add_globals fun_st st in
      match lval with
      | None      -> st
      | Some lval -> set_savetop ~ctx ctx.ask ctx.global st (eval_lv ctx.ask ctx.global st lval) (Cil.typeOfLval lval) return_val
    in
    combine_one ctx.local after

  let call_descr f (st: store) =
    let short_fun x =
      match x.vtype, CPA.find x st.cpa with
      | TPtr (t, attr), `Address a
        when (not (AD.is_top a))
          && List.length (AD.to_var_may a) = 1
          && not (VD.is_immediate_type t)
        ->
        let cv = List.hd (AD.to_var_may a) in
        "ref " ^ VD.short 26 (CPA.find cv st.cpa)
      | _, v -> VD.short 30 v
    in
    let args_short = List.map short_fun f.sformals in
    Printable.get_short_list (GU.demangle f.svar.vname ^ "(") ")" 80 args_short

  let threadenter ctx (lval: lval option) (f: varinfo) (args: exp list): D.t =
    try
      make_entry ctx f args
    with Not_found ->
      (* Unknown functions *)
      ctx.local

  let threadspawn ctx (lval: lval option) (f: varinfo) (args: exp list) fctx: D.t =
    match lval with
    | Some lval ->
      begin match ThreadId.get_current fctx.ask with
        | `Lifted tid ->
          (* TODO: is this type right? *)
          set ~ctx:(Some ctx) ctx.ask ctx.global ctx.local (eval_lv ctx.ask ctx.global ctx.local lval) (Cil.typeOfLval lval) (`Address (AD.from_var tid))
        | _ ->
          ctx.local
      end
    | None ->
      ctx.local
end

<<<<<<< HEAD
module type MainSpec = sig
  include Spec
  include BaseDomain.ExpEvaluator
  val return_lval: unit -> Cil.lval
  val return_varinfo: unit -> Cil.varinfo
  type extra = (varinfo * Offs.t * bool) list
  val context_cpa: D.t -> BaseDomain.CPA.t
end

let main_module: (module MainSpec) Lazy.t =
  lazy (
    let module Priv: PrivParam =
      (val match get_string "exp.privatization" with
        | "none" -> (module NoPriv: PrivParam)
        | "old" -> (module OldPriv: PrivParam)
        | "mutex-oplus" -> (module PerMutexOplusPriv)
        | "mutex-meet" -> (module PerMutexMeetPriv)
        | _ -> failwith "exp.privatization: illegal value"
      )
    in
    let module Main =
    struct
      (* Only way to locally define a recursive module. *)
      module rec Main:MainSpec = MainFunctor (Priv) (Main:BaseDomain.ExpEvaluator)
      include Main
    end
    in
    (module Main)
  )

let get_main (): (module MainSpec) =
  Lazy.force main_module

let after_config () =
  let module Main = (val get_main ()) in
=======
let _ =
>>>>>>> 852dd9c1
  (* add ~dep:["expRelation"] after modifying test cases accordingly *)
  MCP.register_analysis ~dep:["mallocWrapper"] (module Main : Spec)

let _ =
  AfterConfig.register after_config<|MERGE_RESOLUTION|>--- conflicted
+++ resolved
@@ -28,11 +28,12 @@
 let precious_globs = ref []
 let is_precious_glob v = List.exists (fun x -> v.vname = Json.string x) !precious_globs
 
-<<<<<<< HEAD
 
 module VD     = BaseDomain.VD
 module CPA    = BaseDomain.CPA
 module Dep    = BaseDomain.PartDeps
+module CVars  = BaseDomain.CachedVars
+module BaseComponents = BaseDomain.BaseComponents
 
 module type PrivParam =
 sig
@@ -44,10 +45,12 @@
   val lock: Q.ask -> (varinfo -> G.t) -> CPA.t -> varinfo -> CPA.t
   val unlock: Q.ask -> (varinfo -> G.t) -> (varinfo -> G.t -> unit) -> CPA.t -> varinfo -> CPA.t
 
-  val sync: ?privates:bool -> Q.ask -> CPA.t -> CPA.t * (varinfo * G.t) list
+  val sync: ?privates:bool -> (BaseComponents.t, G.t, 'c) ctx -> BaseComponents.t * (varinfo * G.t) list
 
   (* TODO: better name *)
   val is_private: Q.ask -> varinfo -> bool
+  (* TODO: remove? *)
+  val is_invisible: Q.ask -> varinfo -> bool
 end
 
 (* Copy of OldPriv with is_private constantly false. *)
@@ -76,23 +79,26 @@
   let unlock ask getg sideg cpa m = cpa
 
   let is_private (a: Q.ask) (v: varinfo): bool = false
-
-  let sync ?(privates=false) a cpa =
+  let is_invisible = is_private
+
+  let sync ?(privates=false) ctx =
+    let a = ctx.ask in
+    let st: BaseComponents.t = ctx.local in
     (* For each global variable, we create the diff *)
-    let add_var (v: varinfo) (value) (cpa,acc) =
+    let add_var (v: varinfo) (value) ((st: BaseComponents.t),acc) =
       if M.tracing then M.traceli "globalize" ~var:v.vname "Tracing for %s\n" v.vname;
       let res =
         if is_global a v && ((privates && not (is_precious_glob v)) || not (is_private a v)) then begin
           if M.tracing then M.tracec "globalize" "Publishing its value: %a\n" VD.pretty value;
-          (CPA.remove v cpa, (v,value) :: acc)
+          ({st with cpa = CPA.remove v st.cpa}, (v,value) :: acc)
         end else
-          (cpa,acc)
+          (st,acc)
       in
       if M.tracing then M.traceu "globalize" "Done!\n";
       res
     in
     (* We fold over the local state, and collect the globals *)
-    CPA.fold add_var cpa (cpa, [])
+    CPA.fold add_var st.cpa (st, [])
 end
 
 module OldPriv: PrivParam =
@@ -124,23 +130,26 @@
      match a (Q.MayBePublic v) with `MayBool tv -> not tv | _ ->
      if M.tracing then M.tracel "osek" "isPrivate yields top(!!!!)";
      false)
-
-  let sync ?(privates=false) a cpa =
+  let is_invisible = is_private
+
+  let sync ?(privates=false) ctx =
+    let a = ctx.ask in
+    let st: BaseComponents.t = ctx.local in
     (* For each global variable, we create the diff *)
-    let add_var (v: varinfo) (value) (cpa,acc) =
+    let add_var (v: varinfo) (value) ((st: BaseComponents.t),acc) =
       if M.tracing then M.traceli "globalize" ~var:v.vname "Tracing for %s\n" v.vname;
       let res =
         if is_global a v && ((privates && not (is_precious_glob v)) || not (is_private a v)) then begin
           if M.tracing then M.tracec "globalize" "Publishing its value: %a\n" VD.pretty value;
-          (CPA.remove v cpa, (v,value) :: acc)
+          ({st with cpa = CPA.remove v st.cpa}, (v,value) :: acc)
         end else
-          (cpa,acc)
+          (st,acc)
       in
       if M.tracing then M.traceu "globalize" "Done!\n";
       res
     in
     (* We fold over the local state, and collect the globals *)
-    CPA.fold add_var cpa (cpa, [])
+    CPA.fold add_var st.cpa (st, [])
 end
 
 module PerMutexPrivBase =
@@ -168,10 +177,11 @@
     | `Top -> false
     | _ -> failwith "PerMutexPrivBase.is_atomic"
 
-  let sync ?privates ask cpa = (cpa, [])
+  let sync ?privates ctx = (ctx.local.BaseComponents.cpa, [])
 
   (* TODO: does this make sense? *)
   let is_private ask x = true
+  let is_invisible = is_private
 end
 
 module PerMutexOplusPriv: PrivParam =
@@ -208,7 +218,9 @@
     sideg m (CPA.filter is_in_Gm cpa);
     cpa
 
-  let sync ?(privates=false) a cpa =
+  let sync ?(privates=false) ctx =
+    let a = ctx.ask in
+    let st: BaseComponents.t = ctx.local in
     (* TODO: only do this for publish_all and return *)
     if not (is_atomic a) then (
       let sidegs = CPA.fold (fun x v acc ->
@@ -216,12 +228,12 @@
             (x, CPA.add x v (CPA.bot ())) :: acc
           else
             acc
-        ) cpa []
-      in
-      (cpa, sidegs)
+        ) st.cpa []
+      in
+      (st, sidegs)
     )
     else
-      (cpa, [])
+      (st, [])
 end
 
 module PerMutexMeetPriv: PrivParam =
@@ -261,27 +273,97 @@
     (* setting new unprotected to top happens in sync *)
     cpa
 
-  let sync ?(privates=false) a cpa =
-    let (cpa', sidegs) = CPA.fold (fun x v ((cpa, sidegs) as acc) ->
+  let sync ?(privates=false) ctx =
+    let a = ctx.ask in
+    let st: BaseComponents.t = ctx.local in
+    let (st', sidegs) = CPA.fold (fun x v (((st: BaseComponents.t), sidegs) as acc) ->
         if is_global a x then
-          let cpa' =
+          let st' =
             if is_unprotected a x then
               (* CPA.add x (VD.top ()) cpa *)
-              CPA.remove x cpa
+              {st with cpa = CPA.remove x st.cpa}
             else
-              cpa
+              st
           in
           if is_unprotected a x then (
-            ignore (Pretty.printf "SYNC GLOBAL %a %a = %a\n" d_varinfo x VD.pretty v CPA.pretty cpa');
-            (cpa', (x, CPA.add x v (CPA.bot ())) :: sidegs)
+            ignore (Pretty.printf "SYNC GLOBAL %a %a = %a\n" d_varinfo x VD.pretty v CPA.pretty st'.cpa);
+            (st', (x, CPA.add x v (CPA.bot ())) :: sidegs)
           )
           else
-            (cpa', sidegs)
+            (st', sidegs)
         else
           acc
-      ) cpa (cpa, [])
-    in
-    (cpa', sidegs)
+      ) st.cpa (st, [])
+    in
+    (st', sidegs)
+end
+
+module PerGlobalPriv: PrivParam =
+struct
+  module G = BaseDomain.VD
+
+  let read_global ask getg cpa x =
+    let v =
+      match CPA.find x cpa with
+      | `Bot -> (if M.tracing then M.tracec "get" "Using global invariant.\n"; getg x)
+      | x -> (if M.tracing then M.tracec "get" "Using privatized version.\n"; x)
+    in
+    (cpa, v)
+
+  let write_global ask getg sideg cpa x v =
+    (* Here, an effect should be generated, but we add it to the local
+    * state, waiting for the sync function to publish it. *)
+    (* Copied from MainFunctor.update_variable *)
+    if ((get_bool "exp.volatiles_are_top") && (is_always_unknown x)) then
+      CPA.add x (VD.top ()) cpa
+    else
+      CPA.add x v cpa
+
+  let lock ask getg cpa m = cpa
+  let unlock ask getg sideg cpa m = cpa
+
+  let is_private (a: Q.ask) (v: varinfo): bool =
+    (not (ThreadFlag.is_multi a) && is_precious_glob v ||
+    match a (Q.MayBePublic v) with `MayBool tv -> not tv | _ ->
+    if M.tracing then M.tracel "osek" "isPrivate yields top(!!!!)";
+    false)
+
+  let is_invisible (a: Q.ask) (v: varinfo): bool =
+    (not (ThreadFlag.is_multi a) && is_precious_glob v ||
+    match a (Q.IsPublic v) with `MayBool tv -> not tv | _ ->
+    if M.tracing then M.tracel "osek" "isPrivate yields top(!!!!)";
+    false)
+
+  let is_protected (a: Q.ask) (v: varinfo): bool =
+    (not (ThreadFlag.is_multi a) && is_precious_glob v ||
+        match a (Q.IsNotProtected v) with `MayBool tv -> not tv | _ -> false)
+
+  let sync ?(privates=false) ctx =
+    let st: BaseComponents.t = ctx.local in
+    (* For each global variable, we create the diff *)
+    let add_var (v: varinfo) (value) ((st: BaseComponents.t),acc) =
+      if M.tracing then M.traceli "globalize" ~var:v.vname "Tracing for %s\n" v.vname;
+      let res =
+        if is_global ctx.ask v then
+          let protected = is_protected ctx.ask v in
+          if privates && not (is_precious_glob v) || not protected then begin
+            if M.tracing then M.tracec "globalize" "Publishing its value: %a\n" VD.pretty value;
+            ({ st with cpa = CPA.remove v st.cpa; cached = CVars.remove v st.cached} , (v,value) :: acc)
+          end else (* protected == true *)
+            let (st, acc) = if not (CVars.mem v st.cached) then
+              let joined = VD.join (CPA.find v st.cpa) (ctx.global v) in
+              ( {st with cpa = CPA.add v joined st.cpa} ,acc)
+             else (st,acc)
+            in
+            let invisible = is_invisible ctx.ask v in
+            if not invisible then (st, (v,value) :: acc) else (st,acc)
+        else (st,acc)
+      in
+      if M.tracing then M.traceu "globalize" "Done!\n";
+      res
+    in
+    (* We fold over the local state, and collect the globals *)
+    CPA.fold add_var st.cpa (st, [])
 end
 
 module MainFunctor (Priv:PrivParam) (RVEval:BaseDomain.ExpEvaluator) =
@@ -291,41 +373,6 @@
   exception Top
 
   module Dom    = BaseDomain.DomFunctor(RVEval)
-=======
-let privatization = ref false
-let is_invisible (a: Q.ask) (st: BaseDomain.BaseComponents.t) (v: varinfo): bool =
-  !privatization &&
-  (not (ThreadFlag.is_multi a) && is_precious_glob v ||
-   match a (Q.IsPublic v) with `Bool tv -> not tv | _ ->
-   if M.tracing then M.tracel "osek" "isPrivate yields top(!!!!)";
-   false)
-
-let is_protected (a: Q.ask) (st: BaseDomain.BaseComponents.t) (v: varinfo): bool =
-  !privatization &&
-  (not (ThreadFlag.is_multi a) && is_precious_glob v ||
-    match a (Q.IsNotProtected v) with `Bool tv -> not tv | _ -> false)
-
-
-module type MainSpec = sig
-  include Spec
-  include BaseDomain.ExpEvaluator
-  val return_lval: unit -> Cil.lval
-  val return_varinfo: unit -> Cil.varinfo
-  type extra = (varinfo * Offs.t * bool) list
-  val context_cpa: D.t -> BaseDomain.CPA.t
-end
-
-module rec Main: MainSpec =
-struct
-  include Analyses.DefaultSpec
-
-  module VD     = BaseDomain.VD
-  module CPA    = BaseDomain.CPA
-  module Dep    = BaseDomain.PartDeps
-  module CVars  = BaseDomain.CachedVars
-
-  module Dom    = BaseDomain.DomFunctor(Main)
->>>>>>> 852dd9c1
 
   module G      = Priv.G
   module D      = Dom
@@ -605,61 +652,23 @@
    * State functions
    **************************************************************************)
 
-<<<<<<< HEAD
-=======
-  let globalize ?(privates=false) ctx: store * glob_diff  =
-    let st:store = ctx.local in
-    (* For each global variable, we create the diff *)
-    let add_var (v: varinfo) (value) (st,acc): store * glob_diff =
-      if M.tracing then M.traceli "globalize" ~var:v.vname "Tracing for %s\n" v.vname;
-      let res =
-        if is_global ctx.ask v then
-          let protected = is_protected ctx.ask st v in
-          if privates && not (is_precious_glob v) || not protected then begin
-            if M.tracing then M.tracec "globalize" "Publishing its value: %a\n" VD.pretty value;
-            ({ st with cpa = CPA.remove v st.cpa; cached = CVars.remove v st.cached} , (v,value) :: acc)
-          end else (* protected == true *)
-            let (st, acc) = if not (CVars.mem v st.cached) then
-              let joined = VD.join (CPA.find v st.cpa) (ctx.global v) in
-              ( {st with cpa = CPA.add v joined st.cpa} ,acc)
-             else (st,acc)
-            in
-            let invisible = is_invisible ctx.ask st v in
-            if not invisible then (st, (v,value) :: acc) else (st,acc)
-        else (st,acc)
-      in
-      if M.tracing then M.traceu "globalize" "Done!\n";
-      res
-    in
-    (* We fold over the local state, and collect the globals *)
-    CPA.fold add_var st.cpa (st, [])
-
->>>>>>> 852dd9c1
   let sync' privates multi ctx: D.t * glob_diff =
     let privates = privates || (!GU.earlyglobs && not multi) in
-<<<<<<< HEAD
-    let cpa, diff = if !GU.earlyglobs || multi then Priv.sync ~privates:privates ctx.ask cpa else (cpa,[]) in
-    (cpa, dep), diff
-=======
-    if !GU.earlyglobs || multi then globalize ~privates:privates ctx else (ctx.local,[])
->>>>>>> 852dd9c1
+    if !GU.earlyglobs || multi then Priv.sync ~privates:privates ctx else (ctx.local,[])
 
   let sync ctx = sync' false (ThreadFlag.is_multi ctx.ask) ctx
 
   let publish_all ctx =
     List.iter (fun ((x,d)) -> ctx.sideg x d) (snd (sync' true true ctx))
 
-  let get_var (a: Q.ask) (gs: glob_fun) (st: store) (v: varinfo): store * value =
-    let v = if (!GU.earlyglobs || ThreadFlag.is_multi a) && is_global a v then
-      match CPA.find v st.cpa with
-      | `Bot -> (if M.tracing then M.tracec "get" "Using global invariant.\n"; gs v)
-      | x -> (if M.tracing then M.tracec "get" "Using privatized version.\n"; x)
+  let get_var (a: Q.ask) (gs: glob_fun) (st: store) (x: varinfo): store * value =
+    if (!GU.earlyglobs || ThreadFlag.is_multi a) && is_global a x then
+      let (cpa', v) = Priv.read_global a gs st.cpa x in
+      ({st with cpa=cpa'}, v)
     else begin
       if M.tracing then M.tracec "get" "Singlethreaded mode.\n";
-      CPA.find v st.cpa
+      (st, CPA.find x st.cpa)
     end
-  in
-  (st, v)
 
   (** [get st addr] returns the value corresponding to [addr] in [st]
    *  adding proper dependencies.
@@ -668,30 +677,15 @@
   let rec get ?(full=false) a (gs: glob_fun) (st: store) (addrs:address) (exp:exp option): value =
     let at = AD.get_type addrs in
     let firstvar = if M.tracing then try (List.hd (AD.to_var_may addrs)).vname with _ -> "" else "" in
-<<<<<<< HEAD
-    if M.tracing then M.traceli "get" ~var:firstvar "Address: %a\nState: %a\n" AD.pretty addrs CPA.pretty st;
-=======
     if M.tracing then M.traceli "get" ~var:firstvar "Address: %a\nState: %a\n" AD.pretty addrs CPA.pretty st.cpa;
->>>>>>> 852dd9c1
     (* Finding a single varinfo*offset pair *)
     let res =
       let f_addr (x, offs) =
         (* get hold of the variable value, either from local or global state *)
-<<<<<<< HEAD
-        let (st, var) = if (!GU.earlyglobs || ThreadFlag.is_multi a) && is_global a x then
-            Priv.read_global a gs st x
-          else begin
-            if M.tracing then M.tracec "get" "Singlethreaded mode.\n";
-            (st, CPA.find x st)
-          end
-        in
+        let (st,var) = get_var a gs st x in
         (* TODO: do something with st *)
 
-        let v = VD.eval_offset a (fun x -> get a gs (st,dep) x exp) var offs exp (Some (Var x, Offs.to_cil_offset offs)) x.vtype in
-=======
-        let (st,var) = get_var a gs st x in
         let v = VD.eval_offset a (fun x -> get a gs st x exp) var offs exp (Some (Var x, Offs.to_cil_offset offs)) x.vtype in
->>>>>>> 852dd9c1
         if M.tracing then M.tracec "get" "var = %a, %a = %a\n" VD.pretty var AD.pretty (AD.from_var_offset (x, offs)) VD.pretty v;
         if full then v else match v with
           | `Blob (c,s,_) -> c
@@ -1376,32 +1370,16 @@
       if (!GU.earlyglobs || ThreadFlag.is_multi a) && is_global a x then
         (* Check if we should avoid producing a side-effect, such as updates to
          * the state when following conditional guards. *)
-<<<<<<< HEAD
-        if not effect && not (Priv.is_private a x) then begin
-=======
-        let protected = is_invisible a st x in
+        let protected = Priv.is_invisible a x in
         if not effect && not protected then begin
->>>>>>> 852dd9c1
           if M.tracing then M.tracel "setosek" ~var:x.vname "update_one_addr: BAD! effect = '%B', or else is private! \n" effect;
           st
         end else begin
-<<<<<<< HEAD
           if M.tracing then M.tracel "setosek" ~var:x.vname "update_one_addr: update a global var '%s' ...\n" x.vname;
-          let (nst, var) = Priv.read_global a gs nst x in
-          Priv.write_global a gs (Option.get ctx).sideg nst x (VD.update_offset a var offs value (Option.map (fun x -> Lval x) lval_raw) (Var x, cil_offset) t), dep
-=======
-          let var_value =
-            match CPA.find x st.cpa with
-            | `Bot -> (if M.tracing then M.tracec "set" "Reading from global invariant.\n"; gs x)
-            | x -> (if M.tracing then M.tracec "set" "Reading from privatized version.\n"; x)
-          in
-          if M.tracing then M.tracel "setosek" ~var:x.vname "update_one_addr: update a global var '%s' ...\n" x.vname;
-          (* Here, an effect should be generated, but we add it to the local
-           * state, waiting for the sync function to publish it. *)
-            { st with
-                cpa = update_variable x (VD.update_offset a var_value offs value lval_raw (Var x, cil_offset) t) st.cpa;
+          let (nst, var) = Priv.read_global a gs st.cpa x in
+          { st with
+                cpa = Priv.write_global a gs (Option.get ctx).sideg nst x (VD.update_offset a var offs value lval_raw (Var x, cil_offset) t);
                 cached = CVars.add x st.cached}
->>>>>>> 852dd9c1
         end
       else begin
         if M.tracing then M.tracel "setosek" ~var:x.vname "update_one_addr: update a local var '%s' ...\n" x.vname;
@@ -1488,11 +1466,7 @@
       (* if M.tracing then M.tracel "setosek" ~var:firstvar "set got an exception '%s'\n" x; *)
       M.warn_each "Assignment to unknown address"; st
 
-<<<<<<< HEAD
-  let set_many ?ctx a (gs:glob_fun) (st,dep as store: store) lval_value_list: store =
-=======
-  let set_many a (gs:glob_fun) (st: store) lval_value_list: store =
->>>>>>> 852dd9c1
+  let set_many ?ctx a (gs:glob_fun) (st: store) lval_value_list: store =
     (* Maybe this can be done with a simple fold *)
     let f (acc: store) ((lval:AD.t),(typ:Cil.typ),(value:value)): store =
       set ~ctx a gs acc lval typ value
@@ -1860,14 +1834,9 @@
           if M.tracing then M.tracel "inv" "improve lval %a from %a to %a (c = %a, c' = %a)\n" d_lval x VD.pretty oldv VD.pretty v ID.pretty c VD.pretty c';
           set' x v
         )
-<<<<<<< HEAD
-      | Const _ -> fst st (* nothing to do *)
+      | Const _ -> st.cpa (* nothing to do *)
       | CastE ((TInt (ik, _)) as t, e)
       | CastE ((TEnum ({ekind = ik; _ }, _)) as t, e) -> (* Can only meet the t part of an Lval in e with c (unless we meet with all overflow possibilities)! Since there is no good way to do this, we only continue if e has no values outside of t. *)
-=======
-      | Const _ -> st.cpa (* nothing to do *)
-      | CastE ((TInt (ik, _)) as t, e) -> (* Can only meet the t part of an Lval in e with c (unless we meet with all overflow possibilities)! Since there is no good way to do this, we only continue if e has no values outside of t. *)
->>>>>>> 852dd9c1
         (match eval e with
         | `Int i ->
           if ID.leq i (ID.cast_to ik i) then
@@ -2161,12 +2130,8 @@
     (* generate the entry states *)
     let fundec = Cilfacade.getdec fn in
     (* If we need the globals, add them *)
-<<<<<<< HEAD
     (* TODO: make this is_private PrivParam dependent? PerMutexOplusPriv should keep *)
-    let new_cpa = if not (!GU.earlyglobs || ThreadFlag.is_multi ctx.ask) then CPA.filter_class 2 cpa else CPA.filter (fun k v -> V.is_global k && Priv.is_private ctx.ask k) cpa in
-=======
-    let new_cpa = if not (!GU.earlyglobs || ThreadFlag.is_multi ctx.ask) then CPA.filter_class 2 st.cpa else CPA.filter (fun k v -> V.is_global k && is_invisible ctx.ask ctx.local k) st.cpa in
->>>>>>> 852dd9c1
+    let new_cpa = if not (!GU.earlyglobs || ThreadFlag.is_multi ctx.ask) then CPA.filter_class 2 st.cpa else CPA.filter (fun k v -> V.is_global k && Priv.is_invisible ctx.ask k) st.cpa in
     (* Assign parameters to arguments *)
     let pa = zip fundec.sformals vals in
     let new_cpa = CPA.add_list pa new_cpa in
@@ -2364,7 +2329,7 @@
           begin match ThreadId.get_current ctx.ask with
             | `Lifted tid ->
               let rv = eval_rv ctx.ask ctx.global ctx.local exp in
-              let nst = Tuple2.map1 (CPA.add tid rv) st in
+              let nst = {st with cpa=CPA.add tid rv st.cpa} in
               publish_all {ctx with local=nst} (* like normal return *)
             | _ -> ()
           end;
@@ -2405,7 +2370,7 @@
             | `Address a when not (AD.is_top a) && not (AD.mem Addr.UnknownPtr a) ->
               begin match AD.elements a with
                 | [Addr.Addr (m, `NoOffset)] ->
-                  (Priv.lock ctx.ask gs cpa m, dep)
+                  {st with cpa=Priv.lock ctx.ask gs st.cpa m}
                 | _ -> st (* TODO: what to do here? *)
               end
             | _ -> st (* TODO: what to do here? *)
@@ -2420,7 +2385,7 @@
             | `Address a when not (AD.is_top a) && not (AD.mem Addr.UnknownPtr a) ->
               begin match AD.elements a with
                 | [Addr.Addr (m, `NoOffset)] ->
-                  (Priv.unlock ctx.ask gs ctx.sideg cpa m, dep)
+                  {st with cpa=Priv.unlock ctx.ask gs ctx.sideg st.cpa m}
                 | _ -> st (* TODO: what to do here? *)
               end
             | _ -> st (* TODO: what to do here? *)
@@ -2480,11 +2445,7 @@
               in
               let addrs = CPA.fold st_expr st.cpa args in
               (* invalidate arguments for unknown functions *)
-<<<<<<< HEAD
-              let (cpa,dep as st) = invalidate ~ctx ctx.ask gs st addrs in
-=======
-              let st = invalidate ctx.ask gs st addrs in
->>>>>>> 852dd9c1
+              let st = invalidate ~ctx ctx.ask gs st addrs in
               (*
                *  TODO: invalidate vars reachable via args
                *  publish globals
@@ -2567,7 +2528,6 @@
       ctx.local
 end
 
-<<<<<<< HEAD
 module type MainSpec = sig
   include Spec
   include BaseDomain.ExpEvaluator
@@ -2585,6 +2545,7 @@
         | "old" -> (module OldPriv: PrivParam)
         | "mutex-oplus" -> (module PerMutexOplusPriv)
         | "mutex-meet" -> (module PerMutexMeetPriv)
+        | "global" -> (module PerGlobalPriv)
         | _ -> failwith "exp.privatization: illegal value"
       )
     in
@@ -2603,9 +2564,6 @@
 
 let after_config () =
   let module Main = (val get_main ()) in
-=======
-let _ =
->>>>>>> 852dd9c1
   (* add ~dep:["expRelation"] after modifying test cases accordingly *)
   MCP.register_analysis ~dep:["mallocWrapper"] (module Main : Spec)
 
