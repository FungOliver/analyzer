(** Work in progress *)

open Analyses
open GoblintCil
open TerminationPreprocessing

exception PreProcessing of string

(** Contains all loop counter variables (varinfo) and maps them to their corresponding loop statement. *)
let loop_counters : stmt VarToStmt.t ref = ref VarToStmt.empty

(** Contains the locations of the upjumping gotos *)
let upjumping_gotos : location list ref = ref []

(** Indicates the place in the code, right after a loop is exited. *)
let loop_exit : varinfo ref = ref (makeVarinfo false "-error" Cil.intType)

let is_loop_counter_var (x : varinfo) =
  VarToStmt.mem x !loop_counters

let is_loop_exit_indicator (x : varinfo) =
  x = !loop_exit

(** Checks whether at the current location (=loc) of the analysis an
 * upjumping goto was already reached. Returns true if no upjumping goto was
 * reached until now *)
let currrently_no_upjumping_gotos (loc : location) =
  List.for_all (function l -> l >= loc) upjumping_gotos.contents

let no_upjumping_gotos () =
  List.length upjumping_gotos.contents = 0

(** Checks whether a variable can be bounded *)
let check_bounded ctx varinfo =
  let open IntDomain.IntDomTuple in
  let exp = Lval (Var varinfo, NoOffset) in
  match ctx.ask (EvalInt exp) with
  | `Top -> false
  | `Lifted v -> not (is_top_of (ikind v) v)
  | `Bot -> raise (PreProcessing "Loop variable is Bot")

module FunContextV : Analyses.SpecSysVar =
struct
  include Printable.Prod (CilType.Fundec) (CilType.Fundec) (* TODO *)
  include Analyses.StdV
end

module Statements = Lattice.Flat (CilType.Stmt) (Printable.DefaultNames) (* TODO: Use Basetype.CilStmt instead? *)

module Spec : Analyses.MCPSpec =
struct

  (** Provides some default implementations *)
  include Analyses.IdentitySpec

  let name () = "termination"

  module D = MapDomain.MapBot (Statements) (BoolDomain.MustBool)
  module C = D
  module V = FunContextV
  (* TODO *)

  let startstate _ = D.bot ()
  let exitstate = startstate (* TODO *)

  let finalize () = () (* TODO *)

  let assign ctx (lval : lval) (rval : exp) =
    (* Detect assignment to loop counter variable *)
    match lval, rval with
      (Var x, NoOffset), _ when is_loop_counter_var x ->
      (* Assume that the following loop does not terminate *)
      let loop_statement = VarToStmt.find x !loop_counters in
      D.add (`Lifted loop_statement) false ctx.local
    | (Var y, NoOffset), Lval (Var x, NoOffset) when is_loop_exit_indicator y ->
      (* Loop exit: Check whether loop counter variable is bounded *)
      (* TODO: Move *)
      let is_bounded = check_bounded ctx x in
      let loop_statement = VarToStmt.find x !loop_counters in
      D.add (`Lifted loop_statement) is_bounded ctx.local
    | _ -> ctx.local

  let special ctx (lval : lval option) (f : varinfo) (arglist : exp list) =
    (* TODO: Implement check for our special loop exit indicator function *)
    ctx.local

  (** Provides information to Goblint *)
  (* TODO: Consider gotos *)
  let query ctx (type a) (q: a Queries.t): a Queries.result =
    let open Queries in
    match q with
    | Queries.MustTermLoop loop_statement ->
      (match D.find_opt (`Lifted loop_statement) ctx.local with
         Some b -> b
       | None -> Result.top q)
    | Queries.MustTermProg ->
      D.for_all (fun _ term_info -> term_info) ctx.local
    | _ -> Result.top q

end

let () =
<<<<<<< HEAD
  (** Register the preprocessing *)
Cilfacade.register_preprocess_cil (Spec.name ()) (new loopCounterVisitor loopCounters upjumpingGotos loopExit);
(** Register this analysis within the master control program *)
=======
  (* Register the preprocessing *)
  Cilfacade.register_preprocess_cil (Spec.name ()) (new loopCounterVisitor loop_counters upjumping_gotos loop_exit);
  (* Register this analysis within the master control program *)
>>>>>>> e7120251
  MCP.register_analysis (module Spec : MCPSpec)<|MERGE_RESOLUTION|>--- conflicted
+++ resolved
@@ -100,13 +100,7 @@
 end
 
 let () =
-<<<<<<< HEAD
-  (** Register the preprocessing *)
-Cilfacade.register_preprocess_cil (Spec.name ()) (new loopCounterVisitor loopCounters upjumpingGotos loopExit);
-(** Register this analysis within the master control program *)
-=======
   (* Register the preprocessing *)
   Cilfacade.register_preprocess_cil (Spec.name ()) (new loopCounterVisitor loop_counters upjumping_gotos loop_exit);
   (* Register this analysis within the master control program *)
->>>>>>> e7120251
   MCP.register_analysis (module Spec : MCPSpec)