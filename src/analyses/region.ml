(** Assigning static regions to dynamic memory. *)

open Prelude.Ana
open Analyses

module RegMap = RegionDomain.RegMap
module RegPart = RegionDomain.RegPart
module Reg = RegionDomain.Reg

module Spec =
struct
  include Analyses.DefaultSpec

  module D = RegionDomain.RegionDom
  module G = RegPart
  module C = D
  module V = Printable.UnitConf (struct let name = "partitions" end)

  let regions exp part st : Lval.CilLval.t list =
    match st with
    | `Lifted reg ->
      let ev = Reg.eval_exp exp in
      let to_exp (v,f) = (v,Lval.Fields.to_offs' f) in
      List.map to_exp (Reg.related_globals ev (part,reg))
    | `Top -> Messages.warn "Region state is broken :("; []
    | `Bot -> []

  let is_bullet exp part st : bool =
    match st with
    | `Lifted reg ->
      begin match Reg.eval_exp exp with
        | Some (_,v,_) -> (try RegionDomain.RS.is_single_bullet (RegMap.find v reg) with Not_found -> false)
        | _ -> false
      end
    | `Top -> false
    | `Bot -> true

  let get_region ctx e =
    let regpart = ctx.global () in
    if is_bullet e regpart ctx.local then
      None
    else
      Some (regions e regpart ctx.local)

  (* queries *)
  let query ctx (type a) (q: a Queries.t): a Queries.result =
    match q with
    | Queries.Regions e ->
      let regpart = ctx.global () in
      if is_bullet e regpart ctx.local then Queries.Result.bot q (* TODO: remove bot *) else
        let ls = List.fold_right Queries.LS.add (regions e regpart ctx.local) (Queries.LS.empty ()) in
        ls
    | _ -> Queries.Result.top q

  module Lvals = SetDomain.Make (Lval.CilLval)
  module A =
  struct
    include Printable.Option (Lvals) (struct let name = "no region" end)
    let name () = "region"
    let may_race r1 r2 = match r1, r2 with
      | None, _
      | _, None -> false
      (* TODO: Should it happen in the first place that RegMap has empty value? Happens in 09-regions/34-escape_rc *)
      | Some r1, _ when Lvals.is_empty r1 -> true
      | _, Some r2 when Lvals.is_empty r2 -> true
      | Some r1, Some r2 when Lvals.is_empty (Lvals.inter r1 r2) -> false
      | _, _ -> true
    let should_print r = match r with
      | Some r when Lvals.is_empty r -> false
      | _ -> true
  end
  let access ctx (a: Queries.access) =
    match a with
    | Point ->
      Some (Lvals.empty ())
    | Memory {exp = e; _} ->
      (* TODO: remove regions that cannot be reached from the var*)
      let rec unknown_index = function
        | `NoOffset -> `NoOffset
        | `Field (f, os) -> `Field (f, unknown_index os)
        | `Index (i, os) -> `Index (MyCFG.unknown_exp, unknown_index os) (* forget specific indices *)
      in
      Option.map (Lvals.of_list % List.map (Tuple2.map2 unknown_index)) (get_region ctx e)

  (* transfer functions *)
  let assign ctx (lval:lval) (rval:exp) : D.t =
    match ctx.local with
    | `Lifted reg ->
      let old_regpart = ctx.global () in
      let regpart, reg = Reg.assign lval rval (old_regpart, reg) in
      if not (RegPart.leq regpart old_regpart) then
        ctx.sideg () regpart;
      `Lifted reg
    | x -> x

  let branch ctx (exp:exp) (tv:bool) : D.t =
    ctx.local

  let body ctx (f:fundec) : D.t =
    ctx.local

  let return ctx (exp:exp option) (f:fundec) : D.t =
    let locals = f.sformals @ f.slocals in
    match ctx.local with
    | `Lifted reg ->
      let old_regpart = ctx.global () in
      let regpart, reg = match exp with
        | Some exp ->
          let module BS = (val Base.get_main ()) in
          Reg.assign (BS.return_lval ()) exp (old_regpart, reg)
        | None -> (old_regpart, reg)
      in
      let regpart, reg = Reg.kill_vars locals (Reg.remove_vars locals (regpart, reg)) in
      if not (RegPart.leq regpart old_regpart) then
        ctx.sideg () regpart;
      `Lifted reg
    | x -> x


  let enter ctx (lval: lval option) (fundec:fundec) (args:exp list) : (D.t * D.t) list =
    let rec fold_right2 f xs ys r =
      match xs, ys with
      | x::xs, y::ys -> f x y (fold_right2 f xs ys r)
      | _ -> r
    in
    match ctx.local with
    | `Lifted reg ->
      let f x r reg = Reg.assign (var x) r reg in
      let old_regpart = ctx.global () in
      let regpart, reg = fold_right2 f fundec.sformals args (old_regpart,reg) in
      if not (RegPart.leq regpart old_regpart) then
        ctx.sideg () regpart;
      [ctx.local, `Lifted reg]
    | x -> [x,x]

  let combine ctx (lval:lval option) fexp (f:fundec) (args:exp list) fc (au:D.t) : D.t =
    match au with
    | `Lifted reg -> begin
      let old_regpart = ctx.global () in
      let module BS = (val Base.get_main ()) in
      let regpart, reg = match lval with
        | None -> (old_regpart, reg)
        | Some lval -> Reg.assign lval (AddrOf (BS.return_lval ())) (old_regpart, reg)
      in
      let regpart, reg = Reg.remove_vars [BS.return_varinfo ()] (regpart, reg) in
      if not (RegPart.leq regpart old_regpart) then
        ctx.sideg () regpart;
      `Lifted reg
      end
    | _ -> au

  let special ctx (lval: lval option) (f:varinfo) (arglist:exp list) : D.t =
<<<<<<< HEAD
    match (LibraryFunctions.find f.vname).special arglist with
    | Malloc _ | Calloc _ -> begin
=======
    match LibraryFunctions.classify f.vname arglist with
    | `Malloc _ | `Calloc _ | `Realloc _ -> begin
>>>>>>> c55c2a9d
        match ctx.local, lval with
        | `Lifted reg, Some lv ->
          let old_regpart = ctx.global () in
          (* TODO: should realloc use arg region if failed/in-place? *)
          let regpart, reg = Reg.assign_bullet lv (old_regpart, reg) in
          if not (RegPart.leq regpart old_regpart) then
            ctx.sideg () regpart;
          `Lifted reg
        | _ -> ctx.local
      end
    | _ ->
      let t, _, _, _ = splitFunctionTypeVI  f in
      match unrollType t with
      | TPtr (t,_) ->
        begin match Goblintutil.is_blessed t, lval with
          | Some rv, Some lv -> assign ctx lv (AddrOf (Var rv, NoOffset))
          | _ -> ctx.local
        end
      | _ -> ctx.local

  let startstate v =
    `Lifted (RegMap.bot ())

  let threadenter ctx lval f args =
    [`Lifted (RegMap.bot ())]
  let threadspawn ctx lval f args fctx = ctx.local

  let exitstate v = `Lifted (RegMap.bot ())

  let name () = "region"
end

let _ =
  MCP.register_analysis (module Spec : MCPSpec)<|MERGE_RESOLUTION|>--- conflicted
+++ resolved
@@ -150,13 +150,8 @@
     | _ -> au
 
   let special ctx (lval: lval option) (f:varinfo) (arglist:exp list) : D.t =
-<<<<<<< HEAD
     match (LibraryFunctions.find f.vname).special arglist with
-    | Malloc _ | Calloc _ -> begin
-=======
-    match LibraryFunctions.classify f.vname arglist with
-    | `Malloc _ | `Calloc _ | `Realloc _ -> begin
->>>>>>> c55c2a9d
+    | Malloc _ | Calloc _ | Realloc _ -> begin
         match ctx.local, lval with
         | `Lifted reg, Some lv ->
           let old_regpart = ctx.global () in
