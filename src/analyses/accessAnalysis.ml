--- conflicted
+++ resolved
@@ -177,39 +177,17 @@
     | _, "pthread_cond_timedwait" ->
       ctx.local
     | _, x ->
-<<<<<<< HEAD
       let desc = LF.find x in
       LibraryDesc.Accesses.iter desc.accs (fun {kind; deep = reach} exp ->
-          let write =
+          let kind =
+            (* TODO: remove conversion *)
             match kind with
-            | Read -> false
-            | Write | Free -> true
+            | Read -> `Read
+            | Write -> `Write
+            | Free -> `Free
           in
-          access_one_top ctx write reach exp
+          access_one_top ctx kind reach exp
         ) arglist;
-=======
-      let arg_acc act =
-        match act, LF.get_threadsafe_inv_ac x with
-        | _, Some fnc -> (fnc act arglist)
-        | `Read, None -> arglist
-        | (`Write | `Free), None ->
-          if get_bool "sem.unknown_function.invalidate.args" then
-            arglist
-          else
-            []
-      in
-      (* TODO: per-argument reach *)
-      let reach =
-        match f.vname with
-        | "memset" | "__builtin_memset" | "__builtin___memset_chk" -> false
-        | "bzero" | "__builtin_bzero" | "explicit_bzero" | "__explicit_bzero_chk" -> false
-        | "__builtin_object_size" -> false
-        | _ -> true
-      in
-      List.iter (access_one_top ctx `Read reach) (arg_acc `Read);
-      List.iter (access_one_top ctx `Write reach) (arg_acc `Write);
-      List.iter (access_one_top ctx `Free reach) (arg_acc `Free);
->>>>>>> c55c2a9d
       (match lv with
        | Some x -> access_one_top ctx `Write false (AddrOf x)
        | None -> ());
