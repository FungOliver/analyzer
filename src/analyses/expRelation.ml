--- conflicted
+++ resolved
@@ -51,25 +51,12 @@
     | TFloat _ -> true
     | _ -> false
 
-<<<<<<< HEAD
-  let query ctx (q:Queries.t) : Queries.Result.t =
+  let query ctx (type a) (q: a Queries.t): a Queries.result =
     (* TODO: CilType.Lval.equal *)
     let lvalsEq l1 l2 = Basetype.CilExp.equal (Lval l1) (Lval l2) in (* == would be wrong here *)
     match q with
     | Queries.MustBeEqual (e1, e2) when not (isFloat e1) ->
-      begin
-        if Basetype.CilExp.equal (canonize e1) (canonize e2) then
-          `MustBool true
-        else
-          `MustBool false
-      end
-=======
-  let query ctx (type a) (q: a Queries.t): a Queries.result =
-    let lvalsEq l1 l2 = Basetype.CilExp.compareExp (Lval l1) (Lval l2) = 0 in (* == would be wrong here *)
-    match q with
-    | Queries.MustBeEqual (e1, e2) when not (isFloat e1) ->
-      Basetype.CilExp.compareExp (canonize e1) (canonize e2) = 0
->>>>>>> 8a741073
+      Basetype.CilExp.equal (canonize e1) (canonize e2)
     | Queries.MayBeLess (e1, e2) when not (isFloat e1) ->
       begin
         match e1, e2 with
