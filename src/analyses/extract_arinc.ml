--- conflicted
+++ resolved
@@ -362,12 +362,7 @@
                   | "SetPartitionMode", "NORMAL"::_ ->
                     let tasks = ctx.global tasks_var in
                     ignore @@ printf "arinc: SetPartitionMode NORMAL: spawning %i processes!\n" (Tasks.cardinal tasks);
-<<<<<<< HEAD
-                    (* TODO: remove spawning? *)
                     Tasks.iter (fun (fs,f_d) -> Queries.LS.iter (fun f -> ctx.spawn None (fst f) []) fs) tasks;
-=======
-                    Tasks.iter (fun (fs,f_d) -> Queries.LS.iter (fun f -> ctx.spawn (fst f) []) fs) tasks;
->>>>>>> 09d3770c
                   | "SetPartitionMode", x::_ -> failwith @@ "SetPartitionMode: arg "^x
                   | s, a -> print_endline @@ "arinc: FUN: "^s^"("^String.concat ", " a^")"
                 end;
