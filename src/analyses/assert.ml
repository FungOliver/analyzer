open Prelude.Ana
open Analyses
open GobConfig

module Spec : Analyses.MCPSpec =
struct
  include Analyses.DefaultSpec

  let name () = "assert"
  module D = Lattice.Unit
  module G = Lattice.Unit
  module C = Lattice.Unit

  (* transfer functions *)
  let assign ctx (lval:lval) (rval:exp) : D.t =
    ctx.local

  let branch ctx (exp:exp) (tv:bool) : D.t =
    ctx.local

  let body ctx (f:fundec) : D.t =
    ctx.local

  let return ctx (exp:exp option) (f:fundec) : D.t =
    ctx.local

  let enter ctx (lval: lval option) (fd:fundec) (args:exp list) : (D.t * D.t) list =
    [ctx.local, ctx.local]

<<<<<<< HEAD
  let combine ctx ?(longjmpthrough = false) (lval:lval option) fexp (fd:fundec) (args:exp list) fc (au:D.t) : D.t =
=======
  let combine ctx (lval:lval option) fexp (fd:fundec) (args:exp list) fc (au:D.t) (f_ask: Queries.ask) : D.t =
>>>>>>> fe667243
    au

  let assert_fn ctx e check refine =

    let check_assert e st =
      match ctx.ask (Queries.EvalInt e) with
      | v when Queries.ID.is_bot v -> `Bot
      | v ->
        match Queries.ID.to_bool v with
        | Some b -> `Lifted b
        | None -> `Top
    in
    let expr = sprint d_exp e in
    let warn warn_fn ?annot msg = if check then
        if get_bool "dbg.regression" then ( (* This only prints unexpected results (with the difference) as indicated by the comment behind the assert (same as used by the regression test script). *)
          let loc = !M.current_loc in
          let line = List.at (List.of_enum @@ File.lines_of loc.file) (loc.line-1) in
          let open Str in
          let expected = if string_match (regexp ".+//.*\\(FAIL\\|UNKNOWN\\).*") line 0 then Some (matched_group 1 line) else None in
          if expected <> annot then (
            let result = if annot = None && (expected = Some ("NOWARN") || (expected = Some ("UNKNOWN") && not (String.exists line "UNKNOWN!"))) then "improved" else "failed" in
            (* Expressions with logical connectives like a && b are calculated in temporary variables by CIL. Instead of the original expression, we then see something like tmp___0. So we replace expr in msg by the original source if this is the case. *)
            let assert_expr = if string_match (regexp ".*assert(\\(.+\\));.*") line 0 then matched_group 1 line else expr in
            let msg = if expr <> assert_expr then String.nreplace ~str:msg ~sub:expr ~by:assert_expr else msg in
            warn_fn (msg ^ " Expected: " ^ (expected |? "SUCCESS") ^ " -> " ^ result)
          )
        ) else
          warn_fn msg
    in
    (* TODO: use format instead of %s for the following messages *)
    match check_assert e ctx.local with
    | `Lifted false ->
      warn (M.error ~category:Assert "%s") ~annot:"FAIL" ("Assertion \"" ^ expr ^ "\" will fail.");
      if refine then raise Analyses.Deadcode else ctx.local
    | `Lifted true ->
      warn (M.success ~category:Assert "%s") ("Assertion \"" ^ expr ^ "\" will succeed");
      ctx.local
    | `Bot ->
      M.error ~category:Assert "%s" ("Assertion \"" ^ expr ^ "\" produces a bottom. What does that mean? (currently uninitialized arrays' content is bottom)");
      ctx.local
    | `Top ->
      warn (M.warn ~category:Assert "%s") ~annot:"UNKNOWN" ("Assertion \"" ^ expr ^ "\" is unknown.");
      ctx.local

  let special ctx (lval: lval option) (f:varinfo) (args:exp list) : D.t =
    let desc = LibraryFunctions.find f in
    match desc.special args, f.vname with
    | Assert { exp; check; refine }, _ -> assert_fn ctx exp check refine
    | _, _ -> ctx.local

  let startstate v = D.bot ()
  let threadenter ctx lval f args = [D.top ()]
  let threadspawn ctx lval f args fctx = ctx.local
  let exitstate  v = D.top ()
end

let _ =
  MCP.register_analysis (module Spec : MCPSpec)<|MERGE_RESOLUTION|>--- conflicted
+++ resolved
@@ -27,11 +27,7 @@
   let enter ctx (lval: lval option) (fd:fundec) (args:exp list) : (D.t * D.t) list =
     [ctx.local, ctx.local]
 
-<<<<<<< HEAD
-  let combine ctx ?(longjmpthrough = false) (lval:lval option) fexp (fd:fundec) (args:exp list) fc (au:D.t) : D.t =
-=======
-  let combine ctx (lval:lval option) fexp (fd:fundec) (args:exp list) fc (au:D.t) (f_ask: Queries.ask) : D.t =
->>>>>>> fe667243
+  let combine ctx ?(longjmpthrough = false) (lval:lval option) fexp (fd:fundec) (args:exp list) fc (au:D.t) (f_ask: Queries.ask) : D.t =
     au
 
   let assert_fn ctx e check refine =
