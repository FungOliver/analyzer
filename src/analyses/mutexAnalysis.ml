--- conflicted
+++ resolved
@@ -158,16 +158,12 @@
       ls
     | Queries.MustBeAtomic ->
       let held_locks = Lockset.export_locks (Lockset.filter snd ctx.local) in
-<<<<<<< HEAD
-      Mutexes.mem MutexEventsAnalysis.verifier_atomic held_locks
+      Mutexes.mem (LockDomain.Addr.from_var LF.verifier_atomic_var) held_locks
     | Queries.MustProtectedVars {mutex = m; write} ->
       let protected = (if write then snd else fst) (G.protected (ctx.global (V.protected m))) in
       VarSet.fold (fun v acc ->
           Queries.LS.add (v, `NoOffset) acc
         ) protected (Queries.LS.empty ())
-=======
-      Mutexes.mem (LockDomain.Addr.from_var LF.verifier_atomic_var) held_locks
->>>>>>> 3be08222
     | Queries.IterSysVars (Global g, f) ->
       f (Obj.repr (V.protecting g)) (* TODO: something about V.protected? *)
     | WarnGlobal g ->
