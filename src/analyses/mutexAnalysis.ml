(** Mutex analysis. *)

module M = Messages
module Addr = ValueDomain.Addr
module Lockset = LockDomain.Lockset
module Mutexes = LockDomain.Mutexes
module LF = LibraryFunctions
open Prelude.Ana
open Analyses
open GobConfig

let big_kernel_lock = LockDomain.Addr.from_var (Goblintutil.create_var (makeGlobalVar "[big kernel lock]" intType))
let console_sem = LockDomain.Addr.from_var (Goblintutil.create_var (makeGlobalVar "[console semaphore]" intType))
let verifier_atomic = LockDomain.Addr.from_var (Goblintutil.create_var (makeGlobalVar "[__VERIFIER_atomic]" intType))

module type SpecParam =
sig
  module G: Lattice.S
  val effect_fun: ?write:bool -> Lockset.t -> G.t
  val check_fun: ?write:bool -> Lockset.t -> G.t
end

(** Mutex analyzer without base --- this is the new standard *)
module MakeSpec (P: SpecParam) =
struct
  include Analyses.DefaultSpec

  (** name for the analysis (btw, it's "Only Mutex Must") *)
  let name () = "mutex"

  (** Add current lockset alongside to the base analysis domain. Global data is collected using dirty side-effecting. *)
  module D = Lockset
  module C = Lockset

  (** We do not add global state, so just lift from [BS]*)
  module G = P.G
  module V = VarinfoV

  let should_join x y = D.equal x y

  (* NB! Currently we care only about concrete indexes. Base (seeing only a int domain
     element) answers with the string "unknown" on all non-concrete cases. *)
  let rec conv_offset x =
    match x with
    | `NoOffset    -> `NoOffset
    | `Index (Const (CInt64 (i,_,s)),o) -> `Index (IntDomain.of_const (i,Cilfacade.ptrdiff_ikind (),s), conv_offset o)
    | `Index (_,o) -> `Index (ValueDomain.IndexDomain.top (), conv_offset o)
    | `Field (f,o) -> `Field (f, conv_offset o)

  let rec conv_offset_inv = function
    | `NoOffset -> `NoOffset
    | `Field (f, o) -> `Field (f, conv_offset_inv o)
    (* TODO: better indices handling *)
    | `Index (_, o) -> `Index (MyCFG.unknown_exp, conv_offset_inv o)


  let part_access ctx e v w =
    let open Access in
    let ps = LSSSet.singleton (LSSet.empty ()) in
    let add_lock l =
      let ls = Lockset.Lock.show l in
      LSSet.add ("lock",ls)
    in
    let locks =
      if w then
        (* when writing: ignore reader locks *)
        Lockset.filter snd ctx.local
      else
        (* when reading: bump reader locks to exclusive as they protect reads *)
        Lockset.map (fun (x,_) -> (x,true)) ctx.local
    in
    let ls = D.fold add_lock locks (LSSet.empty ()) in
    (ps, ls)

  let eval_exp_addr (a: Queries.ask) exp =
    let gather_addr (v,o) b = ValueDomain.Addr.from_var_offset (v,conv_offset o) :: b in
    match a.f (Queries.MayPointTo exp) with
    | a when not (Queries.LS.is_top a)
                   && not (Queries.LS.mem (dummyFunDec.svar,`NoOffset) a) ->
      Queries.LS.fold gather_addr (Queries.LS.remove (dummyFunDec.svar, `NoOffset) a) []
    | _ -> []

  let lock ctx rw may_fail nonzero_return_when_aquired a lv arglist ls =
    let is_a_blob addr =
      match LockDomain.Addr.to_var addr with
      | [a] -> a.vname.[0] = '('
      | _ -> false
    in
    let lock_one (e:LockDomain.Addr.t) =
      if is_a_blob e then
        ls
      else begin
        let nls = Lockset.add (e,rw) ls in
        let changed = Lockset.compare ls nls <> 0 in
        match lv with
        | None ->
          if may_fail then
            ls
          else (
            (* If the lockset did not change, do not emit Lock event *)
            if changed then ctx.emit (Events.Lock e);
            nls
          )
        | Some lv ->
          let sb = Events.SplitBranch (Lval lv, nonzero_return_when_aquired) in
          if changed then
            ctx.split nls [sb; Events.Lock e]
          else
            ctx.split nls [sb];
          if may_fail then (
            let fail_exp = if nonzero_return_when_aquired then Lval lv else BinOp(Gt, Lval lv, zero, intType) in
            ctx.split ls [Events.SplitBranch (fail_exp, not nonzero_return_when_aquired)]
          );
          raise Analyses.Deadcode
      end
    in
    match arglist with
    | [x] -> begin match  (eval_exp_addr a x) with
        | [e]  -> lock_one e
        | _ -> ls
      end
    | _ -> Lockset.top ()

<<<<<<< HEAD
=======
  let arinc_analysis_activated = ref false

  let do_access (ctx: (D.t, G.t, C.t, V.t) ctx) (w:bool) (reach:bool) (conf:int) (e:exp) =
    let open Queries in
    let part_access ctx (e:exp) (vo:varinfo option) (w: bool) =
      (*privatization*)
      begin match vo with
        | Some v ->
          if not (Lockset.is_bot ctx.local) then
            let ls = Lockset.filter snd ctx.local in
            let el = P.effect_fun ~write:w ls in
            ctx.sideg v el
        | None -> M.info ~category:Unsound "Write to unknown address: privatization is unsound."
      end;

      (*partitions & locks*)
      ctx.ask (PartAccess {exp=e; var_opt=vo; write=w})
    in
    let add_access conf vo oo =
      let (po,pd) = part_access ctx e vo w in
      Access.add e w conf vo oo (po,pd)
    in
    let add_access_struct conf ci =
      let (po,pd) = part_access ctx e None w in
      Access.add_struct e w conf (`Struct (ci,`NoOffset)) None (po,pd)
    in
    let has_escaped g = ctx.ask (Queries.MayEscape g) in
    (* The following function adds accesses to the lval-set ls
       -- this is the common case if we have a sound points-to set. *)
    let on_lvals ls includes_uk =
      let ls = LS.filter (fun (g,_) -> g.vglob || has_escaped g) ls in
      let conf = if reach then conf - 20 else conf in
      let conf = if includes_uk then conf - 10 else conf in
      let f (var, offs) =
        let coffs = Lval.CilLval.to_ciloffs offs in
        if CilType.Varinfo.equal var dummyFunDec.svar then
          add_access conf None (Some coffs)
        else
          add_access conf (Some var) (Some coffs)
      in
      LS.iter f ls
    in
    let reach_or_mpt = if reach then ReachableFrom e else MayPointTo e in
    match ctx.ask reach_or_mpt with
    | ls when not (LS.is_top ls) && not (Queries.LS.mem (dummyFunDec.svar,`NoOffset) ls) ->
      (* the case where the points-to set is non top and does not contain unknown values *)
      on_lvals ls false
    | ls when not (LS.is_top ls) ->
      (* the case where the points-to set is non top and contains unknown values *)
      let includes_uk = ref false in
      (* now we need to access all fields that might be pointed to: is this correct? *)
      begin match ctx.ask (ReachableUkTypes e) with
        | ts when Queries.TS.is_top ts ->
          includes_uk := true
        | ts ->
          if Queries.TS.is_empty ts = false then
            includes_uk := true;
          let f = function
            | TComp (ci, _) ->
              add_access_struct (conf - 50) ci
            | _ -> ()
          in
          Queries.TS.iter f ts
      end;
      on_lvals ls !includes_uk
    | _ ->
      add_access (conf - 60) None None

  let access_one_top ?(force=false) ctx write reach exp =
    (* ignore (Pretty.printf "access_one_top %b %b %a:\n" write reach d_exp exp); *)
    if force || ThreadFlag.is_multi (Analyses.ask_of_ctx ctx) then (
      let conf = 110 in
      if reach || write then do_access ctx write reach conf exp;
      Access.distribute_access_exp (do_access ctx) false false conf exp;
    )
>>>>>>> b98271d9

  (** We just lift start state, global and dependency functions: *)
  let startstate v = Lockset.empty ()
  let threadenter ctx lval f args = [Lockset.empty ()]
  let exitstate  v = Lockset.empty ()

  let query ctx (type a) (q: a Queries.t): a Queries.result =
    let non_overlapping locks1 locks2 =
      let intersect = G.join locks1 locks2 in
      G.is_top intersect
    in
    match q with
    | Queries.MayBePublic _ when Lockset.is_bot ctx.local -> false
    | Queries.MayBePublic {global=v; write} ->
      let held_locks: G.t = P.check_fun ~write (Lockset.filter snd ctx.local) in
      (* TODO: unsound in 29/24, why did we do this before? *)
      (* if Mutexes.mem verifier_atomic (Lockset.export_locks ctx.local) then
        false
      else *)
        non_overlapping held_locks (ctx.global v)
    | Queries.MayBePublicWithout _ when Lockset.is_bot ctx.local -> false
    | Queries.MayBePublicWithout {global=v; write; without_mutex} ->
      let held_locks: G.t = P.check_fun ~write (Lockset.remove (without_mutex, true) (Lockset.filter snd ctx.local)) in
      (* TODO: unsound in 29/24, why did we do this before? *)
      (* if Mutexes.mem verifier_atomic (Lockset.export_locks (Lockset.remove (without_mutex, true) ctx.local)) then
        false
      else *)
         non_overlapping held_locks (ctx.global v)
    | Queries.MustBeProtectedBy {mutex; global; write} ->
      let mutex_lockset = Lockset.singleton (mutex, true) in
      let held_locks: G.t = P.check_fun ~write mutex_lockset in
      (* TODO: unsound in 29/24, why did we do this before? *)
      (* if LockDomain.Addr.equal mutex verifier_atomic then
        true
      else *)
        G.leq (ctx.global global) held_locks
    | Queries.CurrentLockset ->
      let held_locks = Lockset.export_locks (Lockset.filter snd ctx.local) in
      let ls = Mutexes.fold (fun addr ls ->
          match Addr.to_var_offset addr with
          | [(var, offs)] -> Queries.LS.add (var, conv_offset_inv offs) ls
          | _ -> ls
        ) held_locks (Queries.LS.empty ())
      in
      ls
    | Queries.MustBeAtomic ->
      let held_locks = Lockset.export_locks (Lockset.filter snd ctx.local) in
      Mutexes.mem verifier_atomic held_locks
    | Queries.PartAccess {exp; var_opt; write} ->
      part_access ctx exp var_opt write
    | _ -> Queries.Result.top q


  (** Transfer functions: *)

  let assign ctx lval rval : D.t =
    ctx.local

  let branch ctx exp tv : D.t =
    ctx.local

  let return ctx exp fundec : D.t =
    (* deprecated but still valid SV-COMP convention for atomic block *)
    if get_bool "ana.sv-comp.functions" && String.starts_with fundec.svar.vname "__VERIFIER_atomic_" then (
      ctx.emit (Events.Unlock verifier_atomic);
      Lockset.remove (verifier_atomic, true) ctx.local
    )
    else
      ctx.local

  let body ctx f : D.t =
    (* deprecated but still valid SV-COMP convention for atomic block *)
    if get_bool "ana.sv-comp.functions" && String.starts_with f.svar.vname "__VERIFIER_atomic_" then (
      ctx.emit (Events.Lock verifier_atomic);
      Lockset.add (verifier_atomic, true) ctx.local
    )
    else
      ctx.local

  let special ctx lv f arglist : D.t =
    let remove_rw x st =
      ctx.emit (Events.Unlock x);
      Lockset.remove (x,true) (Lockset.remove (x,false) st)
    in
    let unlock remove_fn =
      let remove_nonspecial x =
        if Lockset.is_top x then x else
          Lockset.filter (fun (v,_) -> match LockDomain.Addr.to_var v with
              | [v] when v.vname.[0] = '{' -> true
              | _ -> false
            ) x
      in
      match arglist with
      | x::xs -> begin match  (eval_exp_addr (Analyses.ask_of_ctx ctx) x) with
          | [] -> remove_nonspecial ctx.local
          | es -> List.fold_right remove_fn es ctx.local
        end
      | _ -> ctx.local
    in
    match (LF.classify f.vname arglist, f.vname) with
    | _, "_lock_kernel" ->
      ctx.emit (Events.Lock big_kernel_lock);
      Lockset.add (big_kernel_lock,true) ctx.local
    | _, "_unlock_kernel" ->
      ctx.emit (Events.Unlock big_kernel_lock);
      Lockset.remove (big_kernel_lock,true) ctx.local
    | `Lock (failing, rw, nonzero_return_when_aquired), _
      -> let arglist = if f.vname = "LAP_Se_WaitSemaphore" then [List.hd arglist] else arglist in
      (*print_endline @@ "Mutex `Lock "^f.vname;*)
      lock ctx rw failing nonzero_return_when_aquired (Analyses.ask_of_ctx ctx) lv arglist ctx.local
    | `Unlock, "__raw_read_unlock"
    | `Unlock, "__raw_write_unlock"  ->
      let drop_raw_lock x =
        let rec drop_offs o =
          match o with
          | `Field ({fname="raw_lock"; _},`NoOffset) -> `NoOffset
          | `Field (f1,o1) -> `Field (f1, drop_offs o1)
          | `Index (i1,o1) -> `Index (i1, drop_offs o1)
          | `NoOffset -> `NoOffset
        in
        match Addr.to_var_offset x with
        | [(v,o)] -> Addr.from_var_offset (v, drop_offs o)
        | _ -> x
      in
      unlock (fun l -> remove_rw (drop_raw_lock l))
    | `Unlock, _ ->
      (*print_endline @@ "Mutex `Unlock "^f.vname;*)
      unlock remove_rw
    | _, "spinlock_check" -> ctx.local
    | _, "acquire_console_sem" when get_bool "kernel" ->
      ctx.emit (Events.Lock console_sem);
      Lockset.add (console_sem,true) ctx.local
    | _, "release_console_sem" when get_bool "kernel" ->
      ctx.emit (Events.Unlock console_sem);
      Lockset.remove (console_sem,true) ctx.local
    | _, "__builtin_prefetch" | _, "misc_deregister" ->
      ctx.local
    | _, "__VERIFIER_atomic_begin" when get_bool "ana.sv-comp.functions" ->
      ctx.emit (Events.Lock verifier_atomic);
      Lockset.add (verifier_atomic, true) ctx.local
    | _, "__VERIFIER_atomic_end" when get_bool "ana.sv-comp.functions" ->
      ctx.emit (Events.Unlock verifier_atomic);
      Lockset.remove (verifier_atomic, true) ctx.local
    | _, "pthread_cond_wait"
    | _, "pthread_cond_timedwait" ->
      (* mutex is unlocked while waiting but relocked when returns *)
      (* emit unlock-lock events for privatization *)
      let m_arg = List.nth arglist 1 in
      let ms = eval_exp_addr (Analyses.ask_of_ctx ctx) m_arg in
      List.iter (fun m ->
          (* unlock-lock each possible mutex as a split to be dependent *)
          (* otherwise may-point-to {a, b} might unlock a, but relock b *)
          ctx.split ctx.local [Events.Unlock m; Events.Lock m];
        ) ms;
      raise Deadcode (* splits cover all cases *)
    | _, x ->
      ctx.local

  let enter ctx lv f args : (D.t * D.t) list =
    [(ctx.local,ctx.local)]

  let combine ctx lv fexp f args fc al =
    al


  let threadspawn ctx lval f args fctx =
    ctx.local

  let event ctx e octx =
    match e with
    | Events.Access {var_opt; write} ->
      (*privatization*)
      begin match var_opt with
        | Some v ->
          if not (Lockset.is_bot ctx.local) then
            let ls = Lockset.filter snd ctx.local in
            let el = P.effect_fun ~write ls in
            ctx.sideg v el
        | None -> M.info ~category:Unsound "Write to unknown address: privatization is unsound."
      end;
      ctx.local
    | _ ->
      ctx.local

end

module MyParam =
struct
  module G = LockDomain.Simple
  let effect_fun ?write:(w=false) ls = Lockset.export_locks ls
  let check_fun = effect_fun
end

module WriteBased =
struct
  module GReadWrite =
  struct
    include LockDomain.Simple
    let name () = "readwrite"
  end
  module GWrite =
  struct
    include LockDomain.Simple
    let name () = "write"
  end
  module G = Lattice.Prod (GReadWrite) (GWrite)
  let effect_fun ?write:(w=false) ls =
    let locks = Lockset.export_locks ls in
    (locks, if w then locks else Mutexes.top ())
  let check_fun ?write:(w=false) ls =
    let locks = Lockset.export_locks ls in
    if w then (Mutexes.bot (), locks) else (locks, Mutexes.bot ())
end

module Spec = MakeSpec (WriteBased)

let _ =
  MCP.register_analysis ~dep:["access"] (module Spec : MCPSpec)<|MERGE_RESOLUTION|>--- conflicted
+++ resolved
@@ -121,84 +121,6 @@
       end
     | _ -> Lockset.top ()
 
-<<<<<<< HEAD
-=======
-  let arinc_analysis_activated = ref false
-
-  let do_access (ctx: (D.t, G.t, C.t, V.t) ctx) (w:bool) (reach:bool) (conf:int) (e:exp) =
-    let open Queries in
-    let part_access ctx (e:exp) (vo:varinfo option) (w: bool) =
-      (*privatization*)
-      begin match vo with
-        | Some v ->
-          if not (Lockset.is_bot ctx.local) then
-            let ls = Lockset.filter snd ctx.local in
-            let el = P.effect_fun ~write:w ls in
-            ctx.sideg v el
-        | None -> M.info ~category:Unsound "Write to unknown address: privatization is unsound."
-      end;
-
-      (*partitions & locks*)
-      ctx.ask (PartAccess {exp=e; var_opt=vo; write=w})
-    in
-    let add_access conf vo oo =
-      let (po,pd) = part_access ctx e vo w in
-      Access.add e w conf vo oo (po,pd)
-    in
-    let add_access_struct conf ci =
-      let (po,pd) = part_access ctx e None w in
-      Access.add_struct e w conf (`Struct (ci,`NoOffset)) None (po,pd)
-    in
-    let has_escaped g = ctx.ask (Queries.MayEscape g) in
-    (* The following function adds accesses to the lval-set ls
-       -- this is the common case if we have a sound points-to set. *)
-    let on_lvals ls includes_uk =
-      let ls = LS.filter (fun (g,_) -> g.vglob || has_escaped g) ls in
-      let conf = if reach then conf - 20 else conf in
-      let conf = if includes_uk then conf - 10 else conf in
-      let f (var, offs) =
-        let coffs = Lval.CilLval.to_ciloffs offs in
-        if CilType.Varinfo.equal var dummyFunDec.svar then
-          add_access conf None (Some coffs)
-        else
-          add_access conf (Some var) (Some coffs)
-      in
-      LS.iter f ls
-    in
-    let reach_or_mpt = if reach then ReachableFrom e else MayPointTo e in
-    match ctx.ask reach_or_mpt with
-    | ls when not (LS.is_top ls) && not (Queries.LS.mem (dummyFunDec.svar,`NoOffset) ls) ->
-      (* the case where the points-to set is non top and does not contain unknown values *)
-      on_lvals ls false
-    | ls when not (LS.is_top ls) ->
-      (* the case where the points-to set is non top and contains unknown values *)
-      let includes_uk = ref false in
-      (* now we need to access all fields that might be pointed to: is this correct? *)
-      begin match ctx.ask (ReachableUkTypes e) with
-        | ts when Queries.TS.is_top ts ->
-          includes_uk := true
-        | ts ->
-          if Queries.TS.is_empty ts = false then
-            includes_uk := true;
-          let f = function
-            | TComp (ci, _) ->
-              add_access_struct (conf - 50) ci
-            | _ -> ()
-          in
-          Queries.TS.iter f ts
-      end;
-      on_lvals ls !includes_uk
-    | _ ->
-      add_access (conf - 60) None None
-
-  let access_one_top ?(force=false) ctx write reach exp =
-    (* ignore (Pretty.printf "access_one_top %b %b %a:\n" write reach d_exp exp); *)
-    if force || ThreadFlag.is_multi (Analyses.ask_of_ctx ctx) then (
-      let conf = 110 in
-      if reach || write then do_access ctx write reach conf exp;
-      Access.distribute_access_exp (do_access ctx) false false conf exp;
-    )
->>>>>>> b98271d9
 
   (** We just lift start state, global and dependency functions: *)
   let startstate v = Lockset.empty ()
