(** Protecting mutex analysis. Must locksets locally and for globals. *)

module M = Messages
module Addr = ValueDomain.Addr
module Lockset = LockDomain.Lockset
module Mutexes = LockDomain.Mutexes
module LF = LibraryFunctions
open GoblintCil
open Analyses
open Batteries

module VarSet = SetDomain.Make (Basetype.Variables)

module Spec =
struct
  module Arg =
  struct
    module D = Lockset

    (** Global data is collected using dirty side-effecting. *)

    (* Two global invariants:
       1. varinfo -> set of mutexes  --  used for protecting locksets (M[g])
       2. mutex -> set of varinfos  --  used for protected variables (G_m), only collected during postsolving (!) *)

    module V =
    struct
      include Printable.Either (struct include CilType.Varinfo let name () = "protecting" end) (struct include ValueDomain.Addr let name () = "protected" end)
      let name () = "mutex"
      let protecting x = `Left x
      let protected x = `Right x
      let is_write_only = function
        | `Left _ -> false
        | `Right _ -> true
    end

    module MakeG (G0: Lattice.S) =
    struct
      module ReadWriteNoRecover =
      struct
        include G0
        let name () = "readwriteNoRecover"
      end
      module WriteNoRecover =
      struct
        include G0
        let name () = "writeNoRecover"
      end
      module ReadWriteRecover =
      struct
        include G0
        let name () = "readwriteRecover"
      end
      module WriteRecover =
      struct
        include G0
        let name () = "writeRecover"
      end
      include Lattice.Prod4 (ReadWriteNoRecover) (WriteNoRecover) (ReadWriteRecover) (WriteRecover)
    end

    module GProtecting = MakeG (LockDomain.Simple)
    module GProtected = MakeG (VarSet)
    module G =
    struct
      include Lattice.Lift2 (GProtecting) (GProtected) (Printable.DefaultNames)

      let protecting = function
        | `Bot -> GProtecting.bot ()
        | `Lifted1 x -> x
        | _ -> failwith "Mutex.protecting"
      let protected = function
        | `Bot -> GProtected.bot ()
        | `Lifted2 x -> x
        | _ -> failwith "Mutex.protected"
      let create_protecting protecting = `Lifted1 protecting
      let create_protected protected = `Lifted2 protected
    end

    let add ctx l =
      D.add l ctx.local

    let remove ctx l =
      D.remove (l, true) (D.remove (l, false) ctx.local)

    let remove_all ctx =
      (* Mutexes.iter (fun m ->
           ctx.emit (MustUnlock m)
         ) (D.export_locks ctx.local); *)
      (* TODO: used to have remove_nonspecial, which kept v.vname.[0] = '{' variables *)
      D.empty ()
  end
  include LocksetAnalysis.MakeMust (Arg)
  let name () = "mutex"

  module D = Arg.D (* help type checker using explicit constraint *)
  let should_join x y = D.equal x y

  module V = Arg.V
  module GProtecting = Arg.GProtecting
  module GProtected = Arg.GProtected
  module G = Arg.G

  module GM = Hashtbl.Make (ValueDomain.Addr)

  let max_protected = ref 0
  let num_mutexes = ref 0
  let sum_protected = ref 0

  let init _ =
    max_protected := 0;
    num_mutexes := 0;
    sum_protected := 0

  let rec conv_offset_inv = function
    | `NoOffset -> `NoOffset
    | `Field (f, o) -> `Field (f, conv_offset_inv o)
    | `Index (i, o) ->
      let i_exp =
        match ValueDomain.IndexDomain.to_int i with
        | Some i -> Const (CInt (i, Cilfacade.ptrdiff_ikind (), Some (Z.to_string i)))
        | None -> Lval.any_index_exp
      in
      `Index (i_exp, conv_offset_inv o)

  let query ctx (type a) (q: a Queries.t): a Queries.result =
    let check_fun ~write ~recover ls =
      let locks = Lockset.export_locks ls in
      let rw,w = if write then (Mutexes.bot (),locks) else (locks, Mutexes.bot ()) in
      if recover then
        (Mutexes.bot (), Mutexes.bot (), rw, w)
      else
        (rw, w, Mutexes.bot (), Mutexes.bot ())
    in
    let non_overlapping locks1 locks2 =
      let intersect = GProtecting.join locks1 locks2 in
      GProtecting.is_top intersect
    in
    match q with
    | Queries.MayBePublic _ when Lockset.is_bot ctx.local -> false
    | Queries.MayBePublic {global=v; write; recoverable} ->
      let held_locks: GProtecting.t = check_fun ~write ~recover:recoverable (Lockset.filter snd ctx.local) in
      (* TODO: unsound in 29/24, why did we do this before? *)
      (* if Mutexes.mem verifier_atomic (Lockset.export_locks ctx.local) then
        false
      else *)
      non_overlapping held_locks (G.protecting (ctx.global (V.protecting v)))
    | Queries.MayBePublicWithout _ when Lockset.is_bot ctx.local -> false
    | Queries.MayBePublicWithout {global=v; write; without_mutex; recoverable} ->
      let held_locks: GProtecting.t = check_fun ~write ~recover:recoverable (Lockset.remove (without_mutex, true) (Lockset.filter snd ctx.local)) in
      (* TODO: unsound in 29/24, why did we do this before? *)
      (* if Mutexes.mem verifier_atomic (Lockset.export_locks (Lockset.remove (without_mutex, true) ctx.local)) then
        false
      else *)
      non_overlapping held_locks (G.protecting (ctx.global (V.protecting v)))
    | Queries.MustBeProtectedBy {mutex; global; write; recoverable} ->
      let mutex_lockset = Lockset.singleton (mutex, true) in
      let held_locks: GProtecting.t = check_fun ~write ~recover:recoverable mutex_lockset in
      (* TODO: unsound in 29/24, why did we do this before? *)
      (* if LockDomain.Addr.equal mutex verifier_atomic then
        true
      else *)
      GProtecting.leq (G.protecting (ctx.global (V.protecting global))) held_locks
    | Queries.MustLockset ->
      let held_locks = Lockset.export_locks (Lockset.filter snd ctx.local) in
      let ls = Mutexes.fold (fun addr ls ->
          match Addr.to_var_offset addr with
          | Some (var, offs) -> Queries.LS.add (var, conv_offset_inv offs) ls
          | None -> ls
        ) held_locks (Queries.LS.empty ())
      in
      ls
    | Queries.MustBeAtomic ->
      let held_locks = Lockset.export_locks (Lockset.filter snd ctx.local) in
      Mutexes.mem (LockDomain.Addr.from_var LF.verifier_atomic_var) held_locks
    | Queries.MustProtectedVars {mutex = m; write} ->
      let protected = (if write then Tuple4.second else Tuple4.first) (G.protected (ctx.global (V.protected m))) in
      VarSet.fold (fun v acc ->
          Queries.LS.add (v, `NoOffset) acc
        ) protected (Queries.LS.empty ())
    | Queries.IterSysVars (Global g, f) ->
      f (Obj.repr (V.protecting g)) (* TODO: something about V.protected? *)
    | WarnGlobal g ->
      let g: V.t = Obj.obj g in
      begin match g with
        | `Left g' -> (* protecting *)
          if GobConfig.get_bool "dbg.print_protection" then (
            let (protecting, _, _, _) = G.protecting (ctx.global g) in (* readwrite protecting *)
            let s = Mutexes.cardinal protecting in
            M.info_noloc ~category:Race "Variable %a read-write protected by %d mutex(es): %a" CilType.Varinfo.pretty g' s Mutexes.pretty protecting
          )
        | `Right m -> (* protected *)
          if GobConfig.get_bool "dbg.print_protection" then (
            let (protected, _, _ ,_) = G.protected (ctx.global g) in (* readwrite protected *)
            let s = VarSet.cardinal protected in
            max_protected := max !max_protected s;
            sum_protected := !sum_protected + s;
            incr num_mutexes;
            M.info_noloc ~category:Race "Mutex %a read-write protects %d variable(s): %a" ValueDomain.Addr.pretty m s VarSet.pretty protected
          )
      end
    | _ -> Queries.Result.top q

  module A =
  struct
    include D
    let name () = "lock"
    let may_race ls1 ls2 =
      (* not mutually exclusive *)
      not @@ D.exists (fun ((m1, w1) as l1) ->
          if w1 then
            (* write lock is exclusive with write lock or read lock *)
            D.mem l1 ls2 || D.mem (m1, false) ls2
          else
            (* read lock is exclusive with just write lock *)
            D.mem (m1, true) ls2
        ) ls1
    let should_print ls = not (is_empty ls)
  end

  let access ctx (a: Queries.access) =
    ctx.local

  let event ctx e octx =
    match e with
    | Events.Access {exp; lvals; kind; _} when ThreadFlag.has_ever_been_multi (Analyses.ask_of_ctx ctx) -> (* threadflag query in post-threadspawn ctx *)
      let is_recovered_to_st = not (ThreadFlag.is_currently_multi (Analyses.ask_of_ctx ctx)) in
      (* must use original (pre-assign, etc) ctx queries *)
      let old_access var_opt offs_opt =
        (* TODO: this used to use ctx instead of octx, why? *)
        (*privatization*)
        match var_opt with
        | Some v ->
          if not (Lockset.is_bot octx.local) then
            let locks = Lockset.export_locks (Lockset.filter snd octx.local) in
            let write = match kind with
              | Write | Free -> true
              | Read -> false
              | Spawn -> false (* TODO: nonsense? *)
            in
            (* If the access is not a write, set to T so intersection with current write-protecting is identity *)
            let wlocks = if write then locks else Mutexes.top () in
            let el =
              if is_recovered_to_st then
                (* If we are in single-threaded mode again, this does not need to be added to set of mutexes protecting in mt-mode only *)
                (locks, wlocks, Mutexes.top (), Mutexes.top ())
              else
                (locks, wlocks, locks, wlocks)
            in
            ctx.sideg (V.protecting v) (G.create_protecting el);

<<<<<<< HEAD
            if !GU.postsolving then (
              let protecting = G.protecting (ctx.global (V.protecting v)) in
=======
            if !AnalysisState.postsolving then (
              let held_locks = (if write then snd else fst) (G.protecting (ctx.global (V.protecting v))) in
>>>>>>> d1328f75
              let vs_empty = VarSet.empty () in
              let vs = VarSet.singleton v in
              let held_norecovery = (if write then Tuple4.second else Tuple4.first) protecting in
              let held_recovery = (if write then Tuple4.fourth else Tuple4.third) protecting in
              Mutexes.iter (fun addr ->
                  let protected =
                    if write then
                      (vs_empty, vs, vs_empty, vs)
                    else
                      (vs, vs_empty, vs, vs_empty)
                  in
                  ctx.sideg (V.protected addr) (G.create_protected protected)
                ) held_norecovery;
              (* If the mutex set here is top, it is actually not accessed *)
              if is_recovered_to_st && not @@ Mutexes.is_top held_recovery then
                Mutexes.iter (fun addr ->
                    let protected =
                      if write then
                        (vs_empty, vs_empty, vs_empty, vs)
                    else
                      (vs_empty, vs_empty, vs, vs_empty)
                  in
                  ctx.sideg (V.protected addr) (G.create_protected protected)
                  ) held_recovery;
            )
        | None -> M.info ~category:Unsound "Write to unknown address: privatization is unsound."
      in
      let module LS = Queries.LS in
      let has_escaped g = octx.ask (Queries.MayEscape g) in
      let on_lvals ls =
        let ls = LS.filter (fun (g,_) -> g.vglob || has_escaped g) ls in
        let f (var, offs) =
          let coffs = Lval.CilLval.to_ciloffs offs in
          if CilType.Varinfo.equal var dummyFunDec.svar then
            old_access None (Some coffs)
          else
            old_access (Some var) (Some coffs)
        in
        LS.iter f ls
      in
      begin match lvals with
        | ls when not (LS.is_top ls) && not (Queries.LS.mem (dummyFunDec.svar,`NoOffset) ls) ->
          (* the case where the points-to set is non top and does not contain unknown values *)
          on_lvals ls
        | ls when not (LS.is_top ls) ->
          (* the case where the points-to set is non top and contains unknown values *)
          (* now we need to access all fields that might be pointed to: is this correct? *)
          begin match octx.ask (ReachableUkTypes exp) with
            | ts when Queries.TS.is_top ts ->
              ()
            | ts ->
              let f = function
                | TComp (_, _) -> true
                | _ -> false
              in
              if Queries.TS.exists f ts then
                old_access None None
          end;
          on_lvals ls
        | _ ->
          old_access None None
      end;
      ctx.local
    | _ ->
      event ctx e octx (* delegate to must lockset analysis *)

  let finalize () =
    if GobConfig.get_bool "dbg.print_protection" then (
      M.msg_group Info ~category:Race "Mutex read-write protection summary" [
        (Pretty.dprintf "Number of mutexes: %d" !num_mutexes, None);
        (Pretty.dprintf "Max number variables of protected by a mutex: %d" !max_protected, None);
        (Pretty.dprintf "Total number of protected variables (including duplicates): %d" !sum_protected, None);
      ]
    )
end

let _ =
  MCP.register_analysis ~dep:["mutexEvents"; "access"] (module Spec : MCPSpec)<|MERGE_RESOLUTION|>--- conflicted
+++ resolved
@@ -249,13 +249,8 @@
             in
             ctx.sideg (V.protecting v) (G.create_protecting el);
 
-<<<<<<< HEAD
-            if !GU.postsolving then (
+            if !AnalysisState.postsolving then (
               let protecting = G.protecting (ctx.global (V.protecting v)) in
-=======
-            if !AnalysisState.postsolving then (
-              let held_locks = (if write then snd else fst) (G.protecting (ctx.global (V.protecting v))) in
->>>>>>> d1328f75
               let vs_empty = VarSet.empty () in
               let vs = VarSet.singleton v in
               let held_norecovery = (if write then Tuple4.second else Tuple4.first) protecting in
