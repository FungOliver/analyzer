(** Tools for dealing with library functions. *)

open Batteries
open GoblintCil
open GobConfig

module M = Messages

(** C standard library functions.
    These are specified by the C standard. *)
let c_descs_list: (string * LibraryDesc.t) list = LibraryDsl.[
    ("memset", special [__ "dest" [w]; __ "ch" []; __ "count" []] @@ fun dest ch count -> Memset { dest; ch; count; });
    ("__builtin_memset", special [__ "dest" [w]; __ "ch" []; __ "count" []] @@ fun dest ch count -> Memset { dest; ch; count; });
    ("__builtin___memset_chk", special [__ "dest" [w]; __ "ch" []; __ "count" []; drop "os" []] @@ fun dest ch count -> Memset { dest; ch; count; });
    ("memcpy", special [__ "dest" [w]; __ "src" [r]; drop "n" []] @@ fun dest src -> Memcpy { dest; src });
    ("__builtin_memcpy", special [__ "dest" [w]; __ "src" [r]; drop "n" []] @@ fun dest src -> Memcpy { dest; src });
    ("__builtin___memcpy_chk", special [__ "dest" [w]; __ "src" [r]; drop "n" []; drop "os" []] @@ fun dest src -> Memcpy { dest; src });
    ("memmove", special [__ "dest" [w]; __ "src" [r]; drop "count" []] @@ fun dest src -> Memcpy { dest; src });
    ("__builtin_memmove", special [__ "dest" [w]; __ "src" [r]; drop "count" []] @@ fun dest src -> Memcpy { dest; src });
    ("__builtin___memmove_chk", special [__ "dest" [w]; __ "src" [r]; drop "count" []; drop "os" []] @@ fun dest src -> Memcpy { dest; src });
    ("strcpy", special [__ "dest" [w]; __ "src" [r]] @@ fun dest src -> Strcpy { dest; src; n = None; });
    ("__builtin_strcpy", special [__ "dest" [w]; __ "src" [r]] @@ fun dest src -> Strcpy { dest; src; n = None; });
    ("__builtin___strcpy_chk", special [__ "dest" [w]; __ "src" [r]; drop "os" []] @@ fun dest src -> Strcpy { dest; src; n = None; });
    ("strncpy", special [__ "dest" [w]; __ "src" [r]; __ "n" []] @@ fun dest src n -> Strcpy { dest; src; n = Some n; });
    ("__builtin_strncpy", special [__ "dest" [w]; __ "src" [r]; __ "n" []] @@ fun dest src n -> Strcpy { dest; src; n = Some n; });
    ("__builtin___strncpy_chk", special [__ "dest" [w]; __ "src" [r]; __ "n" []; drop "os" []] @@ fun dest src n -> Strcpy { dest; src; n = Some n; });
    ("strcat", special [__ "dest" [r; w]; __ "src" [r]] @@ fun dest src -> Strcat { dest; src; n = None; });
    ("__builtin_strcat", special [__ "dest" [r; w]; __ "src" [r]] @@ fun dest src -> Strcat { dest; src; n = None; });
    ("__builtin___strcat_chk", special [__ "dest" [r; w]; __ "src" [r]; drop "os" []] @@ fun dest src -> Strcat { dest; src; n = None; });
    ("strncat", special [__ "dest" [r; w]; __ "src" [r]; __ "n" []] @@ fun dest src n -> Strcat { dest; src; n = Some n; });
    ("__builtin_strncat", special [__ "dest" [r; w]; __ "src" [r]; __ "n" []] @@ fun dest src n -> Strcat { dest; src; n = Some n; });
    ("__builtin___strncat_chk", special [__ "dest" [r; w]; __ "src" [r]; __ "n" []; drop "os" []] @@ fun dest src n -> Strcat { dest; src; n = Some n; });
    ("asctime", unknown ~attrs:[ThreadUnsafe] [drop "time_ptr" [r_deep]]);
    ("fclose", unknown [drop "stream" [r_deep; w_deep; f_deep]]);
    ("feof", unknown [drop "stream" [r_deep; w_deep]]);
    ("ferror", unknown [drop "stream" [r_deep; w_deep]]);
    ("fflush", unknown [drop "stream" [r_deep; w_deep]]);
    ("fgetc", unknown [drop "stream" [r_deep; w_deep]]);
    ("getc", unknown [drop "stream" [r_deep; w_deep]]);
    ("fgets", unknown [drop "str" [w]; drop "count" []; drop "stream" [r_deep; w_deep]]);
    ("fopen", unknown [drop "pathname" [r]; drop "mode" [r]]);
    ("printf", unknown (drop "format" [r] :: VarArgs (drop' [r])));
    ("fprintf", unknown (drop "stream" [r_deep; w_deep] :: drop "format" [r] :: VarArgs (drop' [r])));
    ("sprintf", unknown (drop "buffer" [w] :: drop "format" [r] :: VarArgs (drop' [r])));
    ("snprintf", unknown (drop "buffer" [w] :: drop "bufsz" [] :: drop "format" [r] :: VarArgs (drop' [r])));
    ("fputc", unknown [drop "ch" []; drop "stream" [r_deep; w_deep]]);
    ("putc", unknown [drop "ch" []; drop "stream" [r_deep; w_deep]]);
    ("fputs", unknown [drop "str" [r]; drop "stream" [r_deep; w_deep]]);
    ("fread", unknown [drop "buffer" [w]; drop "size" []; drop "count" []; drop "stream" [r_deep; w_deep]]);
    ("fseek", unknown [drop "stream" [r_deep; w_deep]; drop "offset" []; drop "origin" []]);
    ("ftell", unknown [drop "stream" [r_deep]]);
    ("fwrite", unknown [drop "buffer" [r]; drop "size" []; drop "count" []; drop "stream" [r_deep; w_deep]]);
    ("rewind", unknown [drop "stream" [r_deep; w_deep]]);
    ("setvbuf", unknown [drop "stream" [r_deep; w_deep]; drop "buffer" [r; w]; drop "mode" []; drop "size" []]);
    (* TODO: if this is used to set an input buffer, the buffer (second argument) would need to remain TOP, *)
    (* as any future write (or flush) of the stream could result in a write to the buffer *)
    ("gmtime", unknown ~attrs:[ThreadUnsafe] [drop "timer" [r_deep]]);
    ("localeconv", unknown ~attrs:[ThreadUnsafe] []);
    ("localtime", unknown ~attrs:[ThreadUnsafe] [drop "time" [r]]);
    ("strlen", special [__ "s" [r]] @@ fun s -> Strlen s);
    ("strstr", special [__ "haystack" [r]; __ "needle" [r]] @@ fun haystack needle -> Strstr { haystack; needle; });
    ("strcmp", special [__ "s1" [r]; __ "s2" [r]] @@ fun s1 s2 -> Strcmp { s1; s2; n = None; });
    ("strtok", unknown ~attrs:[ThreadUnsafe] [drop "str" [r; w]; drop "delim" [r]]);
    ("__builtin_strcmp", special [__ "s1" [r]; __ "s2" [r]] @@ fun s1 s2 -> Strcmp { s1; s2; n = None; });
    ("strncmp", special [__ "s1" [r]; __ "s2" [r]; __ "n" []] @@ fun s1 s2 n -> Strcmp { s1; s2; n = Some n; });
    ("malloc", special [__ "size" []] @@ fun size -> Malloc size);
    ("realloc", special [__ "ptr" [r; f]; __ "size" []] @@ fun ptr size -> Realloc { ptr; size });
    ("free", special [__ "ptr" [f]] @@ fun ptr -> Free ptr);
    ("abort", special [] Abort);
    ("exit", special [drop "exit_code" []] Abort);
    ("quick_exit", special [drop "exit_code" []] Abort);
    ("ungetc", unknown [drop "c" []; drop "stream" [r; w]]);
    ("scanf", unknown ((drop "format" [r]) :: (VarArgs (drop' [w]))));
    ("fscanf", unknown ((drop "stream" [r_deep; w_deep]) :: (drop "format" [r]) :: (VarArgs (drop' [w]))));
    ("sscanf", unknown ((drop "buffer" [r]) :: (drop "format" [r]) :: (VarArgs (drop' [w]))));
    ("__freading", unknown [drop "stream" [r]]);
    ("mbsinit", unknown [drop "ps" [r]]);
    ("mbrtowc", unknown [drop "pwc" [w]; drop "s" [r]; drop "n" []; drop "ps" [r; w]]);
    ("iswspace", unknown [drop "wc" []]);
    ("iswalnum", unknown [drop "wc" []]);
    ("iswprint", unknown [drop "wc" []]);
    ("rename" , unknown [drop "oldpath" [r]; drop "newpath" [r];]);
    ("perror", unknown [drop "s" [r]]);
    ("getchar", unknown []);
    ("putchar", unknown [drop "ch" []]);
    ("puts", unknown [drop "s" [r]]);
    ("rand", special ~attrs:[ThreadUnsafe] [] Rand);
    ("strerror", unknown ~attrs:[ThreadUnsafe] [drop "errnum" []]);
    ("strspn", unknown [drop "s" [r]; drop "accept" [r]]);
    ("strcspn", unknown [drop "s" [r]; drop "accept" [r]]);
    ("strftime", unknown [drop "str" [w]; drop "count" []; drop "format" [r]; drop "tp" [r]]);
    ("strtod", unknown [drop "nptr" [r]; drop "endptr" [w]]);
    ("strtol", unknown [drop "nptr" [r]; drop "endptr" [w]; drop "base" []]);
    ("__strtol_internal", unknown [drop "nptr" [r]; drop "endptr" [w]; drop "base" []; drop "group" []]);
    ("strtoll", unknown [drop "nptr" [r]; drop "endptr" [w]; drop "base" []]);
    ("strtoul", unknown [drop "nptr" [r]; drop "endptr" [w]; drop "base" []]);
    ("strtoull", unknown [drop "nptr" [r]; drop "endptr" [w]; drop "base" []]);
    ("tolower", unknown [drop "ch" []]);
    ("toupper", unknown [drop "ch" []]);
    ("time", unknown [drop "arg" [w]]);
    ("tmpnam", unknown ~attrs:[ThreadUnsafe] [drop "filename" [w]]);
    ("vprintf", unknown [drop "format" [r]; drop "vlist" [r_deep]]); (* TODO: what to do with a va_list type? is r_deep correct? *)
    ("vfprintf", unknown [drop "stream" [r_deep; w_deep]; drop "format" [r]; drop "vlist" [r_deep]]); (* TODO: what to do with a va_list type? is r_deep correct? *)
    ("vsprintf", unknown [drop "buffer" [w]; drop "format" [r]; drop "vlist" [r_deep]]); (* TODO: what to do with a va_list type? is r_deep correct? *)
    ("mktime", unknown [drop "tm" [r;w]]);
    ("ctime", unknown ~attrs:[ThreadUnsafe] [drop "rm" [r]]);
    ("clearerr", unknown [drop "stream" [w]]);
    ("setbuf", unknown [drop "stream" [w]; drop "buf" [w]]);
    ("swprintf", unknown (drop "wcs" [w] :: drop "maxlen" [] :: drop "fmt" [r] :: VarArgs (drop' [r])));
    ("assert", special [__ "exp" []] @@ fun exp -> Assert { exp; check = true; refine = get_bool "sem.assert.refine" }); (* only used if assert is used without include, e.g. in transformed files *)
    ("difftime", unknown [drop "time1" []; drop "time2" []]);
    ("system", unknown ~attrs:[ThreadUnsafe] [drop "command" [r]]);
    ("wcscat", unknown [drop "dest" [r; w]; drop "src" [r]]);
    ("wctomb", unknown ~attrs:[ThreadUnsafe] [drop "s" [w]; drop "wc" []]);
    ("wcrtomb", unknown ~attrs:[ThreadUnsafe] [drop "s" [w]; drop "wc" []; drop "ps" [r_deep; w_deep]]);
    ("wcstombs", unknown ~attrs:[ThreadUnsafe] [drop "dst" [w]; drop "src" [r]; drop "size" []]);
    ("wcsrtombs", unknown ~attrs:[ThreadUnsafe] [drop "dst" [w]; drop "src" [r_deep; w]; drop "size" []; drop "ps" [r_deep; w_deep]]);
    ("abs", unknown [drop "j" []]);
    ("localtime_r", unknown [drop "timep" [r]; drop "result" [w]]);
    ("strpbrk", unknown [drop "s" [r]; drop "accept" [r]]);
    ("_setjmp", special [__ "env" [w]] @@ fun env -> Setjmp { env }); (* only has one underscore *)
    ("setjmp", special [__ "env" [w]] @@ fun env -> Setjmp { env });
    ("longjmp", special [__ "env" [r]; __ "value" []] @@ fun env value -> Longjmp { env; value });
  ]

(** C POSIX library functions.
    These are {e not} specified by the C standard, but available on POSIX systems. *)
let posix_descs_list: (string * LibraryDesc.t) list = LibraryDsl.[
    ("bzero", special [__ "dest" [w]; __ "count" []] @@ fun dest count -> Bzero { dest; count; });
    ("__builtin_bzero", special [__ "dest" [w]; __ "count" []] @@ fun dest count -> Bzero { dest; count; });
    ("explicit_bzero", special [__ "dest" [w]; __ "count" []] @@ fun dest count -> Bzero { dest; count; });
    ("__explicit_bzero_chk", special [__ "dest" [w]; __ "count" []; drop "os" []] @@ fun dest count -> Bzero { dest; count; });
    ("catgets", unknown ~attrs:[ThreadUnsafe] [drop "catalog" [r_deep]; drop "set_number" []; drop "message_number" []; drop "message" [r]]);
    ("crypt", unknown ~attrs:[ThreadUnsafe] [drop "key" [r]; drop "salt" [r]]);
    ("ctermid", unknown ~attrs:[ThreadUnsafe] [drop "s" [w]]);
    ("dbm_clearerr", unknown ~attrs:[ThreadUnsafe] [drop "db" [r_deep; w_deep]]);
    ("dbm_close", unknown ~attrs:[ThreadUnsafe] [drop "db" [r_deep; w_deep; f_deep]]);
    ("dbm_delete", unknown ~attrs:[ThreadUnsafe] [drop "db" [r_deep; w_deep]; drop "key" []]);
    ("dbm_error", unknown ~attrs:[ThreadUnsafe] [drop "db" [r_deep]]);
    ("dbm_fetch", unknown ~attrs:[ThreadUnsafe] [drop "db" [r_deep]; drop "key" []]);
    ("dbm_firstkey", unknown ~attrs:[ThreadUnsafe] [drop "db" [r_deep]]);
    ("dbm_nextkey", unknown ~attrs:[ThreadUnsafe] [drop "db" [r_deep]]);
    ("dbm_open", unknown ~attrs:[ThreadUnsafe] [drop "file" [r; w]; drop "open_flags" []; drop "file_mode" []]);
    ("dbm_store", unknown ~attrs:[ThreadUnsafe] [drop "db" [r_deep; w_deep]; drop "key" []; drop "content" []; drop "store_mode" []]);
    ("dlerror", unknown ~attrs:[ThreadUnsafe] []);
    ("drand48", unknown ~attrs:[ThreadUnsafe] []);
    ("encrypt", unknown ~attrs:[ThreadUnsafe] [drop "block" [r; w]; drop "edflag" []]);
    ("setkey", unknown ~attrs:[ThreadUnsafe] [drop "key" [r]]);
    ("endgrent", unknown ~attrs:[ThreadUnsafe] []);
    ("endpwent", unknown ~attrs:[ThreadUnsafe] []);
    ("fcvt", unknown ~attrs:[ThreadUnsafe] [drop "number" []; drop "ndigits" []; drop "decpt" [w]; drop "sign" [w]]);
    ("ecvt", unknown ~attrs:[ThreadUnsafe] [drop "number" []; drop "ndigits" []; drop "decpt" [w]; drop "sign" [w]]);
    ("gcvt", unknown ~attrs:[ThreadUnsafe] [drop "number" []; drop "ndigit" []; drop "buf" [w]]);
    ("getdate", unknown ~attrs:[ThreadUnsafe] [drop "string" [r]]);
    ("getenv", unknown ~attrs:[ThreadUnsafe] [drop "name" [r]]);
    ("getgrent", unknown ~attrs:[ThreadUnsafe] []);
    ("getgrgid", unknown ~attrs:[ThreadUnsafe] [drop "gid" []]);
    ("getgrnam", unknown ~attrs:[ThreadUnsafe] [drop "name" [r]]);
    ("getlogin", unknown ~attrs:[ThreadUnsafe] []);
    ("getnetbyaddr", unknown ~attrs:[ThreadUnsafe] [drop "net" []; drop "type" []]);
    ("getnetbyname", unknown ~attrs:[ThreadUnsafe] [drop "name" [r]]);
    ("getnetent", unknown ~attrs:[ThreadUnsafe] []);
    ("getprotobyname", unknown ~attrs:[ThreadUnsafe] [drop "name" [r]]);
    ("getprotobynumber", unknown ~attrs:[ThreadUnsafe] [drop "proto" []]);
    ("getprotoent", unknown ~attrs:[ThreadUnsafe] []);
    ("getpwent", unknown ~attrs:[ThreadUnsafe] []);
    ("getpwnam", unknown ~attrs:[ThreadUnsafe] [drop "name" [r]]);
    ("getpwuid", unknown ~attrs:[ThreadUnsafe] [drop "uid" []]);
    ("getservbyname", unknown ~attrs:[ThreadUnsafe] [drop "name" [r]; drop "proto" [r]]);
    ("getservbyport", unknown ~attrs:[ThreadUnsafe] [drop "port" []; drop "proto" [r]]);
    ("getservent", unknown ~attrs:[ThreadUnsafe] []);
    ("getutxent", unknown ~attrs:[ThreadUnsafe] []);
    ("getutxid", unknown ~attrs:[ThreadUnsafe] [drop "utmpx" [r_deep]]);
    ("getutxline", unknown ~attrs:[ThreadUnsafe] [drop "utmpx" [r_deep]]);
    ("pututxline", unknown ~attrs:[ThreadUnsafe] [drop "utmpx" [r_deep]]);
    ("hcreate", unknown ~attrs:[ThreadUnsafe] [drop "nel" []]);
    ("hdestroy", unknown ~attrs:[ThreadUnsafe] []);
    ("hsearch", unknown ~attrs:[ThreadUnsafe] [drop "item" [r_deep]; drop "action" [r_deep]]);
    ("l64a", unknown ~attrs:[ThreadUnsafe] [drop "value" []]);
    ("lrand48", unknown ~attrs:[ThreadUnsafe] []);
    ("mrand48", unknown ~attrs:[ThreadUnsafe] []);
    ("nl_langinfo", unknown ~attrs:[ThreadUnsafe] [drop "item" []]);
    ("nl_langinfo_l", unknown [drop "item" []; drop "locale" [r_deep]]);
    ("getc_unlocked", unknown ~attrs:[ThreadUnsafe] [drop "stream" [r_deep; w_deep]]);
    ("getchar_unlocked", unknown ~attrs:[ThreadUnsafe] []);
    ("ptsname", unknown ~attrs:[ThreadUnsafe] [drop "fd" []]);
    ("putc_unlocked", unknown ~attrs:[ThreadUnsafe] [drop "c" []; drop "stream" [r_deep; w_deep]]);
    ("putchar_unlocked", unknown ~attrs:[ThreadUnsafe] [drop "c" []]);
    ("putenv", unknown ~attrs:[ThreadUnsafe] [drop "string" [r; w]]);
    ("readdir", unknown ~attrs:[ThreadUnsafe] [drop "dirp" [r_deep]]);
    ("setenv", unknown ~attrs:[ThreadUnsafe] [drop "name" [r]; drop "name" [r]; drop "overwrite" []]);
    ("setgrent", unknown ~attrs:[ThreadUnsafe] []);
    ("setpwent", unknown ~attrs:[ThreadUnsafe] []);
    ("setutxent", unknown ~attrs:[ThreadUnsafe] []);
    ("strsignal", unknown ~attrs:[ThreadUnsafe] [drop "sig" []]);
    ("unsetenv", unknown ~attrs:[ThreadUnsafe] [drop "name" [r]]);
    ("lseek", unknown [drop "fd" []; drop "offset" []; drop "whence" []]);
    ("fcntl", unknown (drop "fd" [] :: drop "cmd" [] :: VarArgs (drop' [r; w])));
    ("__open_missing_mode", unknown []);
    ("fseeko", unknown [drop "stream" [r_deep; w_deep]; drop "offset" []; drop "whence" []]);
    ("fileno", unknown [drop "stream" [r_deep; w_deep]]);
    ("fdopen", unknown [drop "fd" []; drop "mode" [r]]);
    ("getopt", unknown ~attrs:[ThreadUnsafe] [drop "argc" []; drop "argv" [r_deep]; drop "optstring" [r]]);
    ("iconv_open", unknown [drop "tocode" [r]; drop "fromcode" [r]]);
    ("iconv", unknown [drop "cd" [r]; drop "inbuf" [r]; drop "inbytesleft" [r;w]; drop "outbuf" [w]; drop "outbytesleft" [r;w]]);
    ("iconv_close", unknown [drop "cd" [f]]);
    ("strnlen", unknown [drop "s" [r]; drop "maxlen" []]);
    ("chmod", unknown [drop "pathname" [r]; drop "mode" []]);
    ("fchmod", unknown [drop "fd" []; drop "mode" []]);
    ("fchown", unknown [drop "fd" []; drop "owner" []; drop "group" []]);
    ("lchown", unknown [drop "pathname" [r]; drop "owner" []; drop "group" []]);
    ("clock_gettime", unknown [drop "clockid" []; drop "tp" [w]]);
    ("gettimeofday", unknown [drop "tv" [w]; drop "tz" [w]]);
    ("futimens", unknown [drop "fd" []; drop "times" [r]]);
    ("utimes", unknown [drop "filename" [r]; drop "times" [r]]);
    ("utimensat", unknown [drop "dirfd" []; drop "pathname" [r]; drop "times" [r]; drop "flags" []]);
    ("linkat", unknown [drop "olddirfd" []; drop "oldpath" [r]; drop "newdirfd" []; drop "newpath" [r]; drop "flags" []]);
    ("dirfd", unknown [drop "dirp" [r]]);
    ("fdopendir", unknown [drop "fd" []]);
    ("pathconf", unknown [drop "path" [r]; drop "name" []]);
    ("symlink" , unknown [drop "oldpath" [r]; drop "newpath" [r];]);
    ("ftruncate", unknown [drop "fd" []; drop "length" []]);
    ("mkfifo", unknown [drop "pathname" [r]; drop "mode" []]);
    ("ntohs", unknown [drop "netshort" []]);
    ("alarm", unknown [drop "seconds" []]);
    ("pwrite", unknown [drop "fd" []; drop "buf" [r]; drop "count" []; drop "offset" []]);
    ("hstrerror", unknown [drop "err" []]);
    ("inet_ntoa", unknown ~attrs:[ThreadUnsafe] [drop "in" []]);
    ("getsockopt", unknown [drop "sockfd" []; drop "level" []; drop "optname" []; drop "optval" [w]; drop "optlen" [w]]);
    ("gethostbyaddr", unknown ~attrs:[ThreadUnsafe] [drop "addr" [r_deep]; drop "len" []; drop "type" []]);
    ("gethostbyaddr_r", unknown [drop "addr" [r_deep]; drop "len" []; drop "type" []; drop "ret" [w_deep]; drop "buf" [w]; drop "buflen" []; drop "result" [w]; drop "h_errnop" [w]]);
    ("gethostbyname", unknown ~attrs:[ThreadUnsafe] [drop "name" [r]]);
    ("sigaction", unknown [drop "signum" []; drop "act" [r_deep; s_deep]; drop "oldact" [w_deep]]);
    ("tcgetattr", unknown [drop "fd" []; drop "termios_p" [w_deep]]);
    ("tcsetattr", unknown [drop "fd" []; drop "optional_actions" []; drop "termios_p" [r_deep]]);
    ("access", unknown [drop "pathname" [r]; drop "mode" []]);
    ("ttyname", unknown ~attrs:[ThreadUnsafe] [drop "fd" []]);
    ("shm_open", unknown [drop "name" [r]; drop "oflag" []; drop "mode" []]);
    ("sched_get_priority_max", unknown [drop "policy" []]);
    ("mprotect", unknown [drop "addr" []; drop "len" []; drop "prot" []]);
    ("ftime", unknown [drop "tp" [w]]);
    ("timer_create", unknown [drop "clockid" []; drop "sevp" [r; w; s]; drop "timerid" [w]]);
    ("timer_settime", unknown [drop "timerid" []; drop "flags" []; drop "new_value" [r_deep]; drop "old_value" [w_deep]]);
    ("timer_gettime", unknown [drop "timerid" []; drop "curr_value" [w_deep]]);
    ("timer_getoverrun", unknown [drop "timerid" []]);
    ("lstat", unknown [drop "pathname" [r]; drop "statbuf" [w]]);
    ("getpwnam", unknown [drop "name" [r]]);
    ("chdir", unknown [drop "path" [r]]);
    ("closedir", unknown [drop "dirp" [r]]);
    ("mkdir", unknown [drop "pathname" [r]; drop "mode" []]);
    ("opendir", unknown [drop "name" [r]]);
    ("rmdir", unknown [drop "path" [r]]);
    ("open", unknown (drop "pathname" [r] :: drop "flags" [] :: VarArgs (drop "mode" [])));
    ("read", unknown [drop "fd" []; drop "buf" [w]; drop "count" []]);
    ("write", unknown [drop "fd" []; drop "buf" [r]; drop "count" []]);
    ("recv", unknown [drop "sockfd" []; drop "buf" [w]; drop "len" []; drop "flags" []]);
    ("send", unknown [drop "sockfd" []; drop "buf" [r]; drop "len" []; drop "flags" []]);
    ("strdup", unknown [drop "s" [r]]);
    ("strndup", unknown [drop "s" [r]; drop "n" []]);
    ("syscall", unknown (drop "number" [] :: VarArgs (drop' [r; w])));
    ("sysconf", unknown [drop "name" []]);
    ("syslog", unknown (drop "priority" [] :: drop "format" [r] :: VarArgs (drop' [r]))); (* TODO: is the VarArgs correct here? *)
    ("vsyslog", unknown [drop "priority" []; drop "format" [r]; drop "ap" [r_deep]]); (* TODO: what to do with a va_list type? is r_deep correct? *)
    ("freeaddrinfo", unknown [drop "res" [f_deep]]);
    ("getgid", unknown []);
    ("pselect", unknown [drop "nfds" []; drop "readdfs" [r]; drop "writedfs" [r]; drop "exceptfds" [r]; drop "timeout" [r]; drop "sigmask" [r]]);
    ("strncasecmp", unknown [drop "s1" [r]; drop "s2" [r]; drop "n" []]);
    ("getnameinfo", unknown [drop "addr" [r_deep]; drop "addrlen" []; drop "host" [w]; drop "hostlen" []; drop "serv" [w]; drop "servlen" []; drop "flags" []]);
    ("strtok_r", unknown [drop "str" [r; w]; drop "delim" [r]; drop "saveptr" [r_deep; w_deep]]); (* deep accesses through saveptr if str is NULL: https://github.com/lattera/glibc/blob/895ef79e04a953cac1493863bcae29ad85657ee1/string/strtok_r.c#L31-L40 *)
    ("kill", unknown [drop "pid" []; drop "sig" []]);
    ("closelog", unknown []);
    ("dirname", unknown ~attrs:[ThreadUnsafe] [drop "path" [r]]);
    ("basename", unknown ~attrs:[ThreadUnsafe] [drop "path" [r]]);
    ("setpgid", unknown [drop "pid" []; drop "pgid" []]);
    ("dup2", unknown [drop "oldfd" []; drop "newfd" []]);
    ("pclose", unknown [drop "stream" [w; f]]);
    ("getcwd", unknown [drop "buf" [w]; drop "size" []]);
    ("inet_pton", unknown [drop "af" []; drop "src" [r]; drop "dst" [w]]);
    ("inet_ntop", unknown [drop "af" []; drop "src" [r]; drop "dst" [w]; drop "size" []]);
    ("gethostent", unknown ~attrs:[ThreadUnsafe] []);
    ("poll", unknown [drop "fds" [r]; drop "nfds" []; drop "timeout" []]);
    ("semget", unknown [drop "key" []; drop "nsems" []; drop "semflg" []]);
    ("semctl", unknown (drop "semid" [] :: drop "semnum" [] :: drop "cmd" [] :: VarArgs (drop "semun" [r_deep])));
    ("semop", unknown [drop "semid" []; drop "sops" [r]; drop "nsops" []]);
    ("__sigsetjmp", special [__ "env" [w]; drop "savesigs" []] @@ fun env -> Setjmp { env }); (* has two underscores *)
    ("sigsetjmp", special [__ "env" [w]; drop "savesigs" []] @@ fun env -> Setjmp { env });
    ("siglongjmp", special [__ "env" [r]; __ "value" []] @@ fun env value -> Longjmp { env; value });
    ("ftw", unknown ~attrs:[ThreadUnsafe] [drop "dirpath" [r]; drop "fn" [s]; drop "nopenfd" []]); (* TODO: use Call instead of Spawn *)
    ("nftw", unknown ~attrs:[ThreadUnsafe] [drop "dirpath" [r]; drop "fn" [s]; drop "nopenfd" []; drop "flags" []]); (* TODO: use Call instead of Spawn *)
<<<<<<< HEAD
    ("getaddrinfo", unknown [drop "node" [r]; drop "service" [r]; drop "hints" [r_deep]; drop "res" [w]]); (* only write res non-deep because it doesn't write to existing fields of res *)
=======
    ("fnmatch", unknown [drop "pattern" [r]; drop "string" [r]; drop "flags" []]);
>>>>>>> 834782e8
  ]

(** Pthread functions. *)
let pthread_descs_list: (string * LibraryDesc.t) list = LibraryDsl.[
    ("pthread_create", special [__ "thread" [w]; drop "attr" [r]; __ "start_routine" [s]; __ "arg" []] @@ fun thread start_routine arg -> ThreadCreate { thread; start_routine; arg }); (* For precision purposes arg is not considered accessed here. Instead all accesses (if any) come from actually analyzing start_routine. *)
    ("pthread_exit", special [__ "retval" []] @@ fun retval -> ThreadExit { ret_val = retval }); (* Doesn't dereference the void* itself, but just passes to pthread_join. *)
    ("pthread_cond_init", unknown [drop "cond" [w]; drop "attr" [r]]);
    ("__pthread_cond_init", unknown [drop "cond" [w]; drop "attr" [r]]);
    ("pthread_cond_signal", special [__ "cond" []] @@ fun cond -> Signal cond);
    ("__pthread_cond_signal", special [__ "cond" []] @@ fun cond -> Signal cond);
    ("pthread_cond_broadcast", special [__ "cond" []] @@ fun cond -> Broadcast cond);
    ("__pthread_cond_broadcast", special [__ "cond" []] @@ fun cond -> Broadcast cond);
    ("pthread_cond_wait", special [__ "cond" []; __ "mutex" []] @@ fun cond mutex -> Wait {cond; mutex});
    ("__pthread_cond_wait", special [__ "cond" []; __ "mutex" []] @@ fun cond mutex -> Wait {cond; mutex});
    ("pthread_cond_timedwait", special [__ "cond" []; __ "mutex" []; __ "abstime" [r]] @@ fun cond mutex abstime -> TimedWait {cond; mutex; abstime});
    ("pthread_cond_destroy", unknown [drop "cond" [f]]);
    ("__pthread_cond_destroy", unknown [drop "cond" [f]]);
    ("pthread_mutexattr_settype", special [__ "attr" []; __ "type" []] @@ fun attr typ -> MutexAttrSetType {attr; typ});
    ("pthread_mutex_init", special [__ "mutex" []; __ "attr" []] @@ fun mutex attr -> MutexInit {mutex; attr});
    ("pthread_mutex_destroy", unknown [drop "mutex" [f]]);
    ("pthread_mutex_lock", special [__ "mutex" []] @@ fun mutex -> Lock {lock = mutex; try_ = get_bool "sem.lock.fail"; write = true; return_on_success = false});
    ("__pthread_mutex_lock", special [__ "mutex" []] @@ fun mutex -> Lock {lock = mutex; try_ = get_bool "sem.lock.fail"; write = true; return_on_success = false});
    ("pthread_mutex_trylock", special [__ "mutex" []] @@ fun mutex -> Lock {lock = mutex; try_ = true; write = true; return_on_success = false});
    ("__pthread_mutex_trylock", special [__ "mutex" []] @@ fun mutex -> Lock {lock = mutex; try_ = true; write = true; return_on_success = false});
    ("pthread_mutex_unlock", special [__ "mutex" []] @@ fun mutex -> Unlock mutex);
    ("__pthread_mutex_unlock", special [__ "mutex" []] @@ fun mutex -> Unlock mutex);
    ("pthread_mutexattr_init", unknown [drop "attr" [w]]);
    ("pthread_mutexattr_destroy", unknown [drop "attr" [f]]);
    ("pthread_rwlock_init", unknown [drop "rwlock" [w]; drop "attr" [r]]);
    ("pthread_rwlock_destroy", unknown [drop "rwlock" [f]]);
    ("pthread_rwlock_rdlock", special [__ "rwlock" []] @@ fun rwlock -> Lock {lock = rwlock; try_ = get_bool "sem.lock.fail"; write = false; return_on_success = true});
    ("pthread_rwlock_tryrdlock", special [__ "rwlock" []] @@ fun rwlock -> Lock {lock = rwlock; try_ = get_bool "sem.lock.fail"; write = false; return_on_success = true});
    ("pthread_rwlock_wrlock", special [__ "rwlock" []] @@ fun rwlock -> Lock {lock = rwlock; try_ = get_bool "sem.lock.fail"; write = true; return_on_success = true});
    ("pthread_rwlock_trywrlock", special [__ "rwlock" []] @@ fun rwlock -> Lock {lock = rwlock; try_ = true; write = true; return_on_success = false});
    ("pthread_rwlock_unlock", special [__ "rwlock" []] @@ fun rwlock -> Unlock rwlock);
    ("pthread_rwlockattr_init", unknown [drop "attr" [w]]);
    ("pthread_rwlockattr_destroy", unknown [drop "attr" [f]]);
    ("pthread_spin_init", unknown [drop "lock" [w]; drop "pshared" []]);
    ("pthread_spin_destroy", unknown [drop "lock" [f]]);
    ("pthread_spin_lock", special [__ "lock" []] @@ fun lock -> Lock {lock = lock; try_ = get_bool "sem.lock.fail"; write = true; return_on_success = true});
    ("pthread_spin_trylock", special [__ "lock" []] @@ fun lock -> Lock {lock = lock; try_ = true; write = true; return_on_success = false});
    ("pthread_spin_unlock", special [__ "lock" []] @@ fun lock -> Unlock lock);
    ("pthread_attr_init", unknown [drop "attr" [w]]);
    ("pthread_attr_destroy", unknown [drop "attr" [f]]);
    ("pthread_attr_getdetachstate", unknown [drop "attr" [r]; drop "detachstate" [w]]);
    ("pthread_attr_setdetachstate", unknown [drop "attr" [w]; drop "detachstate" []]);
    ("pthread_attr_getstacksize", unknown [drop "attr" [r]; drop "stacksize" [w]]);
    ("pthread_attr_setstacksize", unknown [drop "attr" [w]; drop "stacksize" []]);
    ("pthread_attr_getscope", unknown [drop "attr" [r]; drop "scope" [w]]);
    ("pthread_attr_setscope", unknown [drop "attr" [w]; drop "scope" []]);
    ("pthread_self", unknown []);
    ("pthread_sigmask", unknown [drop "how" []; drop "set" [r]; drop "oldset" [w]]);
    ("pthread_setspecific", unknown ~attrs:[InvalidateGlobals] [drop "key" []; drop "value" [w_deep]]);
    ("pthread_getspecific", unknown ~attrs:[InvalidateGlobals] [drop "key" []]);
    ("pthread_key_create", unknown [drop "key" [w]; drop "destructor" [s]]);
    ("pthread_key_delete", unknown [drop "key" [f]]);
    ("pthread_cancel", unknown [drop "thread" []]);
    ("pthread_setcanceltype", unknown [drop "type" []; drop "oldtype" [w]]);
    ("pthread_detach", unknown [drop "thread" []]);
    ("pthread_attr_setschedpolicy", unknown [drop "attr" [r; w]; drop "policy" []]);
    ("pthread_condattr_init", unknown [drop "attr" [w]]);
    ("pthread_condattr_setclock", unknown [drop "attr" [w]; drop "clock_id" []]);
    ("pthread_mutexattr_destroy", unknown [drop "attr" [f]]);
    ("pthread_attr_setschedparam", unknown [drop "attr" [r; w]; drop "param" [r]]);
    ("sem_timedwait", unknown [drop "sem" [r]; drop "abs_timeout" [r]]); (* no write accesses to sem because sync primitive itself has no race *)
    ("pthread_setaffinity_np", unknown [drop "thread" []; drop "cpusetsize" []; drop "cpuset" [r]]);
    ("pthread_getaffinity_np", unknown [drop "thread" []; drop "cpusetsize" []; drop "cpuset" [w]]);
  ]

(** GCC builtin functions.
    These are not builtin versions of functions from other lists. *)
let gcc_descs_list: (string * LibraryDesc.t) list = LibraryDsl.[
    ("__builtin_bswap16", unknown [drop "x" []]);
    ("__builtin_bswap32", unknown [drop "x" []]);
    ("__builtin_bswap64", unknown [drop "x" []]);
    ("__builtin_bswap128", unknown [drop "x" []]);
    ("__builtin_ctz", unknown [drop "x" []]);
    ("__builtin_ctzl", unknown [drop "x" []]);
    ("__builtin_ctzll", unknown [drop "x" []]);
    ("__builtin_clz", unknown [drop "x" []]);
    ("__builtin_object_size", unknown [drop "ptr" [r]; drop' []]);
    ("__builtin_prefetch", unknown (drop "addr" [] :: VarArgs (drop' [])));
    ("__builtin_expect", special [__ "exp" []; drop' []] @@ fun exp -> Identity exp); (* Identity, because just compiler optimization annotation. *)
    ("__builtin_unreachable", special' [] @@ fun () -> if get_bool "sem.builtin_unreachable.dead_code" then Abort else Unknown); (* https://github.com/sosy-lab/sv-benchmarks/issues/1296 *)
    ("__assert_rtn", special [drop "func" [r]; drop "file" [r]; drop "line" []; drop "exp" [r]] @@ Abort); (* MacOS's built-in assert *)
    ("__assert_fail", special [drop "assertion" [r]; drop "file" [r]; drop "line" []; drop "function" [r]] @@ Abort); (* gcc's built-in assert *)
    ("__builtin_return_address", unknown [drop "level" []]);
    ("__builtin___sprintf_chk", unknown (drop "s" [w] :: drop "flag" [] :: drop "os" [] :: drop "fmt" [r] :: VarArgs (drop' [r])));
    ("__builtin_add_overflow", unknown [drop "a" []; drop "b" []; drop "c" [w]]);
    ("__builtin_sadd_overflow", unknown [drop "a" []; drop "b" []; drop "c" [w]]);
    ("__builtin_saddl_overflow", unknown [drop "a" []; drop "b" []; drop "c" [w]]);
    ("__builtin_saddll_overflow", unknown [drop "a" []; drop "b" []; drop "c" [w]]);
    ("__builtin_uadd_overflow", unknown [drop "a" []; drop "b" []; drop "c" [w]]);
    ("__builtin_uaddl_overflow", unknown [drop "a" []; drop "b" []; drop "c" [w]]);
    ("__builtin_uaddll_overflow", unknown [drop "a" []; drop "b" []; drop "c" [w]]);
    ("__builtin_sub_overflow", unknown [drop "a" []; drop "b" []; drop "c" [w]]);
    ("__builtin_ssub_overflow", unknown [drop "a" []; drop "b" []; drop "c" [w]]);
    ("__builtin_ssubl_overflow", unknown [drop "a" []; drop "b" []; drop "c" [w]]);
    ("__builtin_ssubll_overflow", unknown [drop "a" []; drop "b" []; drop "c" [w]]);
    ("__builtin_usub_overflow", unknown [drop "a" []; drop "b" []; drop "c" [w]]);
    ("__builtin_usubl_overflow", unknown [drop "a" []; drop "b" []; drop "c" [w]]);
    ("__builtin_usubll_overflow", unknown [drop "a" []; drop "b" []; drop "c" [w]]);
    ("__builtin_mul_overflow", unknown [drop "a" []; drop "b" []; drop "c" [w]]);
    ("__builtin_smul_overflow", unknown [drop "a" []; drop "b" []; drop "c" [w]]);
    ("__builtin_smull_overflow", unknown [drop "a" []; drop "b" []; drop "c" [w]]);
    ("__builtin_smulll_overflow", unknown [drop "a" []; drop "b" []; drop "c" [w]]);
    ("__builtin_umul_overflow", unknown [drop "a" []; drop "b" []; drop "c" [w]]);
    ("__builtin_umull_overflow", unknown [drop "a" []; drop "b" []; drop "c" [w]]);
    ("__builtin_umulll_overflow", unknown [drop "a" []; drop "b" []; drop "c" [w]]);
    ("__builtin_add_overflow_p", unknown [drop "a" []; drop "b" []; drop "c" []]);
    ("__builtin_sub_overflow_p", unknown [drop "a" []; drop "b" []; drop "c" []]);
    ("__builtin_mul_overflow_p", unknown [drop "a" []; drop "b" []; drop "c" []]);
    ("__builtin_popcount", unknown [drop "x" []]);
    ("__builtin_popcountl", unknown [drop "x" []]);
    ("__builtin_popcountll", unknown [drop "x" []]);
    ("__atomic_store_n", unknown [drop "ptr" [w]; drop "val" []; drop "memorder" []]);
    ("__atomic_load_n", unknown [drop "ptr" [r]; drop "memorder" []]);
    ("__sync_fetch_and_add", unknown (drop "ptr" [r; w] :: drop "value" [] :: VarArgs (drop' [])));
    ("__sync_fetch_and_sub", unknown (drop "ptr" [r; w] :: drop "value" [] :: VarArgs (drop' [])));
    ("__builtin_va_copy", unknown [drop "dest" [w]; drop "src" [r]]);
  ]

let glibc_desc_list: (string * LibraryDesc.t) list = LibraryDsl.[
    ("fputs_unlocked", unknown [drop "s" [r]; drop "stream" [w]]);
    ("futimesat", unknown [drop "dirfd" []; drop "pathname" [r]; drop "times" [r]]);
    ("error", unknown ((drop "status" []):: (drop "errnum" []) :: (drop "format" [r]) :: (VarArgs (drop' [r]))));
    ("gettext", unknown [drop "msgid" [r]]);
    ("euidaccess", unknown [drop "pathname" [r]; drop "mode" []]);
    ("rpmatch", unknown [drop "response" [r]]);
    ("getpagesize", unknown []);
    ("__fgets_alias", unknown [drop "__s" [w]; drop "__n" []; drop "__stream" [r_deep; w_deep]]);
    ("__fgets_chk", unknown [drop "__s" [w]; drop "__size" []; drop "__n" []; drop "__stream" [r_deep; w_deep]]);
    ("__fread_alias", unknown [drop "__ptr" [w]; drop "__size" []; drop "__n" []; drop "__stream" [r_deep; w_deep]]);
    ("__fread_chk", unknown [drop "__ptr" [w]; drop "__ptrlen" []; drop "__size" []; drop "__n" []; drop "__stream" [r_deep; w_deep]]);
    ("__read_chk", unknown [drop "__fd" []; drop "__buf" [w]; drop "__nbytes" []; drop "__buflen" []]);
    ("__read_alias", unknown [drop "__fd" []; drop "__buf" [w]; drop "__nbytes" []]);
    ("__readlink_chk", unknown [drop "path" [r]; drop "buf" [w]; drop "len" []; drop "buflen" []]);
    ("__readlink_alias", unknown [drop "path" [r]; drop "buf" [w]; drop "len" []]);
    ("__overflow", unknown [drop "f" [r]; drop "ch" []]);
    ("__ctype_get_mb_cur_max", unknown []);
    ("__xmknod", unknown [drop "ver" []; drop "path" [r]; drop "mode" []; drop "dev" [r; w]]);
    ("yp_get_default_domain", unknown [drop "outdomain" [w]]);
    ("__nss_configure_lookup", unknown [drop "db" [r]; drop "service_line" [r]]);
    ("xdr_string", unknown [drop "xdrs" [r_deep; w_deep]; drop "sp" [r; w]; drop "maxsize" []]);
    ("xdr_enum", unknown [drop "xdrs" [r_deep; w_deep]; drop "ep" [r; w]]);
    ("xdr_u_int", unknown [drop "xdrs" [r_deep; w_deep]; drop "up" [r; w]]);
    ("xdr_opaque", unknown [drop "xdrs" [r_deep; w_deep]; drop "cp" [r; w]; drop "cnt" []]);
    ("xdr_free", unknown [drop "proc" [s]; drop "objp" [f_deep]]);
    ("svcerr_noproc", unknown [drop "xprt" [r_deep; w_deep]]);
    ("svcerr_decode", unknown [drop "xprt" [r_deep; w_deep]]);
    ("svcerr_systemerr", unknown [drop "xprt" [r_deep; w_deep]]);
    ("svc_sendreply", unknown [drop "xprt" [r_deep; w_deep]; drop "outproc" [s]; drop "out" [r]]);
    ("shutdown", unknown [drop "socket" []; drop "how" []]);
    ("getaddrinfo_a", unknown [drop "mode" []; drop "list" [w_deep]; drop "nitems" []; drop "sevp" [r; w; s]]);
    ("__uflow", unknown [drop "file" [r; w]]);
    ("getservbyname_r", unknown [drop "name" [r]; drop "proto" [r]; drop "result_buf" [w_deep]; drop "buf" [w]; drop "buflen" []; drop "result" [w]]);
    ("strsep", unknown [drop "stringp" [r_deep; w]; drop "delim" [r]]);
    ("strcasestr", unknown [drop "haystack" [r]; drop "needle" [r]]);
    ("inet_aton", unknown [drop "cp" [r]; drop "inp" [w]]);
    ("fopencookie", unknown [drop "cookie" []; drop "mode" [r]; drop "io_funcs" [s_deep]]); (* doesn't access cookie but passes it to io_funcs *)
    ("mempcpy", special [__ "dest" [w]; __ "src" [r]; drop "n" []] @@ fun dest src -> Memcpy { dest; src });
    ("__builtin___mempcpy_chk", special [__ "dest" [w]; __ "src" [r]; drop "n" []; drop "os" []] @@ fun dest src -> Memcpy { dest; src });
  ]

let linux_userspace_descs_list: (string * LibraryDesc.t) list = LibraryDsl.[
    (* ("prctl", unknown [drop "option" []; drop "arg2" []; drop "arg3" []; drop "arg4" []; drop "arg5" []]); *)
    ("prctl", unknown (drop "option" [] :: VarArgs (drop' []))); (* man page has 5 arguments, but header has varargs and real-world programs may call with <5 *)
    ("__ctype_tolower_loc", unknown []);
    ("__ctype_toupper_loc", unknown []);
    ("endutxent", unknown ~attrs:[ThreadUnsafe] []);
    ("epoll_create", unknown [drop "size" []]);
    ("epoll_ctl", unknown [drop "epfd" []; drop "op" []; drop "fd" []; drop "event" [w]]);
    ("epoll_wait", unknown [drop "epfd" []; drop "events" [w]; drop "maxevents" []; drop "timeout" []]);
    ("__fprintf_chk", unknown (drop "stream" [r_deep; w_deep] :: drop "flag" [] :: drop "format" [r] :: VarArgs (drop' [r])));
    ("sysinfo", unknown [drop "info" [w_deep]]);
    ("__xpg_basename", unknown [drop "path" [r]]);
    ("ptrace", unknown (drop "request" [] :: VarArgs (drop' [r_deep; w_deep]))); (* man page has 4 arguments, but header has varargs and real-world programs may call with <4 *)
    ("madvise", unknown [drop "addr" []; drop "length" []; drop "advice" []]);
  ]

let big_kernel_lock = AddrOf (Cil.var (Cilfacade.create_var (makeGlobalVar "[big kernel lock]" intType)))
let console_sem = AddrOf (Cil.var (Cilfacade.create_var (makeGlobalVar "[console semaphore]" intType)))

(** Linux kernel functions. *)
let linux_kernel_descs_list: (string * LibraryDesc.t) list = LibraryDsl.[
    ("down_trylock", special [__ "sem" []] @@ fun sem -> Lock { lock = sem; try_ = true; write = true; return_on_success = true });
    ("down_read", special [__ "sem" []] @@ fun sem -> Lock { lock = sem; try_ = get_bool "sem.lock.fail"; write = false; return_on_success = true });
    ("down_write", special [__ "sem" []] @@ fun sem -> Lock { lock = sem; try_ = get_bool "sem.lock.fail"; write = true; return_on_success = true });
    ("up", special [__ "sem" []] @@ fun sem -> Unlock sem);
    ("up_read", special [__ "sem" []] @@ fun sem -> Unlock sem);
    ("up_write", special [__ "sem" []] @@ fun sem -> Unlock sem);
    ("mutex_init", unknown [drop "mutex" []]);
    ("mutex_lock", special [__ "lock" []] @@ fun lock -> Lock { lock = lock; try_ = get_bool "sem.lock.fail"; write = true; return_on_success = true });
    ("mutex_trylock", special [__ "lock" []] @@ fun lock -> Lock { lock = lock; try_ = true; write = true; return_on_success = true });
    ("mutex_lock_interruptible", special [__ "lock" []] @@ fun lock -> Lock { lock = lock; try_ = get_bool "sem.lock.fail"; write = true; return_on_success = true });
    ("mutex_unlock", special [__ "lock" []] @@ fun lock -> Unlock lock);
    ("spin_lock_init", unknown [drop "lock" []]);
    ("spin_lock", special [__ "lock" []] @@ fun lock -> Lock { lock = lock; try_ = get_bool "sem.lock.fail"; write = true; return_on_success = true });
    ("_spin_lock", special [__ "lock" []] @@ fun lock -> Lock { lock = lock; try_ = get_bool "sem.lock.fail"; write = true; return_on_success = true });
    ("_spin_lock_bh", special [__ "lock" []] @@ fun lock -> Lock { lock = lock; try_ = get_bool "sem.lock.fail"; write = true; return_on_success = true });
    ("spin_trylock", special [__ "lock" []] @@ fun lock -> Lock { lock = lock; try_ = true; write = true; return_on_success = true });
    ("_spin_trylock", special [__ "lock" []] @@ fun lock -> Lock { lock = lock; try_ = true; write = true; return_on_success = true });
    ("spin_unlock", special [__ "lock" []] @@ fun lock -> Unlock lock);
    ("_spin_unlock", special [__ "lock" []] @@ fun lock -> Unlock lock);
    ("_spin_unlock_bh", special [__ "lock" []] @@ fun lock -> Unlock lock);
    ("spin_lock_irqsave", special [__ "lock" []; drop "flags" []] @@ fun lock -> Lock { lock; try_ = get_bool "sem.lock.fail"; write = true; return_on_success = true });
    ("_spin_lock_irqsave", special [__ "lock" []] @@ fun lock -> Lock { lock; try_ = get_bool "sem.lock.fail"; write = true; return_on_success = true });
    ("_spin_trylock_irqsave", special [__ "lock" []; drop "flags" []] @@ fun lock -> Lock { lock; try_ = true; write = true; return_on_success = true });
    ("spin_unlock_irqrestore", special [__ "lock" []; drop "flags" []] @@ fun lock -> Unlock lock);
    ("_spin_unlock_irqrestore", special [__ "lock" []; drop "flags" []] @@ fun lock -> Unlock lock);
    ("raw_spin_unlock", special [__ "lock" []] @@ fun lock -> Unlock lock);
    ("_raw_spin_unlock_irqrestore", special [__ "lock" []; drop "flags" []] @@ fun lock -> Unlock lock);
    ("_raw_spin_lock", special [__ "lock" []] @@ fun lock -> Lock { lock = lock; try_ = get_bool "sem.lock.fail"; write = true; return_on_success = true });
    ("_raw_spin_lock_flags", special [__ "lock" []; drop "flags" []] @@ fun lock -> Lock { lock = lock; try_ = get_bool "sem.lock.fail"; write = true; return_on_success = true });
    ("_raw_spin_lock_irqsave", special [__ "lock" []] @@ fun lock -> Lock { lock = lock; try_ = get_bool "sem.lock.fail"; write = true; return_on_success = true });
    ("_raw_spin_lock_irq", special [__ "lock" []] @@ fun lock -> Lock { lock = lock; try_ = get_bool "sem.lock.fail"; write = true; return_on_success = true });
    ("_raw_spin_lock_bh", special [__ "lock" []] @@ fun lock -> Lock { lock = lock; try_ = get_bool "sem.lock.fail"; write = true; return_on_success = true });
    ("_raw_spin_unlock_bh", special [__ "lock" []] @@ fun lock -> Unlock lock);
    ("_read_lock", special [__ "lock" []] @@ fun lock -> Lock { lock = lock; try_ = get_bool "sem.lock.fail"; write = false; return_on_success = true });
    ("_read_unlock", special [__ "lock" []] @@ fun lock -> Unlock lock);
    ("_raw_read_lock", special [__ "lock" []] @@ fun lock -> Lock { lock = lock; try_ = get_bool "sem.lock.fail"; write = false; return_on_success = true });
    ("__raw_read_unlock", special [__ "lock" []] @@ fun lock -> Unlock lock);
    ("_write_lock", special [__ "lock" []] @@ fun lock -> Lock { lock = lock; try_ = get_bool "sem.lock.fail"; write = true; return_on_success = true });
    ("_write_unlock", special [__ "lock" []] @@ fun lock -> Unlock lock);
    ("_raw_write_lock", special [__ "lock" []] @@ fun lock -> Lock { lock = lock; try_ = get_bool "sem.lock.fail"; write = true; return_on_success = true });
    ("__raw_write_unlock", special [__ "lock" []] @@ fun lock -> Unlock lock);
    ("spinlock_check", special [__ "lock" []] @@ fun lock -> Identity lock);  (* Identity, because we don't want lock internals. *)
    ("_lock_kernel", special [drop "func" [r]; drop "file" [r]; drop "line" []] @@ Lock { lock = big_kernel_lock; try_ = false; write = true; return_on_success = true });
    ("_unlock_kernel", special [drop "func" [r]; drop "file" [r]; drop "line" []] @@ Unlock big_kernel_lock);
    ("acquire_console_sem", special [] @@ Lock { lock = console_sem; try_ = false; write = true; return_on_success = true });
    ("release_console_sem", special [] @@ Unlock console_sem);
    ("misc_deregister", unknown [drop "misc" [r_deep]]);
    ("__bad_percpu_size", special [] Abort); (* these do not have definitions so the linker will fail if they are actually called *)
    ("__bad_size_call_parameter", special [] Abort);
    ("__xchg_wrong_size", special [] Abort);
    ("__cmpxchg_wrong_size", special [] Abort);
    ("__xadd_wrong_size", special [] Abort);
    ("__put_user_bad", special [] Abort);
  ]

(** Goblint functions. *)
let goblint_descs_list: (string * LibraryDesc.t) list = LibraryDsl.[
    ("__goblint_unknown", unknown [drop' [w]]);
    ("__goblint_check", special [__ "exp" []] @@ fun exp -> Assert { exp; check = true; refine = false });
    ("__goblint_assume", special [__ "exp" []] @@ fun exp -> Assert { exp; check = false; refine = true });
    ("__goblint_assert", special [__ "exp" []] @@ fun exp -> Assert { exp; check = true; refine = get_bool "sem.assert.refine" });
    ("__goblint_split_begin", unknown [drop "exp" []]);
    ("__goblint_split_end", unknown [drop "exp" []]);
  ]

(** zstd functions.
    Only used with extraspecials. *)
let zstd_descs_list: (string * LibraryDesc.t) list = LibraryDsl.[
    ("ZSTD_customMalloc", special [__ "size" []; drop "customMem" [r]] @@ fun size -> Malloc size);
    ("ZSTD_customCalloc", special [__ "size" []; drop "customMem" [r]] @@ fun size -> Calloc { size; count = Cil.one });
    ("ZSTD_customFree", special [__ "ptr" [f]; drop "customMem" [r]] @@ fun ptr -> Free ptr);
  ]

(** math functions.
    Functions and builtin versions of function and macros defined in math.h. *)
let math_descs_list: (string * LibraryDesc.t) list = LibraryDsl.[
    ("__builtin_nan", special [__ "str" []] @@ fun str -> Math { fun_args = (Nan (FDouble, str)) });
    ("nan", special [__ "str" []] @@ fun str -> Math { fun_args = (Nan (FDouble, str)) });
    ("__builtin_nanf", special [__ "str" []] @@ fun str -> Math { fun_args = (Nan (FFloat, str)) });
    ("nanf", special [__ "str" []] @@ fun str -> Math { fun_args = (Nan (FFloat, str)) });
    ("__builtin_nanl", special [__ "str" []] @@ fun str -> Math { fun_args = (Nan (FLongDouble, str)) });
    ("nanl", special [__ "str" []] @@ fun str -> Math { fun_args = (Nan (FLongDouble, str)) });
    ("__builtin_inf", special [] @@ Math { fun_args = Inf FDouble});
    ("__builtin_huge_val", special [] @@ Math { fun_args = Inf FDouble}); (* we assume the target format can represent infinities *)
    ("__builtin_inff", special [] @@ Math { fun_args = Inf FFloat});
    ("__builtin_huge_valf", special [] @@ Math { fun_args = Inf FFloat}); (* we assume the target format can represent infinities *)
    ("__builtin_infl", special [] @@ Math { fun_args = Inf FLongDouble});
    ("__builtin_huge_vall", special [] @@ Math { fun_args = Inf FLongDouble});  (* we assume the target format can represent infinities *)
    ("__builtin_isfinite", special [__ "x" []] @@ fun x -> Math { fun_args = (Isfinite x) });
    ("__finite", special [__ "x" []] @@ fun x -> Math { fun_args = (Isfinite x) });
    ("__finitef", special [__ "x" []] @@ fun x -> Math { fun_args = (Isfinite x) });
    ("__finitel", special [__ "x" []] @@ fun x -> Math { fun_args = (Isfinite x) });
    ("__builtin_isinf", special [__ "x" []] @@ fun x -> Math { fun_args = (Isinf x) });
    ("__isinf", special [__ "x" []] @@ fun x -> Math { fun_args = (Isinf x) });
    ("__isinff", special [__ "x" []] @@ fun x -> Math { fun_args = (Isinf x) });
    ("__isinfl", special [__ "x" []] @@ fun x -> Math { fun_args = (Isinf x) });
    ("__builtin_isinf_sign", special [__ "x" []] @@ fun x -> Math { fun_args = (Isinf x) });
    ("__builtin_isnan", special [__ "x" []] @@ fun x -> Math { fun_args = (Isnan x) });
    ("__isnan", special [__ "x" []] @@ fun x -> Math { fun_args = (Isnan x) });
    ("__isnanf", special [__ "x" []] @@ fun x -> Math { fun_args = (Isnan x) });
    ("__isnanl", special [__ "x" []] @@ fun x -> Math { fun_args = (Isnan x) });
    ("__builtin_isnormal", special [__ "x" []] @@ fun x -> Math { fun_args = (Isnormal x) });
    ("__builtin_signbit", special [__ "x" []] @@ fun x -> Math { fun_args = (Signbit x) });
    ("__signbit", special [__ "x" []] @@ fun x -> Math { fun_args = (Signbit x) });
    ("__signbitf", special [__ "x" []] @@ fun x -> Math { fun_args = (Signbit x) });
    ("__signbitl", special [__ "x" []] @@ fun x -> Math { fun_args = (Signbit x) });
    ("__builtin_fabs", special [__ "x" []] @@ fun x -> Math { fun_args = (Fabs (FDouble, x)) });
    ("__builtin_fabsf", special [__ "x" []] @@ fun x -> Math { fun_args = (Fabs (FFloat, x)) });
    ("__builtin_fabsl", special [__ "x" []] @@ fun x -> Math { fun_args = (Fabs (FLongDouble, x)) });
    ("__builtin_isgreater", special [__ "x" []; __ "y" []] @@ fun x y -> Math { fun_args = (Isgreater (x,y)) });
    ("__builtin_isgreaterequal", special [__ "x" []; __ "y" []] @@ fun x y -> Math { fun_args = (Isgreaterequal (x,y)) });
    ("__builtin_isless", special [__ "x" []; __ "y" []] @@ fun x y -> Math { fun_args = (Isless (x,y)) });
    ("__builtin_islessequal", special [__ "x" []; __ "y" []] @@ fun x y -> Math { fun_args = (Islessequal (x,y)) });
    ("__builtin_islessgreater", special [__ "x" []; __ "y" []] @@ fun x y -> Math { fun_args = (Islessgreater (x,y)) });
    ("__builtin_isunordered", special [__ "x" []; __ "y" []] @@ fun x y -> Math { fun_args = (Isunordered (x,y)) });
    ("ceil", special [__ "x" []] @@ fun x -> Math { fun_args = (Ceil (FDouble, x)) });
    ("ceilf", special [__ "x" []] @@ fun x -> Math { fun_args = (Ceil (FFloat, x)) });
    ("ceill", special [__ "x" []] @@ fun x -> Math { fun_args = (Ceil (FLongDouble, x)) });
    ("floor", special [__ "x" []] @@ fun x -> Math { fun_args = (Floor (FDouble, x)) });
    ("floorf", special [__ "x" []] @@ fun x -> Math { fun_args = (Floor (FFloat, x)) });
    ("floorl", special [__ "x" []] @@ fun x -> Math { fun_args = (Floor (FLongDouble, x)) });
    ("fabs", special [__ "x" []] @@ fun x -> Math { fun_args = (Fabs (FDouble, x)) });
    ("fabsf", special [__ "x" []] @@ fun x -> Math { fun_args = (Fabs (FFloat, x)) });
    ("fabsl", special [__ "x" []] @@ fun x -> Math { fun_args = (Fabs (FLongDouble, x)) });
    ("fmax", special [__ "x" []; __ "y" []] @@ fun x y -> Math { fun_args = (Fmax (FDouble, x, y)) });
    ("fmaxf", special [__ "x" []; __ "y" []] @@ fun x y -> Math { fun_args = (Fmax (FFloat, x, y)) });
    ("fmaxl", special [__ "x" []; __ "y" []] @@ fun x y -> Math { fun_args = (Fmax (FLongDouble, x, y)) });
    ("fmin", special [__ "x" []; __ "y" []] @@ fun x y -> Math { fun_args = (Fmin (FDouble, x, y)) });
    ("fminf", special [__ "x" []; __ "y" []] @@ fun x y -> Math { fun_args = (Fmin (FFloat, x, y)) });
    ("fminl", special [__ "x" []; __ "y" []] @@ fun x y -> Math { fun_args = (Fmin (FLongDouble, x, y)) });
    ("__builtin_acos", special [__ "x" []] @@ fun x -> Math { fun_args = (Acos (FDouble, x)) });
    ("acos", special [__ "x" []] @@ fun x -> Math { fun_args = (Acos (FDouble, x)) });
    ("acosf", special [__ "x" []] @@ fun x -> Math { fun_args = (Acos (FFloat, x)) });
    ("acosl", special [__ "x" []] @@ fun x -> Math { fun_args = (Acos (FLongDouble, x)) });
    ("__builtin_asin", special [__ "x" []] @@ fun x -> Math { fun_args = (Asin (FDouble, x)) });
    ("asin", special [__ "x" []] @@ fun x -> Math { fun_args = (Asin (FDouble, x)) });
    ("asinf", special [__ "x" []] @@ fun x -> Math { fun_args = (Asin (FFloat, x)) });
    ("asinl", special [__ "x" []] @@ fun x -> Math { fun_args = (Asin (FLongDouble, x)) });
    ("__builtin_atan", special [__ "x" []] @@ fun x -> Math { fun_args = (Atan (FDouble, x)) });
    ("atan", special [__ "x" []] @@ fun x -> Math { fun_args = (Atan (FDouble, x)) });
    ("atanf", special [__ "x" []] @@ fun x -> Math { fun_args = (Atan (FFloat, x)) });
    ("atanl", special [__ "x" []] @@ fun x -> Math { fun_args = (Atan (FLongDouble, x)) });
    ("__builtin_atan2", special [__ "y" []; __ "x" []] @@ fun y x -> Math { fun_args = (Atan2 (FDouble, y, x)) });
    ("atan2", special [__ "y" []; __ "x" []] @@ fun y x -> Math { fun_args = (Atan2 (FDouble, y, x)) });
    ("atan2f", special [__ "y" []; __ "x" []] @@ fun y x -> Math { fun_args = (Atan2 (FFloat, y, x)) });
    ("atan2l", special [__ "y" []; __ "x" []] @@ fun y x -> Math { fun_args = (Atan2 (FLongDouble, y, x)) });
    ("__builtin_cos", special [__ "x" []] @@ fun x -> Math { fun_args = (Cos (FDouble, x)) });
    ("cos", special [__ "x" []] @@ fun x -> Math { fun_args = (Cos (FDouble, x)) });
    ("cosf", special [__ "x" []] @@ fun x -> Math { fun_args = (Cos (FFloat, x)) });
    ("cosl", special [__ "x" []] @@ fun x -> Math { fun_args = (Cos (FLongDouble, x)) });
    ("__builtin_sin", special [__ "x" []] @@ fun x -> Math { fun_args = (Sin (FDouble, x)) });
    ("sin", special [__ "x" []] @@ fun x -> Math { fun_args = (Sin (FDouble, x)) });
    ("sinf", special [__ "x" []] @@ fun x -> Math { fun_args = (Sin (FFloat, x)) });
    ("sinl", special [__ "x" []] @@ fun x -> Math { fun_args = (Sin (FLongDouble, x)) });
    ("__builtin_tan", special [__ "x" []] @@ fun x -> Math { fun_args = (Tan (FDouble, x)) });
    ("tan", special [__ "x" []] @@ fun x -> Math { fun_args = (Tan (FDouble, x)) });
    ("tanf", special [__ "x" []] @@ fun x -> Math { fun_args = (Tan (FFloat, x)) });
    ("tanl", special [__ "x" []] @@ fun x -> Math { fun_args = (Tan (FLongDouble, x)) });
    ("acosh", unknown [drop "x" []]);
    ("acoshf", unknown [drop "x" []]);
    ("acoshl", unknown [drop "x" []]);
    ("asinh", unknown [drop "x" []]);
    ("asinhf", unknown [drop "x" []]);
    ("asinhl", unknown [drop "x" []]);
    ("atanh", unknown [drop "x" []]);
    ("atanhf", unknown [drop "x" []]);
    ("atanhl", unknown [drop "x" []]);
    ("cosh", unknown [drop "x" []]);
    ("coshf", unknown [drop "x" []]);
    ("coshl", unknown [drop "x" []]);
    ("sinh", unknown [drop "x" []]);
    ("sinhf", unknown [drop "x" []]);
    ("sinhl", unknown [drop "x" []]);
    ("tanh", unknown [drop "x" []]);
    ("tanhf", unknown [drop "x" []]);
    ("tanhl", unknown [drop "x" []]);
    ("cbrt", unknown [drop "x" []]);
    ("cbrtf", unknown [drop "x" []]);
    ("cbrtl", unknown [drop "x" []]);
    ("copysign", unknown [drop "x" []; drop "y" []]);
    ("copysignf", unknown [drop "x" []; drop "y" []]);
    ("copysignl", unknown [drop "x" []; drop "y" []]);
    ("erf", unknown [drop "x" []]);
    ("erff", unknown [drop "x" []]);
    ("erfl", unknown [drop "x" []]);
    ("erfc", unknown [drop "x" []]);
    ("erfcf", unknown [drop "x" []]);
    ("erfcl", unknown [drop "x" []]);
    ("exp", unknown [drop "x" []]);
    ("expf", unknown [drop "x" []]);
    ("expl", unknown [drop "x" []]);
    ("exp2", unknown [drop "x" []]);
    ("exp2f", unknown [drop "x" []]);
    ("exp2l", unknown [drop "x" []]);
    ("expm1", unknown [drop "x" []]);
    ("expm1f", unknown [drop "x" []]);
    ("expm1l", unknown [drop "x" []]);
    ("fdim", unknown [drop "x" []; drop "y" []]);
    ("fdimf", unknown [drop "x" []; drop "y" []]);
    ("fdiml", unknown [drop "x" []; drop "y" []]);
    ("fma", unknown [drop "x" []; drop "y" []; drop "z" []]);
    ("fmaf", unknown [drop "x" []; drop "y" []; drop "z" []]);
    ("fmal", unknown [drop "x" []; drop "y" []; drop "z" []]);
    ("fmod", unknown [drop "x" []; drop "y" []]);
    ("fmodf", unknown [drop "x" []; drop "y" []]);
    ("fmodl", unknown [drop "x" []; drop "y" []]);
    ("frexp", unknown [drop "arg" []; drop "exp" [w]]);
    ("frexpf", unknown [drop "arg" []; drop "exp" [w]]);
    ("frexpl", unknown [drop "arg" []; drop "exp" [w]]);
    ("hypot", unknown [drop "x" []; drop "y" []]);
    ("hypotf", unknown [drop "x" []; drop "y" []]);
    ("hypotl", unknown [drop "x" []; drop "y" []]);
    ("ilogb", unknown [drop "x" []]);
    ("ilogbf", unknown [drop "x" []]);
    ("ilogbl", unknown [drop "x" []]);
    ("ldexp", unknown [drop "arg" []; drop "exp" []]);
    ("ldexpf", unknown [drop "arg" []; drop "exp" []]);
    ("ldexpl", unknown [drop "arg" []; drop "exp" []]);
    ("lgamma", unknown ~attrs:[ThreadUnsafe] [drop "x" []]);
    ("lgammaf", unknown ~attrs:[ThreadUnsafe] [drop "x" []]);
    ("lgammal", unknown ~attrs:[ThreadUnsafe] [drop "x" []]);
    ("log", unknown [drop "x" []]);
    ("logf", unknown [drop "x" []]);
    ("logl", unknown [drop "x" []]);
    ("log10", unknown [drop "x" []]);
    ("log10f", unknown [drop "x" []]);
    ("log10l", unknown [drop "x" []]);
    ("log1p", unknown [drop "x" []]);
    ("log1pf", unknown [drop "x" []]);
    ("log1pl", unknown [drop "x" []]);
    ("log2", unknown [drop "x" []]);
    ("log2f", unknown [drop "x" []]);
    ("log2l", unknown [drop "x" []]);
    ("logb", unknown [drop "x" []]);
    ("logbf", unknown [drop "x" []]);
    ("logbl", unknown [drop "x" []]);
    ("rint", unknown [drop "x" []]);
    ("rintf", unknown [drop "x" []]);
    ("rintl", unknown [drop "x" []]);
    ("lrint", unknown [drop "x" []]);
    ("lrintf", unknown [drop "x" []]);
    ("lrintl", unknown [drop "x" []]);
    ("llrint", unknown [drop "x" []]);
    ("llrintf", unknown [drop "x" []]);
    ("llrintl", unknown [drop "x" []]);
    ("round", unknown [drop "x" []]);
    ("roundf", unknown [drop "x" []]);
    ("roundl", unknown [drop "x" []]);
    ("lround", unknown [drop "x" []]);
    ("lroundf", unknown [drop "x" []]);
    ("lroundl", unknown [drop "x" []]);
    ("llround", unknown [drop "x" []]);
    ("llroundf", unknown [drop "x" []]);
    ("llroundl", unknown [drop "x" []]);
    ("modf", unknown [drop "arg" []; drop "iptr" [w]]);
    ("modff", unknown [drop "arg" []; drop "iptr" [w]]);
    ("modfl", unknown [drop "arg" []; drop "iptr" [w]]);
    ("nearbyint", unknown [drop "x" []]);
    ("nearbyintf", unknown [drop "x" []]);
    ("nearbyintl", unknown [drop "x" []]);
    ("nextafter", unknown [drop "from" []; drop "to" []]);
    ("nextafterf", unknown [drop "from" []; drop "to" []]);
    ("nextafterl", unknown [drop "from" []; drop "to" []]);
    ("nexttoward", unknown [drop "from" []; drop "to" []]);
    ("nexttowardf", unknown [drop "from" []; drop "to" []]);
    ("nexttowardl", unknown [drop "from" []; drop "to" []]);
    ("pow", unknown [drop "base" []; drop "exponent" []]);
    ("powf", unknown [drop "base" []; drop "exponent" []]);
    ("powl", unknown [drop "base" []; drop "exponent" []]);
    ("remainder", unknown [drop "x" []; drop "y" []]);
    ("remainderf", unknown [drop "x" []; drop "y" []]);
    ("remainderl", unknown [drop "x" []; drop "y" []]);
    ("remquo", unknown [drop "x" []; drop "y" []; drop "quo" [w]]);
    ("remquof", unknown [drop "x" []; drop "y" []; drop "quo" [w]]);
    ("remquol", unknown [drop "x" []; drop "y" []; drop "quo" [w]]);
    ("scalbn", unknown [drop "arg" []; drop "exp" []]);
    ("scalbnf", unknown [drop "arg" []; drop "exp" []]);
    ("scalbnl", unknown [drop "arg" []; drop "exp" []]);
    ("scalbln", unknown [drop "arg" []; drop "exp" []]);
    ("scalblnf", unknown [drop "arg" []; drop "exp" []]);
    ("scalblnl", unknown [drop "arg" []; drop "exp" []]);
    ("sqrt", unknown [drop "x" []]);
    ("sqrtf", unknown [drop "x" []]);
    ("sqrtl", unknown [drop "x" []]);
    ("tgamma", unknown [drop "x" []]);
    ("tgammaf", unknown [drop "x" []]);
    ("tgammal", unknown [drop "x" []]);
    ("trunc", unknown [drop "x" []]);
    ("truncf", unknown [drop "x" []]);
    ("truncl", unknown [drop "x" []]);
    ("j0", unknown [drop "x" []]); (* GNU C Library special function *)
    ("j1", unknown [drop "x" []]); (* GNU C Library special function *)
    ("jn", unknown [drop "n" []; drop "x" []]); (* GNU C Library special function *)
    ("y0", unknown [drop "x" []]); (* GNU C Library special function *)
    ("y1", unknown [drop "x" []]); (* GNU C Library special function *)
    ("yn", unknown [drop "n" []; drop "x" []]); (* GNU C Library special function *)
    ("fegetround", unknown []);
    ("fesetround", unknown [drop "round" []]); (* Our float domain is rounding agnostic *)
    ("__builtin_fpclassify", unknown [drop "nan" []; drop "infinite" []; drop "normal" []; drop "subnormal" []; drop "zero" []; drop "x" []]); (* TODO: We could do better here *)
    ("__builtin_fpclassifyf", unknown [drop "nan" []; drop "infinite" []; drop "normal" []; drop "subnormal" []; drop "zero" []; drop "x" []]);
    ("__builtin_fpclassifyl", unknown [drop "nan" []; drop "infinite" []; drop "normal" []; drop "subnormal" []; drop "zero" []; drop "x" []]);
    ("__fpclassify", unknown [drop "x" []]);
    ("__fpclassifyd", unknown [drop "x" []]);
    ("__fpclassifyf", unknown [drop "x" []]);
    ("__fpclassifyl", unknown [drop "x" []]);
  ]

let verifier_atomic_var = Cilfacade.create_var (makeGlobalVar "[__VERIFIER_atomic]" intType)
let verifier_atomic = AddrOf (Cil.var (Cilfacade.create_var verifier_atomic_var))

(** SV-COMP functions.
    Just the ones that require special handling and cannot be stubbed. *)
let svcomp_descs_list: (string * LibraryDesc.t) list = LibraryDsl.[
    ("__VERIFIER_atomic_begin", special [] @@ Lock { lock = verifier_atomic; try_ = false; write = true; return_on_success = true });
    ("__VERIFIER_atomic_end", special [] @@ Unlock verifier_atomic);
    ("__VERIFIER_nondet_loff_t", unknown []); (* cannot give it in sv-comp.c without including stdlib or similar *)
  ]

let ncurses_descs_list: (string * LibraryDesc.t) list = LibraryDsl.[
    ("echo", unknown []);
    ("noecho", unknown []);
    ("wattrset", unknown [drop "win" [r_deep; w_deep]; drop "attrs" []]);
    ("endwin", unknown []);
    ("wgetch", unknown [drop "win" [r_deep; w_deep]]);
    ("wmove", unknown [drop "win" [r_deep; w_deep]; drop "y" []; drop "x" []]);
    ("waddch", unknown [drop "win" [r_deep; w_deep]; drop "ch" []]);
    ("waddnwstr", unknown [drop "win" [r_deep; w_deep]; drop "wstr" [r]; drop "n" []]);
    ("wattr_on", unknown [drop "win" [r_deep; w_deep]; drop "attrs" []; drop "opts" []]); (* opts argument currently not used *)
    ("wrefresh", unknown [drop "win" [r_deep; w_deep]]);
    ("mvprintw", unknown (drop "win" [r_deep; w_deep] :: drop "y" [] :: drop "x" [] :: drop "fmt" [r] :: VarArgs (drop' [r])));
    ("initscr", unknown []);
    ("curs_set", unknown [drop "visibility" []]);
    ("wtimeout", unknown [drop "win" [r_deep; w_deep]; drop "delay" []]);
    ("start_color", unknown []);
    ("use_default_colors", unknown []);
    ("wclear", unknown [drop "win" [r_deep; w_deep]]);
    ("can_change_color", unknown []);
    ("init_color", unknown [drop "color" []; drop "red" []; drop "green" []; drop "blue" []]);
    ("init_pair", unknown [drop "pair" []; drop "f" [r]; drop "b" [r]]);
    ("wbkgd", unknown [drop "win" [r_deep; w_deep]; drop "ch" []]);
  ]

let pcre_descs_list: (string * LibraryDesc.t) list = LibraryDsl.[
    ("pcre_compile", unknown [drop "pattern" [r]; drop "options" []; drop "errptr" [w]; drop "erroffset" [w]; drop "tableptr" [r]]);
    ("pcre_compile2", unknown [drop "pattern" [r]; drop "options" []; drop "errorcodeptr" [w]; drop "errptr" [w]; drop "erroffset" [w]; drop "tableptr" [r]]);
    ("pcre_config", unknown [drop "what" []; drop "where" [w]]);
    ("pcre_exec", unknown [drop "code" [r_deep]; drop "extra" [r_deep]; drop "subject" [r]; drop "length" []; drop "startoffset" []; drop "options" []; drop "ovector" [w]; drop "ovecsize" []]);
    ("pcre_study", unknown [drop "code" [r_deep]; drop "options" []; drop "errptr" [w]]);
    ("pcre_version", unknown []);
  ]

let libraries = Hashtbl.of_list [
    ("c", c_descs_list @ math_descs_list);
    ("posix", posix_descs_list);
    ("pthread", pthread_descs_list);
    ("gcc", gcc_descs_list);
    ("glibc", glibc_desc_list);
    ("linux-userspace", linux_userspace_descs_list);
    ("linux-kernel", linux_kernel_descs_list);
    ("goblint", goblint_descs_list);
    ("sv-comp", svcomp_descs_list);
    ("ncurses", ncurses_descs_list);
    ("zstd", zstd_descs_list);
    ("pcre", pcre_descs_list);
  ]

let activated_library_descs: (string, LibraryDesc.t) Hashtbl.t ResettableLazy.t =
  ResettableLazy.from_fun (fun () ->
      let activated = List.unique (GobConfig.get_string_list "lib.activated") in
      let desc_list = List.concat_map (Hashtbl.find libraries) activated in
      Hashtbl.of_list desc_list
    )

let reset_lazy () =
  ResettableLazy.reset activated_library_descs

type categories = [
  | `Malloc       of exp
  | `Calloc       of exp * exp
  | `Realloc      of exp * exp
  | `Lock         of bool * bool * bool  (* try? * write? * return  on success *)
  | `Unlock
  | `ThreadCreate of exp * exp * exp (* id * f  * x       *)
  | `ThreadJoin   of exp * exp (* id * ret_var *)
  | `Unknown      of string ]


let classify fn exps: categories =
  let strange_arguments () =
    M.warn ~category:Program "%s arguments are strange!" fn;
    `Unknown fn
  in
  match fn with
  | "pthread_join" ->
    begin match exps with
      | [id; ret_var] -> `ThreadJoin (id, ret_var)
      | _ -> strange_arguments ()
    end
  | "kmalloc" | "__kmalloc" | "usb_alloc_urb" | "__builtin_alloca" ->
    begin match exps with
      | size::_ -> `Malloc size
      | _ -> strange_arguments ()
    end
  | "kzalloc" ->
    begin match exps with
      | size::_ -> `Calloc (Cil.one, size)
      | _ -> strange_arguments ()
    end
  | "calloc" ->
    begin match exps with
      | n::size::_ -> `Calloc (n, size)
      | _ -> strange_arguments ()
    end
  | x -> `Unknown x


module Invalidate =
struct
  [@@@warning "-unused-value-declaration"] (* some functions are not used below *)
  open AccessKind

  let drop = List.drop
  let keep ns = List.filteri (fun i _ -> List.mem i ns)

  let partition ns x =
    let rec go n =
      function
      | [] -> ([],[])
      | y :: ys ->
        let (i,o) = go (n + 1) ys in
        if List.mem n ns
        then (y::i,   o)
        else (   i,y::o)
    in
    go 1 x

  let writesAllButFirst n f a x =
    match a with
    | Write | Call | Spawn -> f a x @ drop n x
    | Read  -> f a x
    | Free  -> []

  let readsAllButFirst n f a x =
    match a with
    | Write | Call | Spawn -> f a x
    | Read  -> f a x @ drop n x
    | Free  -> []

  let reads ns a x =
    let i, o = partition ns x in
    match a with
    | Write | Call | Spawn -> o
    | Read  -> i
    | Free  -> []

  let writes ns a x =
    let i, o = partition ns x in
    match a with
    | Write | Call | Spawn -> i
    | Read  -> o
    | Free  -> []

  let frees ns a x =
    let i, o = partition ns x in
    match a with
    | Write | Call | Spawn -> []
    | Read  -> o
    | Free  -> i

  let readsFrees rs fs a x =
    match a with
    | Write | Call | Spawn -> []
    | Read  -> keep rs x
    | Free  -> keep fs x

  let onlyReads ns a x =
    match a with
    | Write | Call | Spawn -> []
    | Read  -> keep ns x
    | Free  -> []

  let onlyWrites ns a x =
    match a with
    | Write | Call | Spawn -> keep ns x
    | Read  -> []
    | Free  -> []

  let readsWrites rs ws a x =
    match a with
    | Write | Call | Spawn -> keep ws x
    | Read  -> keep rs x
    | Free  -> []

  let readsAll a x =
    match a with
    | Write | Call | Spawn -> []
    | Read  -> x
    | Free  -> []

  let writesAll a x =
    match a with
    | Write | Call | Spawn -> x
    | Read  -> []
    | Free  -> []
end

open Invalidate

(* Data races: which arguments are read/written?
 * We assume that no known functions that are reachable are executed/spawned. For that we use ThreadCreate above. *)
(* WTF: why are argument numbers 1-indexed (in partition)? *)
let invalidate_actions = [
    "atoi", readsAll;             (*safe*)
    "connect", readsAll;          (*safe*)
    "__printf_chk", readsAll;(*safe*)
    "printk", readsAll;(*safe*)
    "__mutex_init", readsAll;(*safe*)
    "__builtin___snprintf_chk", writes [1];(*keep [1]*)
    "__vfprintf_chk", writes [1];(*keep [1]*)
    "__builtin_va_arg", readsAll;(*safe*)
    "__builtin_va_end", readsAll;(*safe*)
    "__builtin_va_start", readsAll;(*safe*)
    "__ctype_b_loc", readsAll;(*safe*)
    "__errno", readsAll;(*safe*)
    "__errno_location", readsAll;(*safe*)
    "sigfillset", writesAll; (*unsafe*)
    "sigprocmask", writesAll; (*unsafe*)
    "uname", writesAll;(*unsafe*)
    "getopt_long", writesAllButFirst 2 readsAll;(*drop 2*)
    "__strdup", readsAll;(*safe*)
    "strtoul__extinline", readsAll;(*safe*)
    "geteuid", readsAll;(*safe*)
    "readdir_r", writesAll;(*unsafe*)
    "atoi__extinline", readsAll;(*safe*)
    "getpid", readsAll;(*safe*)
    "_IO_getc", writesAll;(*unsafe*)
    "pipe", writesAll;(*unsafe*)
    "close", writesAll;(*unsafe*)
    "setsid", readsAll;(*safe*)
    "strerror_r", writesAll;(*unsafe*)
    "sigemptyset", writesAll;(*unsafe*)
    "sigaddset", writesAll;(*unsafe*)
    "raise", writesAll;(*unsafe*)
    "_strlen", readsAll;(*safe*)
    "__builtin_alloca", readsAll;(*safe*)
    "dlopen", readsAll;(*safe*)
    "dlsym", readsAll;(*safe*)
    "dlclose", readsAll;(*safe*)
    "stat__extinline", writesAllButFirst 1 readsAll;(*drop 1*)
    "lstat__extinline", writesAllButFirst 1 readsAll;(*drop 1*)
    "__builtin_strchr", readsAll;(*safe*)
    "getpgrp", readsAll;(*safe*)
    "umount2", readsAll;(*safe*)
    "memchr", readsAll;(*safe*)
    "waitpid", readsAll;(*safe*)
    "statfs", writes [1;3;4];(*keep [1;3;4]*)
    "mount", readsAll;(*safe*)
    "__open_alias", readsAll;(*safe*)
    "__open_2", readsAll;(*safe*)
    "ioctl", writesAll;(*unsafe*)
    "fstat__extinline", writesAll;(*unsafe*)
    "umount", readsAll;(*safe*)
    "strrchr", readsAll;(*safe*)
    "scandir", writes [1;3;4];(*keep [1;3;4]*)
    "unlink", readsAll;(*safe*)
    "sched_yield", readsAll;(*safe*)
    "nanosleep", writesAllButFirst 1 readsAll;(*drop 1*)
    "sigdelset", readsAll;(*safe*)
    "sigwait", writesAllButFirst 1 readsAll;(*drop 1*)
    "setlocale", readsAll;(*safe*)
    "bindtextdomain", readsAll;(*safe*)
    "textdomain", readsAll;(*safe*)
    "dcgettext", readsAll;(*safe*)
    "putw", readsAll;(*safe*)
    "__getdelim", writes [3];(*keep [3]*)
    "gethostbyname_r", readsAll;(*safe*)
    "__h_errno_location", readsAll;(*safe*)
    "__fxstat", readsAll;(*safe*)
    "getuid", readsAll;(*safe*)
    "openlog", readsAll;(*safe*)
    "getdtablesize", readsAll;(*safe*)
    "umask", readsAll;(*safe*)
    "socket", readsAll;(*safe*)
    "clntudp_create", writesAllButFirst 3 readsAll;(*drop 3*)
    "svctcp_create", readsAll;(*safe*)
    "clntudp_bufcreate", writesAll;(*unsafe*)
    "authunix_create_default", readsAll;(*safe*)
    "writev", readsAll;(*safe*)
    "clnt_broadcast", writesAll;(*unsafe*)
    "clnt_sperrno", readsAll;(*safe*)
    "pmap_unset", writesAll;(*unsafe*)
    "bind", readsAll;(*safe*)
    "svcudp_create", readsAll;(*safe*)
    "svc_register", writesAll;(*unsafe*)
    "sleep", readsAll;(*safe*)
    "usleep", readsAll;
    "svc_run", writesAll;(*unsafe*)
    "dup", readsAll; (*safe*)
    "vsnprintf", writesAllButFirst 3 readsAll; (*drop 3*)
    "__builtin___vsnprintf", writesAllButFirst 3 readsAll; (*drop 3*)
    "__builtin___vsnprintf_chk", writesAllButFirst 3 readsAll; (*drop 3*)
    "strcasecmp", readsAll; (*safe*)
    "strchr", readsAll; (*safe*)
    "__error", readsAll; (*safe*)
    "__maskrune", writesAll; (*unsafe*)
    "inet_addr", readsAll; (*safe*)
    "setsockopt", readsAll; (*safe*)
    "listen", readsAll; (*safe*)
    "getsockname", writes [1;3]; (*keep [1;3]*)
    "execl", readsAll; (*safe*)
    "select", writes [1;5]; (*keep [1;5]*)
    "accept", writesAll; (*keep [1]*)
    "getpeername", writes [1]; (*keep [1]*)
    "times", writesAll; (*unsafe*)
    "timespec_get", writes [1];
    "__tolower", readsAll; (*safe*)
    "signal", writesAll; (*unsafe*)
    "popen", readsAll; (*safe*)
    "BF_cfb64_encrypt", writes [1;3;4;5]; (*keep [1;3;4,5]*)
    "BZ2_bzBuffToBuffDecompress", writes [3;4]; (*keep [3;4]*)
    "uncompress", writes [3;4]; (*keep [3;4]*)
    "stat", writes [2]; (*keep [1]*)
    "__xstat", writes [3]; (*keep [1]*)
    "__lxstat", writes [3]; (*keep [1]*)
    "remove", readsAll;
    "BZ2_bzBuffToBuffCompress", writes [3;4]; (*keep [3;4]*)
    "compress2", writes [3]; (*keep [3]*)
    "__toupper", readsAll; (*safe*)
    "BF_set_key", writes [3]; (*keep [3]*)
    "memcmp", readsAll; (*safe*)
    "sendto", writes [2;4]; (*keep [2;4]*)
    "recvfrom", writes [4;5]; (*keep [4;5]*)
    "srand", readsAll; (*safe*)
    "gethostname", writesAll; (*unsafe*)
    "fork", readsAll; (*safe*)
    "setrlimit", readsAll; (*safe*)
    "getrlimit", writes [2]; (*keep [2]*)
    "sem_init", readsAll; (*safe*)
    "sem_destroy", readsAll; (*safe*)
    "sem_wait", readsAll; (*safe*)
    "sem_post", readsAll; (*safe*)
    "PL_NewHashTable", readsAll; (*safe*)
    "assert_failed", readsAll; (*safe*)
    "htonl", readsAll; (*safe*)
    "htons", readsAll; (*safe*)
    "ntohl", readsAll; (*safe*)
    "munmap", readsAll;(*safe*)
    "mmap", readsAll;(*safe*)
    "clock", readsAll;
    "__builtin_va_arg_pack_len", readsAll;
    "__open_too_many_args", readsAll;
    "usb_submit_urb", readsAll; (* first argument is written to but according to specification must not be read from anymore *)
    "dev_driver_string", readsAll;
    "__spin_lock_init", writes [1];
    "kmem_cache_create", readsAll;
    "idr_pre_get", readsAll;
    "zil_replay", writes [1;2;3;5];
    "__VERIFIER_nondet_int", readsAll; (* no args, declare invalidate actions to prevent invalidating globals when extern in regression tests *)
    (* no args, declare invalidate actions to prevent invalidating globals *)
    "isatty", readsAll;
    "setpriority", readsAll;
    "getpriority", readsAll;
    (* ddverify *)
    "sema_init", readsAll;
    "__goblint_assume_join", readsAll;
  ]

let () = List.iter (fun (x, _) ->
    if Hashtbl.exists (fun _ b -> List.mem_assoc x b) libraries then
      failwith ("You have added a function to invalidate_actions that already exists in libraries. Please undo this for function: " ^ x);
  ) invalidate_actions

(* used by get_invalidate_action to make sure
 * that hash of invalidates is built only once
 *
 * Hashtable from strings to functions of type (exp list -> exp list)
*)
let processed_table = ref None

let get_invalidate_action name =
  let tbl = match !processed_table with
    | None -> begin
        let hash = Hashtbl.create 113 in
        let f (k, v) = Hashtbl.add hash k v in
        List.iter f invalidate_actions;
        processed_table := (Some hash);
        hash
      end
    | Some x -> x
  in
  if Hashtbl.mem tbl name
  then Some (Hashtbl.find tbl name)
  else None


let lib_funs = ref (Set.String.of_list ["__raw_read_unlock"; "__raw_write_unlock"; "spin_trylock"])
let add_lib_funs funs = lib_funs := List.fold_right Set.String.add funs !lib_funs
let use_special fn_name = Set.String.mem fn_name !lib_funs

let kernel_safe_uncalled = Set.String.of_list ["__inittest"; "init_module"; "__exittest"; "cleanup_module"]
let kernel_safe_uncalled_regex = List.map Str.regexp ["__check_.*"]
let is_safe_uncalled fn_name =
  Set.String.mem fn_name kernel_safe_uncalled ||
  List.exists (fun r -> Str.string_match r fn_name 0) kernel_safe_uncalled_regex


let unknown_desc ~f name = (* TODO: remove name argument, unknown function shouldn't have classify *)
  let old_accesses (kind: AccessKind.t) args = match kind with
    | Write when GobConfig.get_bool "sem.unknown_function.invalidate.args" -> args
    | Write -> []
    | Read when GobConfig.get_bool "sem.unknown_function.read.args" -> args
    | Read -> []
    | Free -> []
    | Call when get_bool "sem.unknown_function.call.args" -> args
    | Call -> []
    | Spawn when get_bool "sem.unknown_function.spawn" -> args
    | Spawn -> []
  in
  let attrs: LibraryDesc.attr list =
    if GobConfig.get_bool "sem.unknown_function.invalidate.globals" then
      [InvalidateGlobals]
    else
      []
  in
  let classify_name args =
    match classify name args with
    | `Unknown _ as category ->
      (* TODO: remove hack when all classify are migrated *)
      if not (CilType.Varinfo.equal f dummyFunDec.svar) && not (use_special f.vname) then
        M.error ~category:Imprecise ~tags:[Category Unsound] "Function definition missing for %s" f.vname;
      category
    | category -> category
  in
  LibraryDesc.of_old ~attrs old_accesses classify_name

let find f =
  let name = f.vname in
  match Hashtbl.find_option (ResettableLazy.force activated_library_descs) name with
  | Some desc -> desc
  | None ->
    match get_invalidate_action name with
    | Some old_accesses ->
      LibraryDesc.of_old old_accesses (classify name)
    | None ->
      unknown_desc ~f name


let is_special fv =
  if use_special fv.vname then
    true
  else
    match Cilfacade.find_varinfo_fundec fv with
    | _ -> false
    | exception Not_found -> true<|MERGE_RESOLUTION|>--- conflicted
+++ resolved
@@ -287,11 +287,8 @@
     ("siglongjmp", special [__ "env" [r]; __ "value" []] @@ fun env value -> Longjmp { env; value });
     ("ftw", unknown ~attrs:[ThreadUnsafe] [drop "dirpath" [r]; drop "fn" [s]; drop "nopenfd" []]); (* TODO: use Call instead of Spawn *)
     ("nftw", unknown ~attrs:[ThreadUnsafe] [drop "dirpath" [r]; drop "fn" [s]; drop "nopenfd" []; drop "flags" []]); (* TODO: use Call instead of Spawn *)
-<<<<<<< HEAD
     ("getaddrinfo", unknown [drop "node" [r]; drop "service" [r]; drop "hints" [r_deep]; drop "res" [w]]); (* only write res non-deep because it doesn't write to existing fields of res *)
-=======
     ("fnmatch", unknown [drop "pattern" [r]; drop "string" [r]; drop "flags" []]);
->>>>>>> 834782e8
   ]
 
 (** Pthread functions. *)
