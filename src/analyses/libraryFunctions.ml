(** Tools for dealing with library functions. *)

open Prelude.Ana
open GobConfig

module M = Messages

(** C standard library functions.
    These are specified by the C standard. *)
let c_descs_list: (string * LibraryDesc.t) list = LibraryDsl.[
    ("memset", special [__ "dest" [w]; __ "ch" []; __ "count" []] @@ fun dest ch count -> Memset { dest; ch; count; });
    ("__builtin_memset", special [__ "dest" [w]; __ "ch" []; __ "count" []] @@ fun dest ch count -> Memset { dest; ch; count; });
    ("__builtin___memset_chk", special [__ "dest" [w]; __ "ch" []; __ "count" []; drop "os" []] @@ fun dest ch count -> Memset { dest; ch; count; });
    ("malloc", special [__ "size" []] @@ fun size -> Malloc size);
    ("realloc", special [__ "ptr" [r; f]; __ "size" []] @@ fun ptr size -> Realloc { ptr; size });
    ("abort", special [] Abort);
    ("exit", special [drop "exit_code" []] Abort);
  ]

(** C POSIX library functions.
    These are {e not} specified by the C standard, but available on POSIX systems. *)
let posix_descs_list: (string * LibraryDesc.t) list = LibraryDsl.[
    ("bzero", special [__ "dest" [w]; __ "count" []] @@ fun dest count -> Bzero { dest; count; });
    ("__builtin_bzero", special [__ "dest" [w]; __ "count" []] @@ fun dest count -> Bzero { dest; count; });
    ("explicit_bzero", special [__ "dest" [w]; __ "count" []] @@ fun dest count -> Bzero { dest; count; });
    ("__explicit_bzero_chk", special [__ "dest" [w]; __ "count" []; drop "os" []] @@ fun dest count -> Bzero { dest; count; });
  ]

(** Pthread functions. *)
let pthread_descs_list: (string * LibraryDesc.t) list = LibraryDsl.[
    ("pthread_create", special [__ "thread" [w]; drop "attr" [r]; __ "start_routine" [s]; __ "arg" []] @@ fun thread start_routine arg -> ThreadCreate { thread; start_routine; arg }); (* For precision purposes arg is not considered accessed here. Instead all accesses (if any) come from actually analyzing start_routine. *)
    ("pthread_exit", special [__ "retval" []] @@ fun retval -> ThreadExit { ret_val = retval }); (* Doesn't dereference the void* itself, but just passes to pthread_join. *)
  ]

(** GCC builtin functions.
    These are not builtin versions of functions from other lists. *)
let gcc_descs_list: (string * LibraryDesc.t) list = LibraryDsl.[
    ("__builtin_object_size", unknown [drop "ptr" [r]; drop' []]);
  ]

(** Linux kernel functions. *)
let linux_descs_list: (string * LibraryDesc.t) list = (* LibraryDsl. *) [

]

(** Goblint functions. *)
let goblint_descs_list: (string * LibraryDesc.t) list = LibraryDsl.[
    ("__goblint_unknown", unknown [drop' [w]]);
    ("__goblint_check", special [__ "exp" []] @@ fun exp -> Assert { exp; check = true; refine = false });
    ("__goblint_assume", special [__ "exp" []] @@ fun exp -> Assert { exp; check = false; refine = true });
    ("__goblint_assert", special [__ "exp" []] @@ fun exp -> Assert { exp; check = true; refine = get_bool "sem.assert.refine" });
  ]

(** zstd functions.
    Only used with extraspecials. *)
let zstd_descs_list: (string * LibraryDesc.t) list = LibraryDsl.[
    ("ZSTD_customMalloc", special [__ "size" []; drop "customMem" [r]] @@ fun size -> Malloc size);
    ("ZSTD_customCalloc", special [__ "size" []; drop "customMem" [r]] @@ fun size -> Calloc { size; count = Cil.one });
    ("ZSTD_customFree", unknown [drop "ptr" [f]; drop "customMem" [r]]);
  ]

(** math functions.
    Functions and builtin versions of function and macros defined in math.h. *)
let math_descs_list: (string * LibraryDesc.t) list = LibraryDsl.[
    ("__builtin_nan", special [__ "str" []] @@ fun str -> Math { fun_args = (Nan (FDouble, str)) });
    ("__builtin_nanf", special [__ "str" []] @@ fun str -> Math { fun_args = (Nan (FFloat, str)) });
    ("__builtin_nanl", special [__ "str" []] @@ fun str -> Math { fun_args = (Nan (FLongDouble, str)) });
    ("__builtin_inf", special [] @@ Math { fun_args = Inf FDouble});
    ("__builtin_inff", special [] @@ Math { fun_args = Inf FFloat});
    ("__builtin_infl", special [] @@ Math { fun_args = Inf FLongDouble});
    ("__builtin_isfinite", special [__ "x" []] @@ fun x -> Math { fun_args = (Isfinite x) });
    ("__builtin_isinf", special [__ "x" []] @@ fun x -> Math { fun_args = (Isinf x) });
    ("__builtin_isinf_sign", special [__ "x" []] @@ fun x -> Math { fun_args = (Isinf x) });
    ("__builtin_isnan", special [__ "x" []] @@ fun x -> Math { fun_args = (Isnan x) });
    ("__builtin_isnormal", special [__ "x" []] @@ fun x -> Math { fun_args = (Isnormal x) });
    ("__builtin_signbit", special [__ "x" []] @@ fun x -> Math { fun_args = (Signbit x) });
    ("__builtin_fabs", special [__ "x" []] @@ fun x -> Math { fun_args = (Fabs (FDouble, x)) });
    ("fabs", special [__ "x" []] @@ fun x -> Math { fun_args = (Fabs (FDouble, x)) });
    ("fabsf", special [__ "x" []] @@ fun x -> Math { fun_args = (Fabs (FFloat, x)) });
    ("fabsl", special [__ "x" []] @@ fun x -> Math { fun_args = (Fabs (FLongDouble, x)) });
    ("__builtin_acos", special [__ "x" []] @@ fun x -> Math { fun_args = (Acos (FDouble, x)) });
    ("acos", special [__ "x" []] @@ fun x -> Math { fun_args = (Acos (FDouble, x)) });
    ("acosf", special [__ "x" []] @@ fun x -> Math { fun_args = (Acos (FFloat, x)) });
    ("acosl", special [__ "x" []] @@ fun x -> Math { fun_args = (Acos (FLongDouble, x)) });
    ("__builtin_asin", special [__ "x" []] @@ fun x -> Math { fun_args = (Asin (FDouble, x)) });
    ("asin", special [__ "x" []] @@ fun x -> Math { fun_args = (Asin (FDouble, x)) });
    ("asinf", special [__ "x" []] @@ fun x -> Math { fun_args = (Asin (FFloat, x)) });
    ("asinl", special [__ "x" []] @@ fun x -> Math { fun_args = (Asin (FLongDouble, x)) });
    ("__builtin_atan", special [__ "x" []] @@ fun x -> Math { fun_args = (Atan (FDouble, x)) });
    ("atan", special [__ "x" []] @@ fun x -> Math { fun_args = (Atan (FDouble, x)) });
    ("atanf", special [__ "x" []] @@ fun x -> Math { fun_args = (Atan (FFloat, x)) });
    ("atanl", special [__ "x" []] @@ fun x -> Math { fun_args = (Atan (FLongDouble, x)) });
    ("__builtin_atan2", special [__ "y" []; __ "x" []] @@ fun y x -> Math { fun_args = (Atan2 (FDouble, y, x)) });
    ("atan2", special [__ "y" []; __ "x" []] @@ fun y x -> Math { fun_args = (Atan2 (FDouble, y, x)) });
    ("atan2f", special [__ "y" []; __ "x" []] @@ fun y x -> Math { fun_args = (Atan2 (FFloat, y, x)) });
    ("atan2l", special [__ "y" []; __ "x" []] @@ fun y x -> Math { fun_args = (Atan2 (FLongDouble, y, x)) });
    ("__builtin_cos", special [__ "x" []] @@ fun x -> Math { fun_args = (Cos (FDouble, x)) });
    ("cos", special [__ "x" []] @@ fun x -> Math { fun_args = (Cos (FDouble, x)) });
    ("cosf", special [__ "x" []] @@ fun x -> Math { fun_args = (Cos (FFloat, x)) });
    ("cosl", special [__ "x" []] @@ fun x -> Math { fun_args = (Cos (FLongDouble, x)) });
    ("__builtin_sin", special [__ "x" []] @@ fun x -> Math { fun_args = (Sin (FDouble, x)) });
    ("sin", special [__ "x" []] @@ fun x -> Math { fun_args = (Sin (FDouble, x)) });
    ("sinf", special [__ "x" []] @@ fun x -> Math { fun_args = (Sin (FFloat, x)) });
    ("sinl", special [__ "x" []] @@ fun x -> Math { fun_args = (Sin (FLongDouble, x)) });
    ("__builtin_tan", special [__ "x" []] @@ fun x -> Math { fun_args = (Tan (FDouble, x)) });
    ("tan", special [__ "x" []] @@ fun x -> Math { fun_args = (Tan (FDouble, x)) });
    ("tanf", special [__ "x" []] @@ fun x -> Math { fun_args = (Tan (FFloat, x)) });
    ("tanl", special [__ "x" []] @@ fun x -> Math { fun_args = (Tan (FLongDouble, x)) });
  ]

(* TODO: allow selecting which lists to use *)
let library_descs = Hashtbl.of_list (List.concat [
    c_descs_list;
    posix_descs_list;
    pthread_descs_list;
    gcc_descs_list;
    linux_descs_list;
    goblint_descs_list;
    zstd_descs_list;
    math_descs_list;
  ])


type categories = [
  | `Malloc       of exp
  | `Calloc       of exp * exp
  | `Realloc      of exp * exp
  | `Lock         of bool * bool * bool  (* try? * write? * return  on success *)
  | `Unlock
  | `ThreadCreate of exp * exp * exp (* id * f  * x       *)
  | `ThreadJoin   of exp * exp (* id * ret_var *)
  | `Unknown      of string ]


let classify fn exps: categories =
  let strange_arguments () =
    M.warn ~category:Program "%s arguments are strange!" fn;
    `Unknown fn
  in
  match fn with
  | "pthread_join" ->
    begin match exps with
      | [id; ret_var] -> `ThreadJoin (id, ret_var)
      | _ -> strange_arguments ()
    end
  | "kmalloc" | "__kmalloc" | "usb_alloc_urb" | "__builtin_alloca" ->
    begin match exps with
      | size::_ -> `Malloc size
      | _ -> strange_arguments ()
    end
  | "kzalloc" ->
    begin match exps with
      | size::_ -> `Calloc (Cil.one, size)
      | _ -> strange_arguments ()
    end
  | "calloc" ->
    begin match exps with
      | n::size::_ -> `Calloc (n, size)
      | _ -> strange_arguments ()
    end
  | "_spin_trylock" | "spin_trylock" | "mutex_trylock" | "_spin_trylock_irqsave"
  | "down_trylock"
    -> `Lock(true, true, true)
  | "pthread_mutex_trylock" | "pthread_rwlock_trywrlock"
    -> `Lock (true, true, false)
  | "_spin_lock" | "_spin_lock_irqsave" | "_spin_lock_bh" | "down_write"
  | "mutex_lock" | "mutex_lock_interruptible" | "_write_lock" | "_raw_write_lock"
  | "pthread_rwlock_wrlock" | "GetResource" | "_raw_spin_lock"
  | "_raw_spin_lock_flags" | "_raw_spin_lock_irqsave" | "_raw_spin_lock_irq" | "_raw_spin_lock_bh"
  | "spin_lock_irqsave" | "spin_lock"
    -> `Lock (get_bool "sem.lock.fail", true, true)
  | "pthread_mutex_lock" | "__pthread_mutex_lock"
    -> `Lock (get_bool "sem.lock.fail", true, false)
  | "pthread_rwlock_tryrdlock" | "pthread_rwlock_rdlock" | "_read_lock"  | "_raw_read_lock"
  | "down_read"
    -> `Lock (get_bool "sem.lock.fail", false, true)
  | "__raw_read_unlock" | "__raw_write_unlock"  | "raw_spin_unlock"
  | "_spin_unlock" | "spin_unlock" | "_spin_unlock_irqrestore" | "_spin_unlock_bh" | "_raw_spin_unlock_bh"
  | "mutex_unlock" | "_write_unlock" | "_read_unlock" | "_raw_spin_unlock_irqrestore"
  | "pthread_mutex_unlock" | "__pthread_mutex_unlock" | "spin_unlock_irqrestore" | "up_read" | "up_write"
  | "up"
    -> `Unlock
  | x -> `Unknown x


module Invalidate =
struct
  [@@@warning "-unused-value-declaration"] (* some functions are not used below *)
  open AccessKind

  let drop = List.drop
  let keep ns = List.filteri (fun i _ -> List.mem i ns)

  let partition ns x =
    let rec go n =
      function
      | [] -> ([],[])
      | y :: ys ->
        let (i,o) = go (n + 1) ys in
        if List.mem n ns
        then (y::i,   o)
        else (   i,y::o)
    in
    go 1 x

  let writesAllButFirst n f a x =
    match a with
    | Write | Spawn -> f a x @ drop n x
    | Read  -> f a x
    | Free  -> []

  let readsAllButFirst n f a x =
    match a with
    | Write | Spawn -> f a x
    | Read  -> f a x @ drop n x
    | Free  -> []

  let reads ns a x =
    let i, o = partition ns x in
    match a with
    | Write | Spawn -> o
    | Read  -> i
    | Free  -> []

  let writes ns a x =
    let i, o = partition ns x in
    match a with
    | Write | Spawn -> i
    | Read  -> o
    | Free  -> []

  let frees ns a x =
    let i, o = partition ns x in
    match a with
    | Write | Spawn -> []
    | Read  -> o
    | Free  -> i

  let readsFrees rs fs a x =
    match a with
    | Write | Spawn -> []
    | Read  -> keep rs x
    | Free  -> keep fs x

  let onlyReads ns a x =
    match a with
    | Write | Spawn -> []
    | Read  -> keep ns x
    | Free  -> []

  let onlyWrites ns a x =
    match a with
    | Write | Spawn -> keep ns x
    | Read  -> []
    | Free  -> []

  let readsWrites rs ws a x =
    match a with
    | Write | Spawn -> keep ws x
    | Read  -> keep rs x
    | Free  -> []

  let readsAll a x =
    match a with
    | Write | Spawn -> []
    | Read  -> x
    | Free  -> []

  let writesAll a x =
    match a with
    | Write | Spawn -> x
    | Read  -> []
    | Free  -> []
end

open Invalidate

(* Data races: which arguments are read/written?
 * We assume that no known functions that are reachable are executed/spawned. For that we use ThreadCreate above. *)
(* WTF: why are argument numbers 1-indexed (in partition)? *)
let invalidate_actions = [
    "atoi", readsAll;             (*safe*)
    "__builtin_ctz", readsAll;
    "__builtin_ctzl", readsAll;
    "__builtin_ctzll", readsAll;
    "__builtin_clz", readsAll;
    "connect", readsAll;          (*safe*)
    "fclose", readsAll;           (*safe*)
    "fflush", writesAll;          (*unsafe*)
    "fopen", readsAll;            (*safe*)
    "fdopen", readsAll;           (*safe*)
    "setvbuf", writes[1;2];       (* TODO: if this is used to set an input buffer, the buffer (second argument) would need to remain TOP, *)
                                  (* as any future write (or flush) of the stream could result in a write to the buffer *)
    "fprintf", writes [1];          (*keep [1]*)
    "__fprintf_chk", writes [1];    (*keep [1]*)
    "fread", writes [1;4];
    "__fread_alias", writes [1;4];
    "__fread_chk", writes [1;4];
    "utimensat", readsAll;
    "free", frees [1]; (*unsafe*)
    "fwrite", readsAll;(*safe*)
    "getopt", writes [2];(*keep [2]*)
    "localtime", readsAll;(*safe*)
    "memcpy", writes [1];(*keep [1]*)
    "__builtin_memcpy", writes [1];(*keep [1]*)
    "mempcpy", writes [1];(*keep [1]*)
    "__builtin___memcpy_chk", writes [1];
    "__builtin___mempcpy_chk", writes [1];
    "printf", readsAll;(*safe*)
    "__printf_chk", readsAll;(*safe*)
    "printk", readsAll;(*safe*)
    "perror", readsAll;(*safe*)
    "pthread_mutex_lock", readsAll;(*safe*)
    "pthread_mutex_trylock", readsAll;
    "pthread_mutex_unlock", readsAll;(*safe*)
    "__pthread_mutex_lock", readsAll;(*safe*)
    "__pthread_mutex_trylock", readsAll;
    "__pthread_mutex_unlock", readsAll;(*safe*)
    "__mutex_init", readsAll;(*safe*)
    "mutex_init", readsAll;(*safe*)
    "mutex_lock", readsAll;(*safe*)
    "mutex_lock_interruptible", readsAll;(*safe*)
    "mutex_unlock", readsAll;(*safe*)
    "_spin_lock", readsAll;(*safe*)
    "_spin_unlock", readsAll;(*safe*)
    "_spin_lock_irqsave", readsAll;(*safe*)
    "_spin_unlock_irqrestore", readsAll;(*safe*)
    "pthread_mutex_init", readsAll;(*safe*)
    "pthread_mutex_destroy", readsAll;(*safe*)
    "pthread_mutexattr_settype", readsAll;(*safe*)
    "pthread_mutexattr_init", readsAll;(*safe*)
    "pthread_self", readsAll;(*safe*)
    "read", writes [2];(*keep [2]*)
    "recv", writes [2];(*keep [2]*)
    "scanf",  writesAllButFirst 1 readsAll;(*drop 1*)
    "send", readsAll;(*safe*)
    "snprintf", writes [1];(*keep [1]*)
    "__builtin___snprintf_chk", writes [1];(*keep [1]*)
    "sprintf", writes [1];(*keep [1]*)
    "sscanf", writesAllButFirst 2 readsAll;(*drop 2*)
    "strcmp", readsAll;(*safe*)
    "strftime", writes [1];(*keep [1]*)
    "strlen", readsAll;(*safe*)
    "strncmp", readsAll;(*safe*)
    "strncpy", writes [1];(*keep [1]*)
    "strncat", writes [1];(*keep [1]*)
    "strstr", readsAll;(*safe*)
    "strdup", readsAll;(*safe*)
    "toupper", readsAll;(*safe*)
    "tolower", readsAll;(*safe*)
    "time", writesAll;(*unsafe*)
    "vfprintf", writes [1];(*keep [1]*)
    "__vfprintf_chk", writes [1];(*keep [1]*)
    "vprintf", readsAll;(*safe*)
    "vsprintf", writes [1];(*keep [1]*)
    "write", readsAll;(*safe*)
    "__builtin_va_arg", readsAll;(*safe*)
    "__builtin_va_end", readsAll;(*safe*)
    "__builtin_va_start", readsAll;(*safe*)
    "__ctype_b_loc", readsAll;(*safe*)
    "__errno", readsAll;(*safe*)
    "__errno_location", readsAll;(*safe*)
    "sigfillset", writesAll; (*unsafe*)
    "sigprocmask", writesAll; (*unsafe*)
    "uname", writesAll;(*unsafe*)
    "__builtin_strcmp", readsAll;(*safe*)
    "getopt_long", writesAllButFirst 2 readsAll;(*drop 2*)
    "__strdup", readsAll;(*safe*)
    "strtoul__extinline", readsAll;(*safe*)
    "strtol", writes [2];
    "geteuid", readsAll;(*safe*)
    "opendir", readsAll;  (*safe*)
    "readdir_r", writesAll;(*unsafe*)
    "atoi__extinline", readsAll;(*safe*)
    "getpid", readsAll;(*safe*)
    "fgetc", writesAll;(*unsafe*)
    "getc", writesAll;(*unsafe*)
    "_IO_getc", writesAll;(*unsafe*)
    "closedir", writesAll;(*unsafe*)
    "setrlimit", readsAll;(*safe*)
    "chdir", readsAll;(*safe*)
    "pipe", writesAll;(*unsafe*)
    "close", writesAll;(*unsafe*)
    "setsid", readsAll;(*safe*)
    "strerror_r", writesAll;(*unsafe*)
    "pthread_attr_init", writesAll; (*unsafe*)
    "pthread_attr_setdetachstate", writesAll;(*unsafe*)
    "pthread_attr_setstacksize", writesAll;(*unsafe*)
    "pthread_attr_setscope", writesAll;(*unsafe*)
    "pthread_attr_getdetachstate", readsAll;(*safe*)
    "pthread_attr_getstacksize", readsAll;(*safe*)
    "pthread_attr_getscope", readsAll;(*safe*)
    "pthread_cond_init", readsAll; (*safe*)
    "pthread_cond_wait", readsAll; (*safe*)
    "pthread_cond_signal", readsAll;(*safe*)
    "pthread_cond_broadcast", readsAll;(*safe*)
    "pthread_cond_destroy", readsAll;(*safe*)
    "__pthread_cond_init", readsAll; (*safe*)
    "__pthread_cond_wait", readsAll; (*safe*)
    "__pthread_cond_signal", readsAll;(*safe*)
    "__pthread_cond_broadcast", readsAll;(*safe*)
    "__pthread_cond_destroy", readsAll;(*safe*)
    "pthread_key_create", writesAll;(*unsafe*)
    "sigemptyset", writesAll;(*unsafe*)
    "sigaddset", writesAll;(*unsafe*)
    "pthread_sigmask", writesAllButFirst 2 readsAll;(*unsafe*)
    "raise", writesAll;(*unsafe*)
    "_strlen", readsAll;(*safe*)
    "__builtin_alloca", readsAll;(*safe*)
    "dlopen", readsAll;(*safe*)
    "dlsym", readsAll;(*safe*)
    "dlclose", readsAll;(*safe*)
    "dlerror", readsAll;(*safe*)
    "stat__extinline", writesAllButFirst 1 readsAll;(*drop 1*)
    "lstat__extinline", writesAllButFirst 1 readsAll;(*drop 1*)
    "__builtin_strchr", readsAll;(*safe*)
    "strcpy", writes [1];(*keep [1]*)
    "__builtin___strcpy", writes [1];(*keep [1]*)
    "__builtin___strcpy_chk", writes [1];(*keep [1]*)
    "strcat", writes [1];(*keep [1]*)
    "strtok", readsAll;(*safe*)
    "getpgrp", readsAll;(*safe*)
    "umount2", readsAll;(*safe*)
    "memchr", readsAll;(*safe*)
    "memmove", writes [2;3];(*keep [2;3]*)
    "__builtin_memmove", writes [2;3];(*keep [2;3]*)
    "__builtin___memmove_chk", writes [2;3];(*keep [2;3]*)
    "waitpid", readsAll;(*safe*)
    "statfs", writes [1;3;4];(*keep [1;3;4]*)
    "mkdir", readsAll;(*safe*)
    "mount", readsAll;(*safe*)
    "open", readsAll;(*safe*)
    "__open_alias", readsAll;(*safe*)
    "__open_2", readsAll;(*safe*)
    "fcntl", readsAll;(*safe*)
    "ioctl", writesAll;(*unsafe*)
    "fstat__extinline", writesAll;(*unsafe*)
    "umount", readsAll;(*safe*)
    "rmdir", readsAll;(*safe*)
    "strrchr", readsAll;(*safe*)
    "scandir", writes [1;3;4];(*keep [1;3;4]*)
    "unlink", readsAll;(*safe*)
    "sched_yield", readsAll;(*safe*)
    "nanosleep", writesAllButFirst 1 readsAll;(*drop 1*)
    "sigdelset", readsAll;(*safe*)
    "sigwait", writesAllButFirst 1 readsAll;(*drop 1*)
    "setlocale", readsAll;(*safe*)
    "bindtextdomain", readsAll;(*safe*)
    "textdomain", readsAll;(*safe*)
    "dcgettext", readsAll;(*safe*)
    "syscall", writesAllButFirst 1 readsAll;(*drop 1*)
    "sysconf", readsAll;
    "fputs", readsAll;(*safe*)
    "fputc", readsAll;(*safe*)
    "fseek", writes[1];
    "rewind", writesAll;
    "fileno", readsAll;
    "ferror", readsAll;
    "ftell", readsAll;
    "putc", readsAll;(*safe*)
    "putw", readsAll;(*safe*)
    "putchar", readsAll;(*safe*)
    "getchar", readsAll;(*safe*)
    "feof", readsAll;(*safe*)
    "__getdelim", writes [3];(*keep [3]*)
    "vsyslog", readsAll;(*safe*)
    "gethostbyname_r", readsAll;(*safe*)
    "__h_errno_location", readsAll;(*safe*)
    "__fxstat", readsAll;(*safe*)
    "getuid", readsAll;(*safe*)
    "strerror", readsAll;(*safe*)
    "readdir", readsAll;(*safe*)
    "openlog", readsAll;(*safe*)
    "getdtablesize", readsAll;(*safe*)
    "umask", readsAll;(*safe*)
    "socket", readsAll;(*safe*)
    "clntudp_create", writesAllButFirst 3 readsAll;(*drop 3*)
    "svctcp_create", readsAll;(*safe*)
    "clntudp_bufcreate", writesAll;(*unsafe*)
    "authunix_create_default", readsAll;(*safe*)
    "writev", readsAll;(*safe*)
    "clnt_broadcast", writesAll;(*unsafe*)
    "clnt_sperrno", readsAll;(*safe*)
    "pmap_unset", writesAll;(*unsafe*)
    "bind", readsAll;(*safe*)
    "svcudp_create", readsAll;(*safe*)
    "svc_register", writesAll;(*unsafe*)
    "sleep", readsAll;(*safe*)
    "usleep", readsAll;
    "svc_run", writesAll;(*unsafe*)
    "dup", readsAll; (*safe*)
    "__builtin_expect", readsAll; (*safe*)
    "vsnprintf", writesAllButFirst 3 readsAll; (*drop 3*)
    "__builtin___vsnprintf", writesAllButFirst 3 readsAll; (*drop 3*)
    "__builtin___vsnprintf_chk", writesAllButFirst 3 readsAll; (*drop 3*)
    "syslog", readsAll; (*safe*)
    "strcasecmp", readsAll; (*safe*)
    "strchr", readsAll; (*safe*)
    "getservbyname", readsAll; (*safe*)
    "__error", readsAll; (*safe*)
    "__maskrune", writesAll; (*unsafe*)
    "inet_addr", readsAll; (*safe*)
    "gethostbyname", readsAll; (*safe*)
    "setsockopt", readsAll; (*safe*)
    "listen", readsAll; (*safe*)
    "getsockname", writes [1;3]; (*keep [1;3]*)
    "getenv", readsAll; (*safe*)
    "execl", readsAll; (*safe*)
    "select", writes [1;5]; (*keep [1;5]*)
    "accept", writesAll; (*keep [1]*)
    "getpeername", writes [1]; (*keep [1]*)
    "times", writesAll; (*unsafe*)
    "timespec_get", writes [1];
    "fgets", writes [1;3]; (*keep [3]*)
    "__fgets_alias", writes [1;3]; (*keep [3]*)
    "__fgets_chk", writes [1;3]; (*keep [3]*)
    "strtoul", readsAll; (*safe*)
    "__tolower", readsAll; (*safe*)
    "signal", writesAll; (*unsafe*)
    "strsignal", readsAll;
    "popen", readsAll; (*safe*)
    "BF_cfb64_encrypt", writes [1;3;4;5]; (*keep [1;3;4,5]*)
    "BZ2_bzBuffToBuffDecompress", writes [3;4]; (*keep [3;4]*)
    "uncompress", writes [3;4]; (*keep [3;4]*)
    "stat", writes [2]; (*keep [1]*)
    "__xstat", writes [3]; (*keep [1]*)
    "__lxstat", writes [3]; (*keep [1]*)
    "remove", readsAll;
    "BZ2_bzBuffToBuffCompress", writes [3;4]; (*keep [3;4]*)
    "compress2", writes [3]; (*keep [3]*)
    "__toupper", readsAll; (*safe*)
    "BF_set_key", writes [3]; (*keep [3]*)
    "memcmp", readsAll; (*safe*)
    "sendto", writes [2;4]; (*keep [2;4]*)
    "recvfrom", writes [4;5]; (*keep [4;5]*)
    "srand", readsAll; (*safe*)
    "rand", readsAll; (*safe*)
    "gethostname", writesAll; (*unsafe*)
    "fork", readsAll; (*safe*)
    "setrlimit", readsAll; (*safe*)
    "getrlimit", writes [2]; (*keep [2]*)
    "sem_init", readsAll; (*safe*)
    "sem_destroy", readsAll; (*safe*)
    "sem_wait", readsAll; (*safe*)
    "sem_post", readsAll; (*safe*)
    "PL_NewHashTable", readsAll; (*safe*)
    "__assert_fail", readsAll; (*safe*)
    "assert_failed", readsAll; (*safe*)
    "htonl", readsAll; (*safe*)
    "htons", readsAll; (*safe*)
    "ntohl", readsAll; (*safe*)
    "htons", readsAll; (*safe*)
    "munmap", readsAll;(*safe*)
    "mmap", readsAll;(*safe*)
    "clock", readsAll;
    "pthread_rwlock_wrlock", readsAll;
    "pthread_rwlock_trywrlock", readsAll;
    "pthread_rwlock_rdlock", readsAll;
    "pthread_rwlock_tryrdlock", readsAll;
    "pthread_rwlockattr_destroy", writesAll;
    "pthread_rwlockattr_init", writesAll;
    "pthread_rwlock_destroy", readsAll;
    "pthread_rwlock_init", readsAll;
    "pthread_rwlock_unlock", readsAll;
    "__builtin_bswap16", readsAll;
    "__builtin_bswap32", readsAll;
    "__builtin_bswap64", readsAll;
    "__builtin_bswap128", readsAll;
    "__builtin_va_arg_pack_len", readsAll;
    "__open_too_many_args", readsAll;
    "usb_submit_urb", readsAll; (* first argument is written to but according to specification must not be read from anymore *)
    "dev_driver_string", readsAll;
    "dev_driver_string", readsAll;
    "__spin_lock_init", writes [1];
    "kmem_cache_create", readsAll;
    "__builtin_prefetch", readsAll;
    "idr_pre_get", readsAll;
    "zil_replay", writes [1;2;3;5];
    "__VERIFIER_nondet_int", readsAll; (* no args, declare invalidate actions to prevent invalidating globals when extern in regression tests *)
    (* no args, declare invalidate actions to prevent invalidating globals *)
    "__VERIFIER_atomic_begin", readsAll;
    "__VERIFIER_atomic_end", readsAll;
    "isatty", readsAll;
    "setpriority", readsAll;
    "getpriority", readsAll;
    (* ddverify *)
    "spin_lock_init", readsAll;
    "spin_lock", readsAll;
    "spin_unlock", readsAll;
    "spin_unlock_irqrestore", readsAll;
    "spin_lock_irqsave", readsAll;
    "sema_init", readsAll;
    "down_trylock", readsAll;
    "up", readsAll;
<<<<<<< HEAD
    "__goblint_assume_join", readsAll;
=======
    "acos", readsAll;
    "acosf", readsAll;
    "acosh", readsAll;
    "acoshf", readsAll;
    "acoshl", readsAll;
    "acosl", readsAll;
    "asin", readsAll;
    "asinf", readsAll;
    "asinh", readsAll;
    "asinhf", readsAll;
    "asinhl", readsAll;
    "asinl", readsAll;
    "atan", readsAll;
    "atan2", readsAll;
    "atan2f", readsAll;
    "atan2l", readsAll;
    "atanf", readsAll;
    "atanh", readsAll;
    "atanhf", readsAll;
    "atanhl", readsAll;
    "atanl", readsAll;
    "cbrt", readsAll;
    "cbrtf", readsAll;
    "cbrtl", readsAll;
    "ceil", readsAll;
    "ceilf", readsAll;
    "ceill", readsAll;
    "copysign", readsAll;
    "copysignf", readsAll;
    "copysignl", readsAll;
    "cos", readsAll;
    "cosf", readsAll;
    "cosh", readsAll;
    "coshf", readsAll;
    "coshl", readsAll;
    "cosl", readsAll;
    "erf", readsAll;
    "erfc", readsAll;
    "erfcf", readsAll;
    "erfcl", readsAll;
    "erff", readsAll;
    "erfl", readsAll;
    "exp", readsAll;
    "exp2", readsAll;
    "exp2f", readsAll;
    "exp2l", readsAll;
    "expf", readsAll;
    "expl", readsAll;
    "expm1", readsAll;
    "expm1f", readsAll;
    "expm1l", readsAll;
    "fabs", readsAll;
    "fabsf", readsAll;
    "fabsl", readsAll;
    "fdim", readsAll;
    "fdimf", readsAll;
    "fdiml", readsAll;
    "floor", readsAll;
    "floorf", readsAll;
    "floorl", readsAll;
    "fma", readsAll;
    "fmaf", readsAll;
    "fmal", readsAll;
    "fmax", readsAll;
    "fmaxf", readsAll;
    "fmaxl", readsAll;
    "fmin", readsAll;
    "fminf", readsAll;
    "fminl", readsAll;
    "fmod", readsAll;
    "fmodf", readsAll;
    "fmodl", readsAll;
    "frexp", readsAll;
    "frexpf", readsAll;
    "frexpl", readsAll;
    "hypot", readsAll;
    "hypotf", readsAll;
    "hypotl", readsAll;
    "ilogb", readsAll;
    "ilogbf", readsAll;
    "ilogbl", readsAll;
    "j0", readsAll;
    "j1", readsAll;
    "jn", readsAll;
    "ldexp", readsAll;
    "ldexpf", readsAll;
    "ldexpl", readsAll;
    "lgamma", readsAll;
    "lgammaf", readsAll;
    "lgammal", readsAll;
    "llrint", readsAll;
    "llrintf", readsAll;
    "llrintl", readsAll;
    "llround", readsAll;
    "llroundf", readsAll;
    "llroundl", readsAll;
    "log", readsAll;
    "log10", readsAll;
    "log10f", readsAll;
    "log10l", readsAll;
    "log1p", readsAll;
    "log1pf", readsAll;
    "log1pl", readsAll;
    "log2", readsAll;
    "log2f", readsAll;
    "log2l", readsAll;
    "logb", readsAll;
    "logbf", readsAll;
    "logbl", readsAll;
    "logf", readsAll;
    "logl", readsAll;
    "lrint", readsAll;
    "lrintf", readsAll;
    "lrintl", readsAll;
    "lround", readsAll;
    "lroundf", readsAll;
    "lroundl", readsAll;
    "modf", readsAll;
    "modff", readsAll;
    "modfl", readsAll;
    "nan", readsAll;
    "nanf", readsAll;
    "nanl", readsAll;
    "nearbyint", readsAll;
    "nearbyintf", readsAll;
    "nearbyintl", readsAll;
    "nextafter", readsAll;
    "nextafterf", readsAll;
    "nextafterl", readsAll;
    "nexttoward", readsAll;
    "nexttowardf", readsAll;
    "nexttowardl", readsAll;
    "pow", readsAll;
    "powf", readsAll;
    "powl", readsAll;
    "remainder", readsAll;
    "remainderf", readsAll;
    "remainderl", readsAll;
    "remquo", readsAll;
    "remquof", readsAll;
    "remquol", readsAll;
    "rint", readsAll;
    "rintf", readsAll;
    "rintl", readsAll;
    "round", readsAll;
    "roundf", readsAll;
    "roundl", readsAll;
    "scalbln", readsAll;
    "scalblnf", readsAll;
    "scalblnl", readsAll;
    "scalbn", readsAll;
    "scalbnf", readsAll;
    "scalbnl", readsAll;
    "sin", readsAll;
    "sinf", readsAll;
    "sinh", readsAll;
    "sinhf", readsAll;
    "sinhl", readsAll;
    "sinl", readsAll;
    "sqrt", readsAll;
    "sqrtf", readsAll;
    "sqrtl", readsAll;
    "tan", readsAll;
    "tanf", readsAll;
    "tanh", readsAll;
    "tanhf", readsAll;
    "tanhl", readsAll;
    "tanl", readsAll;
    "tgamma", readsAll;
    "tgammaf", readsAll;
    "tgammal", readsAll;
    "trunc", readsAll;
    "truncf", readsAll;
    "truncl", readsAll;
    "y0", readsAll;
    "y1", readsAll;
    "yn", readsAll;
>>>>>>> b6e4544d
  ]


(* used by get_invalidate_action to make sure
 * that hash of invalidates is built only once
 *
 * Hashtable from strings to functions of type (exp list -> exp list)
*)
let processed_table = ref None

let get_invalidate_action name =
  let tbl = match !processed_table with
    | None -> begin
        let hash = Hashtbl.create 113 in
        let f (k, v) = Hashtbl.add hash k v in
        List.iter f invalidate_actions;
        processed_table := (Some hash);
        hash
      end
    | Some x -> x
  in
  if Hashtbl.mem tbl name
  then Some (Hashtbl.find tbl name)
  else None


let lib_funs = ref (Set.String.of_list ["__raw_read_unlock"; "__raw_write_unlock"; "spin_trylock"])
let add_lib_funs funs = lib_funs := List.fold_right Set.String.add funs !lib_funs
let use_special fn_name = Set.String.mem fn_name !lib_funs

let kernel_safe_uncalled = Set.String.of_list ["__inittest"; "init_module"; "__exittest"; "cleanup_module"]
let kernel_safe_uncalled_regex = List.map Str.regexp ["__check_.*"]
let is_safe_uncalled fn_name =
  Set.String.mem fn_name kernel_safe_uncalled ||
  List.exists (fun r -> Str.string_match r fn_name 0) kernel_safe_uncalled_regex


let unknown_desc ~f name = (* TODO: remove name argument, unknown function shouldn't have classify *)
  let old_accesses (kind: AccessKind.t) args = match kind with
    | Write when GobConfig.get_bool "sem.unknown_function.invalidate.args" -> args
    | Write -> []
    | Read when GobConfig.get_bool "sem.unknown_function.read.args" -> args
    | Read -> []
    | Free -> []
    | Spawn when get_bool "sem.unknown_function.spawn" -> args
    | Spawn -> []
  in
  let attrs: LibraryDesc.attr list =
    if GobConfig.get_bool "sem.unknown_function.invalidate.globals" then
      [InvalidateGlobals]
    else
      []
  in
  let classify_name args =
    match classify name args with
    | `Unknown _ as category ->
      (* TODO: remove hack when all classify are migrated *)
      if not (CilType.Varinfo.equal f dummyFunDec.svar) && not (use_special f.vname) then
        M.error ~category:Imprecise ~tags:[Category Unsound] "Function definition missing for %s" f.vname;
      category
    | category -> category
  in
  LibraryDesc.of_old ~attrs old_accesses classify_name

let find f =
  let name = f.vname in
  match Hashtbl.find_option library_descs name with
  | Some desc -> desc
  | None ->
    match get_invalidate_action name with
    | Some old_accesses ->
      LibraryDesc.of_old old_accesses (classify name)
    | None ->
      unknown_desc ~f name<|MERGE_RESOLUTION|>--- conflicted
+++ resolved
@@ -592,9 +592,6 @@
     "sema_init", readsAll;
     "down_trylock", readsAll;
     "up", readsAll;
-<<<<<<< HEAD
-    "__goblint_assume_join", readsAll;
-=======
     "acos", readsAll;
     "acosf", readsAll;
     "acosh", readsAll;
@@ -772,7 +769,7 @@
     "y0", readsAll;
     "y1", readsAll;
     "yn", readsAll;
->>>>>>> b6e4544d
+    "__goblint_assume_join", readsAll;
   ]
 
 
