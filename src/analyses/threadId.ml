--- conflicted
+++ resolved
@@ -82,11 +82,7 @@
   let threadenter ctx lval f args =
     create_tid f
 
-<<<<<<< HEAD
-  let threadcombine ctx lval f args fctx =
-=======
-  let threadspawn ctx f args fctx =
->>>>>>> 93101727
+  let threadspawn ctx lval f args fctx =
     (* TODO: could also be bot? *)
     ctx.local
 end
