--- conflicted
+++ resolved
@@ -360,6 +360,11 @@
       let exclude_must_joined () = GobConfig.get_bool "ana.apron.priv.must-joined"
     end)(CPA)
 
+  let iter_sys_vars getg vq vf =
+    match vq with
+    | VarQuery.Global g -> vf (V.global g)
+    | _ -> ()
+
   let long_meet m1 m2 = CPA.long_map2 VD.meet m1 m2
 
   let get_mutex_global_g_with_mutex_inits inits ask getg g =
@@ -658,17 +663,15 @@
 
   let threadenter = startstate_threadenter startstate
 
-<<<<<<< HEAD
   let thread_join ask get e st = st
   let thread_return ask get set tid st = st
-=======
+
   let iter_sys_vars getg vq vf =
     match vq with
     | VarQuery.Global g ->
       vf (V.unprotected g);
       vf (V.protected g);
     | _ -> ()
->>>>>>> 3150a33f
 end
 
 module AbstractLockCenteredGBase (WeakRange: Lattice.S) (SyncRange: Lattice.S) =
