(** Tracking of pthread lib code. Output to promela. *)

open Prelude.Ana
open Analyses
open Cil
open BatteriesExceptionless
open Option.Infix
open PthreadDomain

class uniqueVarPrinterClass =
  object (self)
    inherit defaultCilPrinterClass as super

    method! pVar (v : varinfo) =
      text v.vname ++ chr '_' ++ text (string_of_int v.vid)

    method! pExp () =
      function
      | Const (CInt (i, _, _)) ->
        (* Fix the constants with long/unsigned suffixes, e.g. 1LL *)
        text @@ string_of_int @@ Z.to_int i
      | x ->
        super#pExp () x
  end

let printer = new uniqueVarPrinterClass

(* Typealiases for better readability *)

type thread_id = int

type thread_name = string

type mutex_id = int

type mutex_name = string

type cond_var_id = int

type cond_var_name = string

type fun_name = string

module Resource = struct
  type resource_type =
    | Thread
    | Function
  [@@deriving show]

  type resource_name = string

  type t = resource_type * resource_name

  let make t n : t = (t, n)

  let res_type = fst

  let res_name = snd

  let show t =
    let str_res_type = show_resource_type @@ res_type t in
    let str_res_name = res_name t in
    str_res_type ^ ":" ^ str_res_name
end

module Action = struct
  type thread =
    { tid : thread_id
    ; f : varinfo  (** a function being called *)
    }

  type cond_wait =
    { cond_var_id : cond_var_id
    ; mid : mutex_id
    }

  (** uniquely identifies the function call
   ** created/defined by `fun_ctx` function *)
  type fun_call_id = string

  (** ADT of all possible edge actions types *)
  type t =
    | Call of fun_call_id
    | Assign of string * string
    | Cond of string (* pred *)
    | ThreadCreate of thread
    | ThreadJoin of thread_id
    | ThreadExit
    | MutexInit of mutex_id
    | MutexLock of mutex_id
    | MutexUnlock of mutex_id
    | CondVarInit of cond_var_id
    | CondVarBroadcast of cond_var_id
    | CondVarSignal of cond_var_id
    | CondVarWait of cond_wait
    | Nop
end

(** type of a node in CFG *)
type node = PthreadDomain.Pred.Base.t

(** type of a single edge in CFG *)
type edge = node * Action.t * node

module Tbls = struct
  module type SymTblGen = sig
    type k

    type v

    val make_new_val : (k, v) Hashtbl.t -> k -> v
  end

  module type TblGen = sig
    type k

    type v
  end

  module SymTbl (G : SymTblGen) = struct
    let table = (Hashtbl.create 123 : (G.k, G.v) Hashtbl.t)

    let get k =
      (* in case there is no value for the key, populate the table with the next value (id) *)
      let new_value_thunk () =
        let new_val = G.make_new_val table k in
        Hashtbl.replace table k new_val ;
        new_val
      in
      Hashtbl.find table k |> Option.default_delayed new_value_thunk


    let get_key v =
      table |> Hashtbl.filter (( = ) v) |> Hashtbl.keys |> Enum.get


    let to_list () = table |> Hashtbl.enum |> List.of_enum
  end

  module Tbl (G : TblGen) = struct
    let table = (Hashtbl.create 123 : (G.k, G.v) Hashtbl.t)

    let add k v = Hashtbl.replace table k v

    let get k = Hashtbl.find table k

    let get_key v = table |> Hashtbl.enum |> List.of_enum |> List.assoc_inv v
  end

  let all_keys_count table =
    table |> Hashtbl.keys |> List.of_enum |> List.length


  module ThreadTidTbl = SymTbl (struct
      type k = thread_name

      type v = thread_id

      let make_new_val table k = all_keys_count table
    end)

  module FunNameToTids = struct
    include Tbl (struct
        type k = fun_name

        type v = thread_id Set.t
      end)

    let extend k v = Hashtbl.modify_def Set.empty k (Set.add v) table

    let get_fun_for_tid v =
      Hashtbl.keys table
      |> List.of_enum
      |> List.find (fun k ->
          Option.get @@ Hashtbl.find table k |> Set.exists (( = ) v))
  end

  module MutexMidTbl = SymTbl (struct
      type k = mutex_name

      type v = mutex_id

      let make_new_val table k = all_keys_count table
    end)

  module CondVarIdTbl = SymTbl (struct
      type k = cond_var_name

      type v = cond_var_id

      let make_new_val table k = all_keys_count table
    end)

  (* context hash to differentiate function calls *)
  module CtxTbl = SymTbl (struct
      type k = int

      type v = int

      let make_new_val table k = all_keys_count table
    end)

  module FunCallTbl = SymTbl (struct
      type k = fun_name * string (* fun and target label *)

      type v = int

      let make_new_val table k = all_keys_count table
    end)

  module NodeTbl = SymTbl (struct
      (* table from sum type to negative line number for new intermediate node (-1 to -4 have special meanings) *)
      type k = int (* stmt sid *)

      type v = MyCFG.node

      (* function for creating a new intermediate node (will generate a new sid every time!) *)
      let make_new_val table k =
        (* TODO: all same key occurrences instead *)
        let line = -5 - all_keys_count table in
        let loc = { !Tracing.current_loc with line } in
        MyCFG.Statement
          { (mkStmtOneInstr @@ Set (var dummyFunDec.svar, zero, loc, loc)) with
            sid = new_sid ()
          }
    end)
end

let promela_main : fun_name = "mainfun"

(* assign tid: promela_main -> 0 *)
let _ = Tbls.ThreadTidTbl.get promela_main

let fun_ctx ctx f =
  let ctx_hash =
    match PthreadDomain.Ctx.to_int ctx with
    | Some i ->
      i |> i64_to_int |> Tbls.CtxTbl.get |> string_of_int
    | None ->
      "TOP"
  in
  f.vname ^ "_" ^ ctx_hash


module Tasks = SetDomain.Make (Lattice.Prod (Queries.LS) (PthreadDomain.D))
module rec Env : sig
  type t

  val get : (PthreadDomain.D.t, Tasks.t, PthreadDomain.D.t, _) ctx -> t

  val d : t -> PthreadDomain.D.t

  val node : t -> MyCFG.node

  val resource : t -> Resource.t
end = struct
  type t =
    { d : PthreadDomain.D.t
    ; node : MyCFG.node
    ; resource : Resource.t
    }

  let get ctx =
    let d : PthreadDomain.D.t = ctx.local in
    let node = Option.get !MyCFG.current_node in
    let fundec = Node.find_fundec node in
    let thread_name =
      let cur_tid =
        Int64.to_int @@ Option.get @@ PthreadDomain.Tid.to_int d.tid
      in
      Option.get @@ Tbls.ThreadTidTbl.get_key cur_tid
    in
    let resource =
      let is_main_fun =
        promela_main
        |> GobConfig.get_string_list
        |> List.mem fundec.svar.vname
      in
      let is_thread_fun =
        let fun_of_thread = Edges.fun_for_thread thread_name in
        Some fundec.svar = fun_of_thread
      in
      let open Resource in
      if is_thread_fun || is_main_fun
      then Resource.make Thread thread_name
      else Resource.make Function (fun_ctx d.ctx fundec.svar)
    in
    { d; node; resource }


  let d env = env.d

  let node env = env.node

  let resource env = env.resource
end

and Edges : sig
  val table : (Resource.t, edge Set.t) Hashtbl.t

  val add : ?dst:Node.t -> ?d:PthreadDomain.D.t -> Env.t -> Action.t -> unit

  val get : Resource.t -> edge Set.t

  val filter_map_actions : (Action.t -> 'a option) -> 'a list

  val fun_for_thread : thread_name -> varinfo option
end = struct
  let table = Hashtbl.create 199

  (** [add] adds an edge for the current environment resource id (Thread or Function)
   ** [dst] destination node
   ** [d] domain
   ** [env] environment
   ** [action] edge action of type `Action.t` *)
  let add ?dst ?d env action =
    let open PthreadDomain in
    let preds =
      let env_d = Env.d env in
      (d |? env_d).pred
    in
    let add_edge_for_node node =
      let env_node = Env.node env in
      let env_res = Env.resource env in
      let action_edge = (node, action, Node.location (dst |? env_node)) in
      Hashtbl.modify_def Set.empty env_res (Set.add action_edge) table
    in
    Pred.iter add_edge_for_node preds


  let get res_id = Hashtbl.find_default table res_id Set.empty

  let filter_map_actions f =
    let action_of_edge (_, action, _) = action in
    let all_edges =
      table
      |> Hashtbl.values
      |> List.of_enum
      |> List.map Set.elements
      |> List.concat
    in
    List.filter_map (f % action_of_edge) all_edges


  let fun_for_thread thread_name =
    let open Action in
    let get_funs = function
      | ThreadCreate t when Tbls.ThreadTidTbl.get_key t.tid = Some thread_name
        ->
        Some t.f
      | _ ->
        None
    in
    List.hd @@ filter_map_actions get_funs
end

module Variable = struct
  type t = varinfo

  let is_integral v = match v.vtype with TInt _ -> true | _ -> false

  let is_global v = v.vglob

  let is_mem v = v.vaddrof

  let make_from_lhost = function
    | Var v when is_integral v && not (is_mem v) ->
      Some v
    | _ ->
      None


  let make_from_lval (lhost, _) = make_from_lhost lhost

  let show = sprint (fun () -> printer#pVar)

  let show_def v = "int " ^ show v ^ ";"
end

module Variables = struct
  type var_state =
    | Top of Variable.t
    | Var of Variable.t

  let table = ref (Hashtbl.create 123 : (thread_id, var_state Set.t) Hashtbl.t)

  let get_globals () =
    Hashtbl.values !table
    |> List.of_enum
    |> List.map Set.elements
    |> List.flatten
    |> List.filter_map (function
        | Var v when Variable.is_global v ->
          Some v
        | Top v when Variable.is_global v ->
          Some v
        | _ ->
          None)
    |> List.unique


  let get_locals tid =
    Hashtbl.find !table tid
    |> Option.default Set.empty
    |> Set.filter_map (function
        (* no globals *)
        | Var v when not (Variable.is_global v) ->
          Some v
        | Top v when not (Variable.is_global v) ->
          Some v
        | _ ->
          None)
    |> Set.enum
    |> List.of_enum


  let is_top tid var =
    let contains_top_of s = Set.exists (function Top x -> x.vid = var.vid | _ -> false) s in
    if Variable.is_global var
    then
      !table
      |> Hashtbl.values
      |> List.of_enum
      |> List.exists contains_top_of
    else
      contains_top_of @@ Hashtbl.find_default !table tid Set.empty


  let add tid var =
    if not (is_top tid var)
    then Hashtbl.modify_def Set.empty tid (Set.add (Var var)) !table


  let add_top tid var =
    Hashtbl.modify_def Set.empty tid (Set.remove (Var var)) !table ;
    Hashtbl.modify_def Set.empty tid (Set.add (Top var)) !table


  (* is a local var for thread tid or a global
   * var must not be set to top *)
  let valid_var tid var =
    let contains_var_of s = Set.exists (function Var x -> x.vid = var.vid | _ -> false) s in
    if Variable.is_global var
    then
      !table
      |> Hashtbl.values
      |> List.of_enum
      |> List.exists contains_var_of
    else
      contains_var_of @@ Hashtbl.find_default !table tid Set.empty


  (* all vars on rhs should be already registered, otherwise -> do not add this var *)
  let rec all_vars_are_valid ctx = function
    | Const _ ->
      true
    | Lval l ->
      let open PthreadDomain in
      let d = Env.d @@ Env.get ctx in
      let tid = Int64.to_int @@ Option.get @@ Tid.to_int d.tid in

      l
      |> Variable.make_from_lval
      |> Option.map @@ valid_var tid
      |> Option.default false
    | UnOp (_, e, _) ->
      all_vars_are_valid ctx e
    | BinOp (_, a, b, _) ->
      all_vars_are_valid ctx a && all_vars_are_valid ctx b
    | _ ->
      false
end

(** promela source code *)
type promela_src = string

module Codegen = struct
  (** [PmlResTbl] module maps resources to unique ids used as prefix for edge labeling  *)
  module PmlResTbl = struct
    module FunTbl = Tbls.SymTbl (struct
        type k = fun_name

        type v = int

        let make_new_val table k = Tbls.all_keys_count table
      end)

    let get res =
      let prefix =
        if Resource.res_type res = Resource.Thread then "T" else "F"
      in
      let id =
        match res with
        | Resource.Thread, thread_name ->
          Tbls.ThreadTidTbl.get thread_name
        | Resource.Function, fun_name ->
          FunTbl.get fun_name
      in
      prefix ^ string_of_int id
  end

  module AdjacencyMatrix = struct
    module HashtblN = Hashtbl.Make (PthreadDomain.Pred.Base)

    let make () = HashtblN.create 97

    (** build adjacency matrix for all nodes of this process *)
    let populate a2bs edges =
      Set.iter
        (fun ((a, _, _) as edge) ->
           HashtblN.modify_def Set.empty a (Set.add edge) a2bs)
        edges ;
      a2bs


    let nodes a2bs = HashtblN.keys a2bs |> List.of_enum

    let items a2bs = HashtblN.enum a2bs |> List.of_enum

    let in_edges a2bs node =
      let get_b (_, _, b) = b in
      HashtblN.filter (Set.mem node % Set.map get_b) a2bs
      |> HashtblN.values
      |> List.of_enum
      |> List.concat_map Set.elements


    let out_edges a2bs node =
      try HashtblN.find a2bs node |> Set.elements with Not_found -> []
  end

  module Action = struct
    include Action

    let extract_thread_create = function ThreadCreate x -> Some x | _ -> None

    let to_pml = function
      | Call fname ->
        "goto Fun_" ^ fname ^ ";"
      | Assign (a, b) ->
        a ^ " = " ^ b ^ ";"
      | Cond cond ->
        cond ^ " -> "
      | ThreadCreate t ->
        "ThreadCreate(" ^ string_of_int t.tid ^ ");"
      | ThreadJoin tid ->
        "ThreadWait(" ^ string_of_int tid ^ ");"
      | ThreadExit ->
        "ThreadExit();"
      | MutexInit mid ->
        "MutexInit(" ^ string_of_int mid ^ ");"
      | MutexLock mid ->
        "MutexLock(" ^ string_of_int mid ^ ");"
      | MutexUnlock mid ->
        "MutexUnlock(" ^ string_of_int mid ^ ");"
      | CondVarInit id ->
        "CondVarInit(" ^ string_of_int id ^ ");"
      | CondVarBroadcast id ->
        "CondVarBroadcast(" ^ string_of_int id ^ ");"
      | CondVarSignal id ->
        "CondVarSignal(" ^ string_of_int id ^ ");"
      | CondVarWait cond_var_wait ->
        "CondVarWait("
        ^ string_of_int cond_var_wait.cond_var_id
        ^ ", "
        ^ string_of_int cond_var_wait.mid
        ^ "); "
      | Nop ->
        ""
  end


  module Writer = struct
    let write desc ext content =
      let dir = Goblintutil.create_dir (Fpath.v "pml-result") in
      let path = Fpath.to_string @@ Fpath.append dir  (Fpath.v ("pthread." ^ ext)) in
      output_file ~filename:path ~text:content ;
      print_endline @@ "saved " ^ desc ^ " as " ^ path
  end

  let tabulate = ( ^ ) "\t"

  let define = ( ^ ) "#define "

  let goto_str = ( ^ ) "goto "

  let escape xs =
    let last = Option.get @@ List.last xs in
    let rest = List.take (List.length xs - 1) xs in
    List.map (fun s -> s ^ " \\") rest @ [ last ]


  let if_clause stmts =
    [ "if" ] @ List.map (( ^ ) "::" % tabulate) stmts @ [ "fi" ]


  let run ?arg f = "run " ^ f ^ "(" ^ Option.default "" arg ^ ");"

  let string_of_node = PthreadDomain.Pred.string_of_elt

  let save_promela_model () =
    let threads =
      List.unique @@ Edges.filter_map_actions Action.extract_thread_create
    in

    let thread_count = List.length threads + 1 in
    let mutex_count = List.length @@ Tbls.MutexMidTbl.to_list () in
    let cond_var_count = List.length @@ Tbls.CondVarIdTbl.to_list () in

    let current_thread_name = ref "" in
    let called_funs_done = ref Set.empty in

    let rec process_def res =
      print_endline @@ Resource.show res ;
      let res_type = Resource.res_type res in
      let res_name = Resource.res_name res in
      let is_thread = res_type = Resource.Thread in
      (* if we already generated code for this function, we just return [] *)
      if res_type = Resource.Function && Set.mem res_name !called_funs_done
      then []
      else
        let res_id = PmlResTbl.get res in
        (* set the name of the current thread
         * (this function is also run for functions, which need a reference to the thread for checking branching on return vars *)
        if is_thread
        then (
          current_thread_name := res_name ;
          called_funs_done := Set.empty )
        else called_funs_done := Set.add res_name !called_funs_done ;
        (* build adjacency matrix for all nodes of this process *)
        let a2bs =
          let edges = Edges.get res in
          AdjacencyMatrix.populate (AdjacencyMatrix.make ()) edges
        in
        let nodes = AdjacencyMatrix.nodes a2bs in
        let out_edges = AdjacencyMatrix.out_edges a2bs in
        let in_edges = AdjacencyMatrix.in_edges a2bs in

        let is_end_node = List.is_empty % out_edges in
        let is_start_node = List.is_empty % in_edges in
        let label n = res_id ^ "_" ^ string_of_node n in
        let end_label = res_id ^ "_end" in
        let goto = goto_str % label in
        let goto_start_node =
          match List.find is_start_node nodes with
          | Some node ->
            goto node
          | None ->
            ""
        in
        let called_funs = ref [] in
        let str_edge (a, action, b) =
          let target_label = if is_end_node b then end_label else label b in
          match action with
          | Action.Call fun_name when fun_name = "exit" ->
            "exit();"
          | Action.Call fun_name ->
            called_funs := fun_name :: !called_funs ;
            let pc =
              string_of_int @@ Tbls.FunCallTbl.get (fun_name, target_label)
            in
            "mark(" ^ pc ^ "); " ^ Action.to_pml action
          | _ ->
            Action.to_pml action ^ " " ^ goto_str target_label
        in
        let walk_edges (node, out_edges) =
          let edges = Set.map str_edge out_edges |> Set.elements in
          let body = match edges with
            | _::_::_ -> if_clause edges
            | _ -> edges
          in
          (label node ^ ":") :: body
        in
        let body =
          let return =
            let end_stmt =
              match res with
              | Thread, "mainfun" ->
                "exit()"
              | Thread, _ ->
                "ThreadExit()"
              | Function, f ->
                "ret_" ^ f ^ "()"
            in
            end_label ^ ": " ^ end_stmt
          in
          goto_start_node
          :: (List.concat_map walk_edges @@ AdjacencyMatrix.items a2bs)
          @ [ return ]
        in
        let head =
          match res with
          | Thread, name ->
            let tid = Tbls.ThreadTidTbl.get name in
            let defs =
              let local_defs =
                Variables.get_locals tid
                |> List.map Variable.show_def
                |> List.unique
              in
              let stack_def = [ "int stack[20];"; "int sp = -1;" ] in

              [ stack_def; local_defs ]
              |> List.flatten
              |> List.map tabulate
              |> String.concat "\n"
            in
            "proctype "
            ^ name
            ^ "(byte tid)"
            ^ " provided (canRun("
            ^ string_of_int tid
            ^ ")) {\n"
            ^ defs
            ^ "\n"
          | Function, name ->
            "Fun_" ^ name ^ ":"
        in
        let called_fun_ids =
          List.map (fun fname -> (Resource.Function, fname)) !called_funs
        in
        let funs = List.concat_map process_def called_fun_ids in
        ("" :: head :: List.map tabulate body)
        @ funs
        @ [ (if is_thread then "}" else "") ]
    in
    (* used for macros oneIs, allAre, noneAre... *)
    let checkStatus =
      "("
      ^ ( String.concat " op2 "
          @@ List.of_enum
          @@ (0 --^ thread_count)
             /@ fun i -> "status[" ^ string_of_int i ^ "] op1 v" )
      ^ ")"
    in
    let allTasks =
      "("
      ^ ( String.concat " && "
          @@ List.of_enum
          @@ ((0 --^ thread_count) /@ fun i -> "prop(" ^ string_of_int i ^ ")") )
      ^ ")"
    in

    (* sort definitions so that inline functions come before the threads *)
    let process_defs =
      Edges.table
      |> Hashtbl.keys
      |> List.of_enum
      |> List.filter (fun res -> Resource.res_type res = Resource.Thread)
      |> List.unique
      |> List.sort (compareBy PmlResTbl.get)
      |> List.concat_map process_def
    in
    let fun_ret_defs =
      let fun_map fun_calls =
        match List.hd fun_calls with
        | None ->
          []
        | Some ((name, _), _) ->
          let dec_sp ((_, target_label), id) =
            "(stack[sp] == "
            ^ string_of_int id
            ^ ") -> sp--; "
            ^ goto_str target_label
          in
          let if_branches = List.map dec_sp fun_calls in
          let body = (define "ret_" ^ name ^ "()") :: if_clause if_branches in
          escape body
      in
      Tbls.FunCallTbl.to_list ()
      |> List.group (compareBy (fst % fst))
      |> List.concat_map fun_map
    in
    let globals = List.map Variable.show_def @@ Variables.get_globals () in
    let promela =
      let empty_line = "" in
      let defs =
        [ define "thread_count " ^ string_of_int thread_count
        ; define "mutex_count " ^ string_of_int mutex_count
        ; define "cond_var_count " ^ string_of_int cond_var_count
        ; empty_line
        ; define "checkStatus(op1, v, op2) " ^ checkStatus
        ; empty_line
        ; define "allTasks(prop) " ^ allTasks
        ; empty_line
        ; "#include \"../spin/pthread.base.pml\""
        ; empty_line
        ]
      in
      let init =
        let run_threads =
          (* NOTE: assumes no args are passed to the thread func *)
          List.map
            (fun t ->
               let tid = Action.(t.tid) in
               let thread_name = Option.get @@ Tbls.ThreadTidTbl.get_key tid in
               let tid_str = string_of_int tid in
               run thread_name ~arg:tid_str)
            threads
        in
        let run_main = run promela_main ~arg:"0" in
        let init_body = (run_main :: run_threads) @ [ "setReady(0);" ] in
        [ "init {" ] @ List.map tabulate init_body @ [ "}" ]
      in
      let body =
        let separator = [ empty_line ] in
        List.flatten
          [ defs
          ; init
          ; separator
          ; fun_ret_defs
          ; separator
          ; globals
          ; process_defs
          ]
      in
      String.concat "\n" body
    in
    let dot_graph =
      let dot_thread tid =
        let show_edge (a, action, b) =
          let show_node x =
            "\"" ^ Resource.res_name tid ^ "_" ^ string_of_node x ^ "\""
          in
          show_node a
          ^ "\t->\t"
          ^ show_node b
          ^ "\t[label=\""
          ^ Action.to_pml action
          ^ "\"]"
        in
        let subgraph_head =
          "subgraph \"cluster_" ^ Resource.res_name tid ^ "\" {"
        in
        let subgraph_tail =
          "label = \"" ^ Resource.res_name tid ^ "\";\n  }\n"
        in
        let edges_decls = Set.elements @@ Set.map show_edge @@ Edges.get tid in
        (subgraph_head :: edges_decls) @ [ subgraph_tail ]
      in
      let lines =
        Hashtbl.keys Edges.table
        |> List.of_enum
        |> List.unique
        |> List.map dot_thread
        |> List.concat
      in
      String.concat "\n  " ("digraph file {" :: lines) ^ "}"
    in

    Writer.write "promela model" "pml" promela ;
    Writer.write "graph" "dot" dot_graph ;
    print_endline
      "Copy spin/pthread_base.pml to same folder and then do: spin -a \
       pthread.pml && cc -o pan pan.c && ./pan -a"
end


module Spec : Analyses.MCPSpec = struct
  (* Spec implementation *)
  include Analyses.DefaultSpec

  module List = BatList
  module V = VarinfoV

  (** Domains *)
  module D = PthreadDomain.D

  module C = D

  (** Set of created tasks to spawn when going multithreaded *)
  module Tasks = SetDomain.Make (Lattice.Prod (Queries.LS) (D))

  module G = Tasks

  let tasks_var =
    Goblintutil.create_var (makeGlobalVar "__GOBLINT_PTHREAD_TASKS" voidPtrType)


  module ExprEval = struct
    let eval_ptr ctx exp =
      let mayPointTo ctx exp =
        let a = ctx.ask (Queries.MayPointTo exp) in
        if (not (Queries.LS.is_top a)) && Queries.LS.cardinal a > 0 then
          let top_elt = (dummyFunDec.svar, `NoOffset) in
          let a' =
            if Queries.LS.mem top_elt a
            then (* UNSOUND *)
              Queries.LS.remove top_elt a
            else a
          in
          Queries.LS.elements a'
        else
          []
      in
      List.map fst @@ mayPointTo ctx exp


    let eval_var ctx exp =
      match exp with
      | Lval (Mem e, _) ->
        eval_ptr ctx e
      | Lval (Var v, _) ->
        [ v ]
      | _ ->
        eval_ptr ctx exp


    let eval_ptr_id ctx exp get =
      List.map (get % Variable.show) @@ eval_ptr ctx exp


    let eval_var_id ctx exp get =
      List.map (get % Variable.show) @@ eval_var ctx exp
  end

  let name () = "extract-pthread"

  let assign ctx (lval : lval) (rval : exp) : D.t =
    let should_ignore_assigns = GobConfig.get_bool "ana.extract-pthread.ignore_assign" in
    if PthreadDomain.D.is_bot ctx.local || should_ignore_assigns
    then ctx.local
    else if Option.is_none !MyCFG.current_node
    then (
      (* it is global var assignment *)
      let var_opt = Variable.make_from_lval lval in
      if Variables.all_vars_are_valid ctx rval
      (* TODO: handle the assignment of the global *)
      then Option.may (Variables.add (-1)) var_opt
      else Option.may (Variables.add_top (-1)) var_opt ;
      ctx.local )
    else
      let env = Env.get ctx in
      let d = Env.d env in
      let tid = Int64.to_int @@ Option.get @@ Tid.to_int d.tid in

      let var_opt = Variable.make_from_lval lval in

      if Option.is_none var_opt || (not @@ Variables.all_vars_are_valid ctx rval)
      then (
        (* set lhs var to TOP *)
        Option.may (Variables.add_top tid) var_opt ;
        ctx.local )
      else
        let var = Option.get var_opt in

        let lhs_str = Variable.show var in
        let rhs_str = sprint printer#pExp rval in
        Edges.add env @@ Action.Assign (lhs_str, rhs_str) ;

        Variables.add tid var ;

        { d with pred = Pred.of_node @@ Env.node env }


  let branch ctx (exp : exp) (tv : bool) : D.t =
    if PthreadDomain.D.is_bot ctx.local
    then ctx.local
    else
      let env = Env.get ctx in
      let d = Env.d env in
      let tid = Int64.to_int @@ Option.get @@ Tid.to_int d.tid in
      let is_valid_var =
        Option.default false
        % Option.map (Variables.valid_var tid)
        % Variable.make_from_lhost
      in
      let var_str = Variable.show % Option.get % Variable.make_from_lhost in
      let pred_str op lhs rhs =
        let cond_str = lhs ^ " " ^ sprint d_binop op ^ " " ^ rhs in
        if tv then cond_str else "!(" ^ cond_str ^ ")"
      in

      let add_action pred_str =
        match Env.node env with
        | MyCFG.Statement { skind = If (e, bt, bf, loc, _); _ } ->
          let intermediate_node =
            let then_stmt =
              List.hd
              @@
              if List.is_empty bt.bstmts
              then
                let le = List.nth bf.bstmts (List.length bf.bstmts - 1) in
                le.succs
              else bt.bstmts
            in
            let else_stmt =
              List.hd
              @@
              if List.is_empty bf.bstmts
              then
                let le = List.nth bt.bstmts (List.length bt.bstmts - 1) in
                le.succs
              else bf.bstmts
            in
            Tbls.NodeTbl.get (if tv then then_stmt else else_stmt).sid
          in
          Edges.add ~dst:intermediate_node env (Action.Cond pred_str) ;
          { ctx.local with pred = Pred.of_node intermediate_node }
        | _ ->
          failwith "branch: current_node is not an If"
      in

      let handle_binop op lhs rhs =
        match (lhs, rhs) with
        | Lval (lhost, _), Const (CInt (i, _, _))
        | Const (CInt (i, _, _)), Lval (lhost, _)
          when is_valid_var lhost ->
          add_action @@ pred_str op (var_str lhost) (Z.to_string i)
        | Lval (lhostA, _), Lval (lhostB, _)
          when is_valid_var lhostA && is_valid_var lhostB ->
          add_action @@ pred_str op (var_str lhostA) (var_str lhostB)
        | _ ->
          ctx.local
      in
      let handle_unop x tv =
        match x with
        | Lval (lhost, _) when is_valid_var lhost ->
          let pred = (if tv then "" else "!") ^ var_str lhost in
          add_action pred
        | _ ->
          ctx.local
      in
      match exp with
      | BinOp (op, a, b, _) ->
        handle_binop op (stripCasts a) (stripCasts b)
      | UnOp (LNot, a, _) ->
        handle_unop a (not tv)
      | Const (CInt _) ->
        handle_unop exp tv
      | _ ->
        ctx.local


  let body ctx (f : fundec) : D.t =
    (* enter is not called for spawned threads -> initialize them here *)
    let context_hash = Int64.of_int (if not !Goblintutil.global_initialization then ControlSpecC.hash (ctx.control_context ()) else 37) in
    { ctx.local with ctx = Ctx.of_int context_hash }


  let return ctx (exp : exp option) (f : fundec) : D.t = ctx.local

  let enter ctx (lval : lval option) (f : fundec) (args : exp list) :
    (D.t * D.t) list =
    (* on function calls (also for main); not called for spawned threads *)
    let d_caller = ctx.local in
    let d_callee =
      if D.is_bot ctx.local
      then ctx.local
      else
        { ctx.local with
          pred = Pred.of_node (MyCFG.Function f)
        ; ctx = Ctx.top ()
        }
    in
    (* set predecessor set to start node of function *)
    [ (d_caller, d_callee) ]


  let combine
      ctx
      (lval : lval option)
      fexp
      (f : fundec)
      (args : exp list)
      fc
      (au : D.t) : D.t =
    if D.any_is_bot ctx.local || D.any_is_bot au
    then ctx.local
    else
      let d_caller = ctx.local in
      let d_callee = au in
      (* check if the callee has some relevant edges, i.e. advanced from the entry point
       * if not, we generate no edge for the call and keep the predecessors from the caller *)
      (* set should never be empty *)
      if Pred.is_bot d_callee.pred then failwith "d_callee.pred is bot!" ;
      if Pred.equal d_callee.pred @@ Pred.of_node @@ MyCFG.Function f
      then
        (* set current node as new predecessor, since something interesting happend during the call *)
        { d_callee with pred = d_caller.pred; ctx = d_caller.ctx }
      else
        let env = Env.get ctx in
        (* write out edges with call to f coming from all predecessor nodes of the caller *)
        ( if Ctx.to_int d_callee.ctx <> None
          then
            let last_pred = d_caller.pred in
            let action = Action.Call (fun_ctx d_callee.ctx f.svar) in
            Edges.add ~d:{ d_caller with pred = last_pred } env action ) ;
        (* set current node as new predecessor, since something interesting happend during the call *)
        { d_callee with
          pred = Pred.of_node @@ Env.node env
        ; ctx = d_caller.ctx
        }


  let special ctx (lval : lval option) (f : varinfo) (arglist : exp list) : D.t =
    if D.any_is_bot ctx.local then
      ctx.local
    else
      let env = Env.get ctx in
      let d = Env.d env in
      let tid = Int64.to_int @@ Option.get @@ Tid.to_int d.tid in

      let add_actions (actions : Action.t list) =
        let add_failed_assign_action () =
          lval
          >>= Variable.make_from_lval
          >>= fun var ->
          Variables.add tid var ;

          Option.some
          @@ Action.Assign (Variable.show var, "-1")
        in

        List.iter (Edges.add env) actions ;

        let should_assume_success =
          GobConfig.get_bool "ana.extract-pthread.assume_success"
        in
        if not should_assume_success
        then Option.may (Edges.add env) @@ add_failed_assign_action () ;

        if List.is_empty actions
        then d
        else { d with pred = Pred.of_node @@ Env.node env }
      in
      let add_action action = add_actions [ action ] in

      let arglist' = List.map (stripCasts % constFold false) arglist in
      match (LibraryFunctions.find f).special arglist', f.vname, arglist with
      | ThreadCreate { thread; start_routine = func }, _, _ ->
        let funs_ls =
          let ls = ctx.ask (Queries.ReachableFrom func) in
          Queries.LS.filter
            (fun (v, o) ->
               let lval = (Var v, Lval.CilLval.to_ciloffs o) in
               isFunctionType (typeOfLval lval))
            ls
        in
        let thread_fun =
          funs_ls
          |> Queries.LS.elements
          |> List.map fst
          |> List.unique ~eq:(fun a b -> a.vid = b.vid)
          |> List.hd
        in

        let add_task tid =
          let tasks =
            let f_d:PthreadDomain.D.t =
              { tid = Tid.of_int @@ Int64.of_int tid
              ; pred = Pred.of_node (ctx.prev_node)
              ; ctx = Ctx.top ()
              }
            in
            Tasks.singleton (funs_ls, f_d)
          in
          ctx.sideg tasks_var tasks ;
        in
        let thread_create tid =
          let fun_name = Variable.show thread_fun in
          let add_visited_edges fun_tids =
            let existing_tid = List.hd @@ Set.elements fun_tids in
            let resource_from_tid tid =
              Resource.make Resource.Thread
              @@ Option.get
              @@ Tbls.ThreadTidTbl.get_key tid
            in
            let edges = Edges.get @@ resource_from_tid existing_tid in

            let launches_child_thread =
              let is_thread_create = function
                | _, Action.ThreadCreate _, _ ->
                  true
                | _ ->
                  false
              in
              Set.exists is_thread_create edges
            in

            if launches_child_thread
            then
              failwith
                "Unsupported use case! Thread is not allowed to launch a \
                 child thread" ;

            Hashtbl.add Edges.table (resource_from_tid tid) edges
          in

          add_task tid ;

          (* multiple threads may be launched with the same function entrypoint
           * but functions are visited only once
           * Want to have add the visited edges to the new thread that visits
           * the same function *)
          Option.may add_visited_edges @@ Tbls.FunNameToTids.get fun_name ;
          Tbls.FunNameToTids.extend fun_name tid ;

          Action.ThreadCreate { f = thread_fun; tid }
        in

        add_actions
        @@ List.map thread_create
        @@ ExprEval.eval_ptr_id ctx thread Tbls.ThreadTidTbl.get

      | ThreadJoin { thread; ret_var = thread_ret }, _, _ ->
        add_actions
        @@ List.map (fun tid -> Action.ThreadJoin tid)
        @@ ExprEval.eval_var_id ctx thread Tbls.ThreadTidTbl.get
      | Lock { lock = mutex; _ }, _, _ ->
        add_actions
        @@ List.map (fun mid -> Action.MutexLock mid)
        @@ ExprEval.eval_ptr_id ctx mutex Tbls.MutexMidTbl.get
      | Unlock mutex, _, _ ->
        add_actions
        @@ List.map (fun mid -> Action.MutexUnlock mid)
        @@ ExprEval.eval_ptr_id ctx mutex Tbls.MutexMidTbl.get
      | ThreadExit _, _ , _ ->
        add_action Action.ThreadExit
      | Abort, _, _ ->
        add_action (Action.Call "exit")
      | Unknown, "pthread_mutex_init", [ mutex; mutex_attr ] ->
        (* TODO: reentrant mutex handling *)
        add_actions
        @@ List.map (fun mid -> Action.MutexInit mid)
        @@ ExprEval.eval_ptr_id ctx mutex Tbls.MutexMidTbl.get
      | Unknown, "pthread_cond_init", [ cond_var; cond_var_attr ] ->
        add_actions
        @@ List.map (fun id -> Action.CondVarInit id)
        @@ ExprEval.eval_ptr_id ctx cond_var Tbls.CondVarIdTbl.get
      | Broadcast cond_var, _, _ ->
        add_actions
        @@ List.map (fun id -> Action.CondVarBroadcast id)
        @@ ExprEval.eval_ptr_id ctx cond_var Tbls.CondVarIdTbl.get
      | Signal cond_var, _, _ ->
        add_actions
        @@ List.map (fun id -> Action.CondVarSignal id)
        @@ ExprEval.eval_ptr_id ctx cond_var Tbls.CondVarIdTbl.get
<<<<<<< HEAD
      | CondWait { cond = cond_var; lock = mutex }, _, _ ->
=======
      | Wait {cond = cond_var; mutex = mutex}, _, _ ->
>>>>>>> 85dc84e8
        let cond_vars = ExprEval.eval_ptr ctx cond_var in
        let mutex_vars = ExprEval.eval_ptr ctx mutex in
        let cond_var_action (v, m) =
          let open Action in
          CondVarWait
            { cond_var_id = Tbls.CondVarIdTbl.get @@ Variable.show v
            ; mid = Tbls.MutexMidTbl.get @@ Variable.show m
            }
        in
        add_actions
        @@ List.map cond_var_action
        @@ List.cartesian_product cond_vars mutex_vars
      | _ -> ctx.local

  let startstate v =
    let open D in
    make
      (Tid.of_int 0L)
      (Pred.of_node (MyCFG.Function (emptyFunction "main")))
      (Ctx.top ())


  let threadenter ctx lval f args =
    let d : D.t = ctx.local in
    let tasks = ctx.global tasks_var in
    (* TODO: optimize finding *)
    let tasks_f =
      Tasks.filter
        (fun (fs, f_d) -> Queries.LS.exists (fun (ls_f, _) -> ls_f = f) fs)
        tasks
    in
    let f_d = snd (Tasks.choose tasks_f) in
    [ { f_d with pred = d.pred } ]


  let threadspawn ctx lval f args fctx = ctx.local

  let exitstate v = D.top ()

  let finalize = Codegen.save_promela_model

end

let _ = MCP.register_analysis ~dep:[ "base" ] (module Spec : MCPSpec)<|MERGE_RESOLUTION|>--- conflicted
+++ resolved
@@ -1236,11 +1236,7 @@
         add_actions
         @@ List.map (fun id -> Action.CondVarSignal id)
         @@ ExprEval.eval_ptr_id ctx cond_var Tbls.CondVarIdTbl.get
-<<<<<<< HEAD
-      | CondWait { cond = cond_var; lock = mutex }, _, _ ->
-=======
       | Wait {cond = cond_var; mutex = mutex}, _, _ ->
->>>>>>> 85dc84e8
         let cond_vars = ExprEval.eval_ptr ctx cond_var in
         let mutex_vars = ExprEval.eval_ptr ctx mutex in
         let cond_var_action (v, m) =
