--- conflicted
+++ resolved
@@ -28,17 +28,10 @@
     if !Goblintutil.in_verifying_stage then begin
       D.iter (fun e -> List.iter (fun (a,b) ->
           if ((MyLock.equal a e) && (MyLock.equal b newLock)) then (
-<<<<<<< HEAD
-            let msg = (sprintf "Deadlock warning: Locking order %s, %s at lines %i, %i violates order at %i, %i." (ValueDomain.Addr.show e.addr) (ValueDomain.Addr.show newLock.addr) e.loc.line newLock.loc.line b.loc.line a.loc.line) in
+            let msg = (sprintf "Deadlock warning: Locking order %s, %s at %s, %s violates order at %s, %s." (ValueDomain.Addr.show e.addr) (ValueDomain.Addr.show newLock.addr) (CilType.Location.show e.loc) (CilType.Location.show newLock.loc) (CilType.Location.show b.loc) (CilType.Location.show a.loc)) in
             Messages.warn_each ~msg:msg ();
-            let msg = (sprintf "Deadlock warning: Locking order %s, %s at lines %i, %i violates order at %i, %i." (ValueDomain.Addr.show newLock.addr) (ValueDomain.Addr.show e.addr) b.loc.line a.loc.line e.loc.line newLock.loc.line) in
+            let msg = (sprintf "Deadlock warning: Locking order %s, %s at %s, %s violates order at %s, %s." (ValueDomain.Addr.show newLock.addr) (ValueDomain.Addr.show e.addr) (CilType.Location.show b.loc) (CilType.Location.show a.loc) (CilType.Location.show e.loc) (CilType.Location.show newLock.loc)) in
             Messages.warn_each ~loc:a.loc ~msg:msg ();
-=======
-            let msg = (sprintf "Deadlock warning: Locking order %s, %s at %s, %s violates order at %s, %s." (ValueDomain.Addr.show e.addr) (ValueDomain.Addr.show newLock.addr) (CilType.Location.show e.loc) (CilType.Location.show newLock.loc) (CilType.Location.show b.loc) (CilType.Location.show a.loc)) in
-            Messages.report msg;
-            let msg = (sprintf "Deadlock warning: Locking order %s, %s at %s, %s violates order at %s, %s." (ValueDomain.Addr.show newLock.addr) (ValueDomain.Addr.show e.addr) (CilType.Location.show b.loc) (CilType.Location.show a.loc) (CilType.Location.show e.loc) (CilType.Location.show newLock.loc)) in
-            Messages.report ~loc:a.loc msg;
->>>>>>> 0b06dc67
           )
           else () ) !forbiddenList ) lockList;
 
