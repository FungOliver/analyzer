--- conflicted
+++ resolved
@@ -87,11 +87,7 @@
     let callee = (counter, new_wrapper_node) in
     [(ctx.local, callee)]
 
-<<<<<<< HEAD
-  let combine ctx ?(longjmpthrough = false) (lval:lval option) fexp (f:fundec) (args:exp list) fc ((counter, _):D.t) : D.t =
-=======
-  let combine ctx (lval:lval option) fexp (f:fundec) (args:exp list) fc ((counter, _):D.t) (f_ask: Queries.ask) : D.t =
->>>>>>> fe667243
+  let combine ctx ?(longjmpthrough = false) (lval:lval option) fexp (f:fundec) (args:exp list) fc ((counter, _):D.t) (f_ask: Queries.ask) : D.t =
     (* Keep (potentially higher) counter from callee and keep wrapper node from caller *)
     let _, lnode = ctx.local in
     (counter, lnode)
