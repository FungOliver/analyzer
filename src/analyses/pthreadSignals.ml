(** Analysis of must-received pthread_signals. *)

open Prelude.Ana
open Analyses
module LF = LibraryFunctions

module Spec : Analyses.MCPSpec =
struct
  module Signals = SetDomain.ToppedSet (ValueDomain.Addr) (struct let topname = "All signals" end)
  module MustSignals = Lattice.Reverse (Signals)

  include Analyses.DefaultSpec
  module V = VarinfoV

  let name () = "pthreadSignals"
  module D = MustSignals
  module C = MustSignals
  module G = SetDomain.ToppedSet (MHP) (struct let topname = "All Threads" end)

  let rec conv_offset x =
    match x with
    | `NoOffset    -> `NoOffset
    | `Index (Const (CInt (i,_,s)),o) -> `Index (IntDomain.of_const (i,Cilfacade.ptrdiff_ikind (),s), conv_offset o)
    | `Index (_,o) -> `Index (ValueDomain.IndexDomain.top (), conv_offset o)
    | `Field (f,o) -> `Field (f, conv_offset o)

  let eval_exp_addr (a: Queries.ask) exp =
    let gather_addr (v,o) b = ValueDomain.Addr.from_var_offset (v,conv_offset o) :: b in
    match a.f (Queries.MayPointTo exp) with
    | a when not (Queries.LS.is_top a) && not (Queries.LS.mem (dummyFunDec.svar,`NoOffset) a) ->
      Queries.LS.fold gather_addr (Queries.LS.remove (dummyFunDec.svar, `NoOffset) a) []
    | _ -> []

  let possible_vinfos a cv_arg =
    List.filter_map ValueDomain.Addr.to_var_may (eval_exp_addr a cv_arg)

  (* transfer functions *)
  let assign ctx (lval:lval) (rval:exp) : D.t =
    ctx.local

  let branch ctx (exp:exp) (tv:bool) : D.t =
    ctx.local

  let body ctx (f:fundec) : D.t =
    ctx.local

  let return ctx (exp:exp option) (f:fundec) : D.t =
    ctx.local

  let enter ctx (lval: lval option) (f:fundec) (args:exp list) : (D.t * D.t) list =
    [ctx.local, ctx.local]

<<<<<<< HEAD
  let combine ctx ?(longjmpthrough = false) (lval:lval option) fexp (f:fundec) (args:exp list) fc (au:D.t) : D.t =
=======
  let combine ctx (lval:lval option) fexp (f:fundec) (args:exp list) fc (au:D.t) (f_ask: Queries.ask) : D.t =
>>>>>>> fe667243
    au

  let special ctx (lval: lval option) (f:varinfo) (arglist:exp list) : D.t =
    let desc = LF.find f in
    match desc.special arglist with
    | Signal cond
    | Broadcast cond ->
      let mhp = G.singleton @@ MHP.current (Analyses.ask_of_ctx ctx) in
      let publish_one a = ctx.sideg a mhp in
      let possible_vars = possible_vinfos (Analyses.ask_of_ctx ctx) cond in
      List.iter publish_one possible_vars;
      ctx.local
    | Wait {cond = cond; _} ->
      let current_mhp = MHP.current (Analyses.ask_of_ctx ctx) in
      let module Signalled = struct
        type signalled = Never | NotConcurrently | PossiblySignalled

        let (|||) a b = match a,b with
          | PossiblySignalled, _
          | _, PossiblySignalled -> PossiblySignalled
          | NotConcurrently , _
          | _, NotConcurrently -> NotConcurrently
          | Never, Never -> Never

        let can_be_signalled a =
          let signalling_tids = ctx.global a in
          if G.is_top signalling_tids then
            PossiblySignalled
          else if G.is_empty signalling_tids then
            Never
          else if not @@ G.exists (MHP.may_happen_in_parallel current_mhp) signalling_tids then
            NotConcurrently
          else
            PossiblySignalled
      end
      in
      let open Signalled in
      let add_if_singleton conds = match conds with | [a] -> Signals.add (ValueDomain.Addr.from_var a) ctx.local | _ -> ctx.local in
      let conds = possible_vinfos (Analyses.ask_of_ctx ctx) cond in
      (match List.fold_left (fun acc cond -> can_be_signalled cond ||| acc) Never conds with
       | PossiblySignalled -> add_if_singleton conds
       | NotConcurrently ->
         (M.warn ~category:Deadcode "The condition variable(s) pointed to by %a are never signalled concurrently, succeeding code is live due to spurious wakeups only!" Basetype.CilExp.pretty cond; ctx.local)
       | Never ->
         (M.warn ~category:Deadcode "The condition variable(s) pointed to by %a are never signalled, succeeding code is live due to spurious wakeups only!" Basetype.CilExp.pretty cond; ctx.local)
      )

    | TimedWait _ ->
      (* Time could simply have elapsed *)
      ctx.local
    | _ -> ctx.local

  let startstate v = Signals.empty ()
  let threadenter ctx lval f args = [ctx.local]
  let threadspawn ctx lval f args fctx = ctx.local
  let exitstate  v = Signals.empty ()
end

let _ =
  MCP.register_analysis ~dep:["mutex"] (module Spec : MCPSpec)<|MERGE_RESOLUTION|>--- conflicted
+++ resolved
@@ -50,11 +50,7 @@
   let enter ctx (lval: lval option) (f:fundec) (args:exp list) : (D.t * D.t) list =
     [ctx.local, ctx.local]
 
-<<<<<<< HEAD
-  let combine ctx ?(longjmpthrough = false) (lval:lval option) fexp (f:fundec) (args:exp list) fc (au:D.t) : D.t =
-=======
-  let combine ctx (lval:lval option) fexp (f:fundec) (args:exp list) fc (au:D.t) (f_ask: Queries.ask) : D.t =
->>>>>>> fe667243
+  let combine ctx ?(longjmpthrough = false) (lval:lval option) fexp (f:fundec) (args:exp list) fc (au:D.t) (f_ask: Queries.ask) : D.t =
     au
 
   let special ctx (lval: lval option) (f:varinfo) (arglist:exp list) : D.t =
