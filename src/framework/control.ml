--- conflicted
+++ resolved
@@ -468,10 +468,6 @@
       in
       Printf.printf "SV-COMP (unreach-call): %B\n" svcomp_unreach_call;
 
-<<<<<<< HEAD
-      let module Reach = Reachability (EQSys) (LHT) (GHT) in
-      Reach.prune !lh_ref !global_xml startvars';
-
       let get: node * Spec.C.t -> Spec.D.t =
         fun nc -> LHT.find_default !lh_ref nc (Spec.D.bot ())
       in
@@ -539,32 +535,6 @@
           EQSys.LVar.equal (n1, c1) (n2, c2)
       end
       in
-=======
-      let (witness_prev, witness_next) =
-        let lh = !lh_ref in
-        let gh = !global_xml in
-        let ask_local (lvar:EQSys.LVar.t) local =
-          (* build a ctx for using the query system *)
-          let rec ctx =
-            { ask    = query
-            ; node   = fst lvar
-            ; control_context = Obj.repr (fun () -> snd lvar)
-            ; context = (fun () -> snd lvar)
-            ; edge    = MyCFG.Skip
-            ; local  = local
-            ; global = GHT.find gh
-            ; presub = []
-            ; postsub= []
-            ; spawn  = (fun v d    -> failwith "Cannot \"spawn\" in witness context.")
-            ; split  = (fun d e tv -> failwith "Cannot \"split\" in witness context.")
-            ; sideg  = (fun v g    -> failwith "Cannot \"split\" in witness context.")
-            ; assign = (fun ?name _ -> failwith "Cannot \"assign\" in witness context.")
-            }
-          and query x = Spec.query ctx x in
-          Spec.query ctx
-        in
-        (* let ask (lvar:EQSys.LVar.t) = ask_local lvar (LHT.find lh lvar) in *)
->>>>>>> af29b913
 
       let module NHT = BatHashtbl.Make (Node) in
 
