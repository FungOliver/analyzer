(** An analyzer that takes the CFG from [MyCFG], a solver from [Selector], constraints from [Constraints] (using the specification from [MCP]) *)

open Prelude
open Cil
open MyCFG
open Analyses
open GobConfig
open Constraints

module type S2S = functor (X : Spec) -> Spec
(* gets Spec for current options *)
let get_spec () : (module Spec) =
  let open Batteries in
  (* apply functor F on module X if opt is true *)
  let lift opt (module F : S2S) (module X : Spec) = (module (val if opt then (module F (X)) else (module X) : Spec) : Spec) in
  let module S1 = (val
            (module MCP.MCP2 : Spec)
            |> lift true (module WidenContextLifterSide) (* option checked in functor *)
            (* hashcons before witness to reduce duplicates, because witness re-uses contexts in domain and requires tag for PathSensitive3 *)
            |> lift (get_bool "ana.opt.hashcons" || get_bool "ana.sv-comp.enabled") (module HashconsContextLifter)
            |> lift (get_bool "ana.sv-comp.enabled") (module HashconsLifter)
            |> lift (get_bool "ana.sv-comp.enabled") (module WitnessConstraints.PathSensitive3)
            |> lift (not (get_bool "ana.sv-comp.enabled")) (module PathSensitive2)
            |> lift (get_bool "dbg.print_dead_code") (module DeadBranchLifter)
            |> lift true (module DeadCodeLifter)
            |> lift (get_bool "dbg.slice.on") (module LevelSliceLifter)
            |> lift (get_int "dbg.limit.widen" > 0) (module LimitLifter)
            |> lift (get_bool "ana.opt.equal" && not (get_bool "ana.opt.hashcons")) (module OptEqual)
            |> lift (get_bool "ana.opt.hashcons") (module HashconsLifter)
          ) in
  (module S1)

(** Given a [Cfg], a [Spec], and an [Inc], computes the solution to [MCP.Path] *)
module AnalyzeCFG (Cfg:CfgBidir) (Spec:Spec) (Inc:Increment) =
struct

  (* The Equation system *)
  module EQSys = FromSpec (Spec) (Cfg) (Inc)

  (* Hashtbl for locals *)
  module LHT   = BatHashtbl.Make (EQSys.LVar)
  (* Hashtbl for globals *)
  module GHT   = BatHashtbl.Make (EQSys.GVar)

  (* The solver *)
  module PostSolverArg =
  struct
    let should_prune = true
    let should_verify = get_bool "verify"
    let should_warn = get_string "warn_at" <> "never"
    let should_save_run =
      (* copied from solve_and_postprocess *)
      let gobview = get_bool "gobview" in
      let save_run = let o = get_string "save_run" in if o = "" then (if gobview then "run" else "") else o in
      save_run <> ""
  end
  module Slvr  = (GlobSolverFromEqSolver (Selector.Make (PostSolverArg))) (EQSys) (LHT) (GHT)
  (* The comparator *)
  module CompareGlobSys = Constraints.CompareGlobSys (Spec) (EQSys) (LHT) (GHT)

  (* Triple of the function, context, and the local value. *)
  module RT = Analyses.ResultType2 (Spec)
  (* Set of triples [RT] *)
  module LT = SetDomain.HeadlessSet (RT)
  (* Analysis result structure---a hashtable from program points to [LT] *)
  module Result = Analyses.Result (LT) (struct let result_name = "analysis" end)

  (* SV-COMP and witness generation *)
  module WResult = Witness.Result (Cfg) (Spec) (EQSys) (LHT) (GHT)

  (* print out information about dead code *)
  let print_dead_code (xs:Result.t) uncalled_fn_loc =
    let module NH = Hashtbl.Make (Node) in
    let live_nodes : unit NH.t = NH.create 10 in
    let count = ref 0 in (* Is only populated if "dbg.print_dead_code" is true *)
    let module StringMap = BatMap.Make (String) in
    let open BatPrintf in
    let live_lines = ref StringMap.empty in
    let dead_lines = ref StringMap.empty in
    let add_one n v =
      (* Not using Node.location here to have updated locations in incremental analysis.
          See: https://github.com/goblint/analyzer/issues/290#issuecomment-881258091. *)
      let l = UpdateCil.getLoc n in
      let f = Node.find_fundec n in
      let add_fun  = BatISet.add l.line in
      let add_file = StringMap.modify_def BatISet.empty f.svar.vname add_fun in
      let is_dead = LT.for_all (fun (_,x,f) -> Spec.D.is_bot x) v in
      if is_dead then (
        dead_lines := StringMap.modify_def StringMap.empty l.file add_file !dead_lines
      ) else (
        live_lines := StringMap.modify_def StringMap.empty l.file add_file !live_lines;
        NH.add live_nodes n ()
      );
    in
    Result.iter add_one xs;
    let live_count = StringMap.fold (fun _ file_lines acc ->
        StringMap.fold (fun _ fun_lines acc ->
            acc + ISet.cardinal fun_lines
          ) file_lines acc
      ) !live_lines 0
    in
    printf "Live lines: %d\n" live_count;
    let live file fn =
      try StringMap.find fn (StringMap.find file !live_lines)
      with Not_found -> BatISet.empty
    in
    dead_lines := StringMap.mapi (fun fi -> StringMap.mapi (fun fu ded -> BatISet.diff ded (live fi fu))) !dead_lines;
    dead_lines := StringMap.map (StringMap.filter (fun _ x -> not (BatISet.is_empty x))) !dead_lines;
    dead_lines := StringMap.filter (fun _ x -> not (StringMap.is_empty x)) !dead_lines;
    let warn_func file f xs =
      let warn_range b e =
        count := !count + (e - b + 1); (* for total count below *)
        let doc =
          if b = e then
            Pretty.dprintf "on line %d" b
          else
            Pretty.dprintf "on lines %d..%d" b e
        in
        let loc: Cil.location = {
          file;
          line = b;
          column = -1; (* not shown *)
          byte = 0; (* wrong, but not shown *)
          endLine = e;
          endColumn = -1; (* not shown *)
          endByte = 0; (* wrong, but not shown *)
        }
        in
        (doc, Some (Messages.Location.CilLocation loc)) (* CilLocation is fine because always printed from scratch *)
      in
      let msgs =
        BatISet.fold_range (fun b e acc ->
            warn_range b e :: acc
          ) xs []
      in
      M.msg_group Warning ~category:Deadcode "Function '%s' has dead code" f msgs
    in
    let warn_file f = StringMap.iter (warn_func f) in
    if get_bool "dbg.print_dead_code" then (
      if StringMap.is_empty !dead_lines
      then printf "No lines with dead code found by solver (there might still be dead code removed by CIL).\n" (* TODO https://github.com/goblint/analyzer/issues/94 *)
      else (
        StringMap.iter warn_file !dead_lines; (* populates count by side-effect *)
        let total_dead = !count + uncalled_fn_loc in
        printf "Found dead code on %d line%s%s!\n" total_dead (if total_dead>1 then "s" else "") (if uncalled_fn_loc > 0 then Printf.sprintf " (including %d in uncalled functions)" uncalled_fn_loc else "")
      );
      printf "Total lines (logical LoC): %d\n" (live_count + !count + uncalled_fn_loc); (* We can only give total LoC if we counted dead code *)
    );
    NH.mem live_nodes

  (* convert result that can be out-put *)
  let solver2source_result h : Result.t =
    (* processed result *)
    let res = Result.create 113 in

    (* Adding the state at each system variable to the final result *)
    let add_local_var (n,es) state =
      (* Not using Node.location here to have updated locations in incremental analysis.
          See: https://github.com/goblint/analyzer/issues/290#issuecomment-881258091. *)
      let loc = UpdateCil.getLoc n in
      if loc <> locUnknown then try
          let fundec = Node.find_fundec n in
          if Result.mem res n then
            (* If this source location has been added before, we look it up
              * and add another node to it information to it. *)
            let prev = Result.find res n in
            Result.replace res n (LT.add (es,state,fundec) prev)
          else
            Result.add res n (LT.singleton (es,state,fundec))
        (* If the function is not defined, and yet has been included to the
          * analysis result, we generate a warning. *)
        with Not_found ->
          Messages.debug ~category:Analyzer ~loc:(CilLocation loc) "Calculated state for undefined function: unexpected node %a" Node.pretty_trace n
    in
    LHT.iter add_local_var h;
    res

  (** The main function to preform the selected analyses. *)
  let analyze (file: file) (startfuns, exitfuns, otherfuns: Analyses.fundecs) =

    Goblintutil.should_warn := false; (* reset for server mode *)

    (* exctract global xml from result *)
    let make_global_fast_xml f g =
      let open Printf in
      let print_globals k v =
        fprintf f "\n<glob><key>%s</key>%a</glob>" (XmlUtil.escape (EQSys.GVar.show k)) EQSys.G.printXml v;
      in
      GHT.iter print_globals g
    in

    (* add extern variables to local state *)
    let do_extern_inits ctx (file : file) : Spec.D.t =
      let module VS = Set.Make (Basetype.Variables) in
      let add_glob s = function
          GVar (v,_,_) -> VS.add v s
        | _            -> s
      in
      let vars = foldGlobals file add_glob VS.empty in
      let set_bad v st =
        Spec.assign {ctx with local = st} (var v) MyCFG.unknown_exp
      in
      let add_externs s = function
        | GVarDecl (v,_) when not (VS.mem v vars || isFunctionType v.vtype) -> set_bad v s
        | _ -> s
      in
      foldGlobals file add_externs (Spec.startstate MyCFG.dummy_func.svar)
    in

    (* Simulate globals before analysis. *)
    (* TODO: make extern/global inits part of constraint system so all of this would be unnecessary. *)
    let gh = GHT.create 13 in
    let getg v = GHT.find_default gh v (EQSys.G.bot ()) in
    let sideg v d =
      if M.tracing then M.trace "global_inits" "sideg %a = %a\n" EQSys.GVar.pretty v EQSys.G.pretty d;
      GHT.replace gh v (EQSys.G.join (getg v) d)
    in
    (* Old-style global function for context.
     * This indirectly prevents global initializers from depending on each others' global side effects, which would require proper solving. *)
    let getg v = EQSys.G.bot () in

    (* analyze cil's global-inits function to get a starting state *)
    let do_global_inits (file: file) : Spec.D.t * fundec list =
      let ctx =
        { ask     = (fun (type a) (q: a Queries.t) -> Queries.Result.top q)
        ; emit   = (fun _ -> failwith "Cannot \"emit\" in global initializer context.")
        ; node    = MyCFG.dummy_node
        ; prev_node = MyCFG.dummy_node
        ; control_context = Obj.repr (fun () -> ctx_failwith "Global initializers have no context.")
        ; context = (fun () -> ctx_failwith "Global initializers have no context.")
        ; edge    = MyCFG.Skip
        ; local   = Spec.D.top ()
        ; global  = (fun g -> EQSys.G.spec (getg (EQSys.GVar.spec g)))
        ; presub  = (fun _ -> raise Not_found)
        ; postsub = (fun _ -> raise Not_found)
        ; spawn   = (fun _ -> failwith "Global initializers should never spawn threads. What is going on?")
        ; split   = (fun _ -> failwith "Global initializers trying to split paths.")
        ; sideg   = (fun g d -> sideg (EQSys.GVar.spec g) (EQSys.G.create_spec d))
        }
      in
      let edges = CfgTools.getGlobalInits file in
      if (get_bool "dbg.verbose") then print_endline ("Executing "^string_of_int (List.length edges)^" assigns.");
      let funs = ref [] in
      (*let count = ref 0 in*)
      let transfer_func (st : Spec.D.t) (loc, edge) : Spec.D.t =
        if M.tracing then M.trace "con" "Initializer %a\n" CilType.Location.pretty loc;
        (*incr count;
          if (get_bool "dbg.verbose")&& (!count mod 1000 = 0)  then Printf.printf "%d %!" !count;    *)
        Tracing.current_loc := loc;
        match edge with
        | MyCFG.Entry func        ->
          if M.tracing then M.trace "global_inits" "Entry %a\n" d_lval (var func.svar);
          Spec.body {ctx with local = st} func
        | MyCFG.Assign (lval,exp) ->
          if M.tracing then M.trace "global_inits" "Assign %a = %a\n" d_lval lval d_exp exp;
          (match lval, exp with
            | (Var v,o), (AddrOf (Var f,NoOffset))
              when v.vstorage <> Static && isFunctionType f.vtype ->
              (try funs := Cilfacade.find_varinfo_fundec f :: !funs with Not_found -> ())
            | _ -> ()
          );
          let res = Spec.assign {ctx with local = st} lval exp in
          (* Needed for privatizations (e.g. None) that do not side immediately *)
          let res' = Spec.sync {ctx with local = res} `Normal in
          if M.tracing then M.trace "global_inits" "\t\t -> state:%a\n" Spec.D.pretty res;
          res'
        | _                       -> failwith "Unsupported global initializer edge"
      in
      let with_externs = do_extern_inits ctx file in
      (*if (get_bool "dbg.verbose") then Printf.printf "Number of init. edges : %d\nWorking:" (List.length edges);    *)
      let result : Spec.D.t = List.fold_left transfer_func with_externs edges in
      if M.tracing then M.trace "global_inits" "startstate: %a\n" Spec.D.pretty result;
      result, !funs
    in

    let print_globals glob =
      let out = M.get_out (Spec.name ()) !GU.out in
      let print_one v st =
        ignore (Pretty.fprintf out "%a -> %a\n" EQSys.GVar.pretty_trace v EQSys.G.pretty st)
      in
      GHT.iter print_one glob
    in

    (* real beginning of the [analyze] function *)
    if get_bool "ana.sv-comp.enabled" then
      WResult.init file; (* TODO: move this out of analyze_loop *)

    GU.global_initialization := true;
    GU.earlyglobs := get_bool "exp.earlyglobs";
    let marshal =
      if get_string "load_run" <> "" then
        Some (Serialize.unmarshal (Filename.concat (get_string "load_run") "spec_marshal"))
      else if Serialize.results_exist () && get_bool "incremental.load" then
        Some (Serialize.load_data Serialize.AnalysisData)
      else
        None
    in
    Spec.init marshal;
    Access.init file;

    let test_domain (module D: Lattice.S): unit =
      let module DP = DomainProperties.All (D) in
      ignore (Pretty.printf "domain testing...: %s\n" (D.name ()));
      let errcode = QCheck_base_runner.run_tests DP.tests in
      if (errcode <> 0) then
        failwith "domain tests failed"
    in
    let _ =
      if (get_bool "dbg.test.domain") then (
        ignore (Pretty.printf "domain testing analysis...: %s\n" (Spec.name ()));
        test_domain (module Spec.D);
        test_domain (module Spec.G);
      )
    in

    let startstate, more_funs =
      if (get_bool "dbg.verbose") then print_endline ("Initializing "^string_of_int (CfgTools.numGlobals file)^" globals.");
      Stats.time "global_inits" do_global_inits file
    in

    let otherfuns = if get_bool "kernel" then otherfuns @ more_funs else otherfuns in

    let enter_with st fd =
      let st = st fd.svar in
      let ctx =
        { ask     = (fun (type a) (q: a Queries.t) -> Queries.Result.top q)
        ; emit   = (fun _ -> failwith "Cannot \"emit\" in enter_with context.")
        ; node    = MyCFG.dummy_node
        ; prev_node = MyCFG.dummy_node
        ; control_context = Obj.repr (fun () -> ctx_failwith "enter_func has no context.")
        ; context = (fun () -> ctx_failwith "enter_func has no context.")
        ; edge    = MyCFG.Skip
        ; local   = st
        ; global  = (fun g -> EQSys.G.spec (getg (EQSys.GVar.spec g)))
        ; presub  = (fun _ -> raise Not_found)
        ; postsub = (fun _ -> raise Not_found)
        ; spawn   = (fun _ -> failwith "Bug1: Using enter_func for toplevel functions with 'otherstate'.")
        ; split   = (fun _ -> failwith "Bug2: Using enter_func for toplevel functions with 'otherstate'.")
        ; sideg   = (fun g d -> sideg (EQSys.GVar.spec g) (EQSys.G.create_spec d))
        }
      in
      let args = List.map (fun x -> MyCFG.unknown_exp) fd.sformals in
      let ents = Spec.enter ctx None fd args in
      List.map (fun (_,s) -> fd, s) ents
    in

    (try MyCFG.dummy_func.svar.vdecl <- (List.hd otherfuns).svar.vdecl with Failure _ -> ());

    let startvars =
      if startfuns = []
      then [[MyCFG.dummy_func, startstate]]
      else
        let morph f = Spec.morphstate f startstate in
        List.map (enter_with morph) startfuns
    in

    let exitvars = List.map (enter_with Spec.exitstate) exitfuns in
    let otherstate st v =
      let ctx =
        { ask     = (fun (type a) (q: a Queries.t) -> Queries.Result.top q)
        ; emit   = (fun _ -> failwith "Cannot \"emit\" in otherstate context.")
        ; node    = MyCFG.dummy_node
        ; prev_node = MyCFG.dummy_node
        ; control_context = Obj.repr (fun () -> ctx_failwith "enter_func has no context.")
        ; context = (fun () -> ctx_failwith "enter_func has no context.")
        ; edge    = MyCFG.Skip
        ; local   = st
        ; global  = (fun g -> EQSys.G.spec (getg (EQSys.GVar.spec g)))
        ; presub  = (fun _ -> raise Not_found)
        ; postsub = (fun _ -> raise Not_found)
        ; spawn   = (fun _ -> failwith "Bug1: Using enter_func for toplevel functions with 'otherstate'.")
        ; split   = (fun _ -> failwith "Bug2: Using enter_func for toplevel functions with 'otherstate'.")
        ; sideg   = (fun g d -> sideg (EQSys.GVar.spec g) (EQSys.G.create_spec d))
        }
      in
      (* TODO: don't hd *)
      List.hd (Spec.threadenter ctx None v [])
      (* TODO: do threadspawn to mainfuns? *)
    in
    let prestartstate = Spec.startstate MyCFG.dummy_func.svar in (* like in do_extern_inits *)
    let othervars = List.map (enter_with (otherstate prestartstate)) otherfuns in
    let startvars = List.concat (startvars @ exitvars @ othervars) in
    if startvars = [] then
      failwith "BUG: Empty set of start variables; may happen if enter_func of any analysis returns an empty list.";

    GU.global_initialization := false;

    let startvars' =
      if get_bool "exp.forward" then
        List.map (fun (n,e) -> (MyCFG.FunctionEntry n, Spec.context n e)) startvars
      else
        List.map (fun (n,e) -> (MyCFG.Function n, Spec.context n e)) startvars
    in

    let entrystates = List.map (fun (n,e) -> (MyCFG.FunctionEntry n, Spec.context n e), e) startvars in
    let entrystates_global = GHT.to_list gh in

    let uncalled_dead = ref 0 in

    let solve_and_postprocess () =
      (* handle save_run/load_run *)
      let solver_file = "solver.marshalled" in
      let load_run = get_string "load_run" in
      let compare_runs = get_string_list "compare_runs" in
      let gobview = get_bool "gobview" in
      let save_run = let o = get_string "save_run" in if o = "" then (if gobview then "run" else "") else o in

      let lh, gh = if load_run <> "" then (
          let module S2' = (GlobSolverFromEqSolver (Generic.LoadRunIncrSolver (PostSolverArg))) (EQSys) (LHT) (GHT) in
          let (r2, _) = S2'.solve entrystates entrystates_global startvars' in
          r2
        ) else if compare_runs <> [] then (
          match compare_runs with
          | d1::d2::[] -> (* the directories of the runs *)
            if d1 = d2 then print_endline "Beware that you are comparing a run with itself! There should be no differences.";
            (* instead of rewriting Compare for EqConstrSys, just transform unmarshaled EqConstrSys solutions to GlobConstrSys soltuions *)
            let module Splitter = GlobConstrSolFromEqConstrSol (EQSys) (LHT) (GHT) in
            let module S2 = Splitter.S2 in
            let module VH = Splitter.VH in
            let (r1, r1'), (r2, r2') = Tuple2.mapn (fun d ->
                let vh = Serialize.unmarshal (d ^ Filename.dir_sep ^ solver_file) in

                let vh' = VH.create (VH.length vh) in
                VH.iter (fun k v ->
                    VH.replace vh' (S2.Var.relift k) (S2.Dom.relift v)
                  ) vh;

                (Splitter.split_solution vh', vh')
              ) (d1, d2)
            in

            if get_bool "dbg.compare_runs.globsys" then
              CompareGlobSys.compare (d1, d2) r1 r2;

            let module CompareEqSys = Constraints.CompareEqSys (S2) (VH) in
            if get_bool "dbg.compare_runs.eqsys" then
              CompareEqSys.compare (d1, d2) r1' r2';

            let module CompareGlobal = Constraints.CompareGlobal (EQSys.GVar) (EQSys.G) (GHT) in
            if get_bool "dbg.compare_runs.global" then
              CompareGlobal.compare (d1, d2) (snd r1) (snd r2);

            let module CompareNode = Constraints.CompareNode (Spec.C) (EQSys.D) (LHT) in
            if get_bool "dbg.compare_runs.node" then
              CompareNode.compare (d1, d2) (fst r1) (fst r2);

            r1 (* return the result of the first run for further options -- maybe better to exit early since compare_runs is its own mode. Only excluded verify below since it's on by default. *)
          | _ -> failwith "Currently only two runs can be compared!";
        ) else (
          if get_bool "dbg.verbose" then
            print_endline ("Solving the constraint system with " ^ get_string "solver" ^ ". Solver statistics are shown every " ^ string_of_int (get_int "dbg.solver-stats-interval") ^ "s or by signal " ^ get_string "dbg.solver-signal" ^ ".");
          Goblintutil.should_warn := get_string "warn_at" = "early" || gobview;
          let (lh, gh), solver_data = Stats.time "solving" (Slvr.solve entrystates entrystates_global) startvars' in
          if GobConfig.get_bool "incremental.save" then
            Serialize.store_data solver_data Serialize.SolverData;
          if save_run <> "" then (
            let analyses = Filename.concat save_run "analyses.marshalled" in
            let config = Filename.concat save_run "config.json" in
            let meta = Filename.concat save_run "meta.json" in
            let solver_stats = Filename.concat save_run "solver_stats.csv" in (* see Generic.SolverStats... *)
            let cil = Filename.concat save_run "cil.marshalled" in
            let warnings = Filename.concat save_run "warnings.marshalled" in
            let stats = Filename.concat save_run "stats.marshalled" in
            if get_bool "dbg.verbose" then (
              print_endline ("Saving the current configuration to " ^ config ^ ", meta-data about this run to " ^ meta ^ ", and solver statistics to " ^ solver_stats);
            );
            GobSys.mkdir_or_exists save_run;
            GobConfig.write_file config;
            let module Meta = struct
                type t = { command : string; version: string; timestamp : float; localtime : string } [@@deriving to_yojson]
                let json = to_yojson { command = GU.command; version = Version.goblint; timestamp = Unix.time (); localtime = localtime () }
              end
            in
            (* Yojson.Safe.to_file meta Meta.json; *)
            Yojson.Safe.pretty_to_channel (Stdlib.open_out meta) Meta.json; (* the above is compact, this is pretty-printed *)
            if gobview then (
              if get_bool "dbg.verbose" then (
                print_endline ("Saving the analysis table to " ^ analyses ^ ", the CIL state to " ^ cil ^ ", the warning table to " ^ warnings ^ ", and the runtime stats to " ^ stats);
              );
              Serialize.marshal MCPRegistry.registered_name analyses;
              Serialize.marshal (file, Cabs2cil.environment) cil;
              Serialize.marshal !Messages.Table.messages_list warnings;
              Serialize.marshal (Stats.top, Gc.quick_stat ()) stats
            );
            Goblintutil.(self_signal (signal_of_string (get_string "dbg.solver-signal"))); (* write solver_stats after solving (otherwise no rows if faster than dbg.solver-stats-interval). TODO better way to write solver_stats without terminal output? *)
          );
          lh, gh
        )
      in

      if get_string "comparesolver" <> "" then (
        let compare_with (module S2 : GenericEqBoxIncrSolver) =
          let module PostSolverArg2 =
          struct
            include PostSolverArg
            let should_warn = false (* we already warn from main solver *)
            let should_save_run = false (* we already save main solver *)
          end
          in
          let module S2' = (GlobSolverFromEqSolver (S2 (PostSolverArg2))) (EQSys) (LHT) (GHT) in
          let (r2, _) = S2'.solve entrystates entrystates_global startvars' in
          CompareGlobSys.compare (get_string "solver", get_string "comparesolver") (lh,gh) (r2)
        in
        compare_with (Selector.choose_solver (get_string "comparesolver"))
      );

      (* Most warnings happen before durin postsolver, but some happen later (e.g. in finalize), so enable this for the rest (if required by option). *)
      Goblintutil.should_warn := PostSolverArg.should_warn;

      let insrt k _ s = match k with
        | (MyCFG.Function fn,_) -> if not (get_bool "exp.forward") then Set.Int.add fn.svar.vid s else s
        | (MyCFG.FunctionEntry fn,_) -> if (get_bool "exp.forward") then Set.Int.add fn.svar.vid s else s
        | _ -> s
      in
      (* set of ids of called functions *)
      let calledFuns = LHT.fold insrt lh Set.Int.empty in
      let is_bad_uncalled fn loc =
        not (Set.Int.mem fn.vid calledFuns) &&
        not (Str.last_chars loc.file 2 = ".h") &&
        not (LibraryFunctions.is_safe_uncalled fn.vname) &&
        not (Cil.hasAttribute "goblint_stub" fn.vattr)
      in
      let print_and_calculate_uncalled = function
        | GFun (fn, loc) when is_bad_uncalled fn.svar loc->
            let cnt = Cilfacade.countLoc fn in
            uncalled_dead := !uncalled_dead + cnt;
            if get_bool "dbg.uncalled" then
              M.warn ~loc:(CilLocation loc) ~category:Deadcode "Function \"%a\" will never be called: %dLoC" CilType.Fundec.pretty fn cnt  (* CilLocation is fine because always printed from scratch *)
        | _ -> ()
      in
      List.iter print_and_calculate_uncalled file.globals;

      (* check for dead code at the last state: *)
      let main_sol = try LHT.find lh (List.hd startvars') with Not_found -> Spec.D.bot () in
      if get_bool "dbg.debug" && Spec.D.is_bot main_sol then
        Printf.printf "NB! Execution does not reach the end of Main.\n";

      if get_bool "dump_globs" then
        print_globals gh;

      (* run activated transformations with the analysis result *)
      let active_transformations = get_string_list "trans.activated" in
      (if active_transformations <> [] then
        (* Transformations work using Cil visitors which use the location, so we join all contexts per location. *)
        let joined =
          let open Batteries in let open Enum in
          let e = LHT.enum lh |> map (Tuple2.map1 (Node.location % fst)) in (* drop context from key and get location from node *)
          let h = Hashtbl.create (if fast_count e then count e else 123) in
          iter (fun (k,v) ->
            (* join values for the same location *)
            let v' = try Spec.D.join (Hashtbl.find h k) v with Not_found -> v in
            Hashtbl.replace h k v') e;
          h
        in
<<<<<<< HEAD
        let ask loc =
          (* build a ctx for using the query system *)
          let rec ctx =
            { ask    = (fun (type a) (q: a Queries.t) -> Spec.query ctx q)
            ; emit   = (fun _ -> failwith "Cannot \"emit\" in query context.")
            ; node   = MyCFG.dummy_node (* TODO maybe ask should take a node (which could be used here) instead of a location *)
            ; prev_node = MyCFG.dummy_node
            ; control_context = Obj.repr (fun () -> ctx_failwith "No context in query context.")
            ; context = (fun () -> ctx_failwith "No context in query context.")
            ; edge    = MyCFG.Skip
            ; local  = Hashtbl.find joined loc
            ; global = (fun g -> EQSys.G.spec (GHT.find gh (EQSys.GVar.spec g)))
            ; presub = (fun _ -> raise Not_found)
            ; postsub= (fun _ -> raise Not_found)
            ; spawn  = (fun v d    -> failwith "Cannot \"spawn\" in query context.")
            ; split  = (fun d es   -> failwith "Cannot \"split\" in query context.")
            ; sideg  = (fun v g    -> failwith "Cannot \"split\" in query context.")
            }
          in
          Spec.query ctx
=======
        let ask loc = (fun (type a) (q: a Queries.t) ->
            let local = Hashtbl.find_option joined loc in
            match local with
            | None -> Queries.Result.bot q
            | Some local ->
              match q with
              | Queries.Invariant context ->
                (* Directly handle the invariant query here *)
                (let context: Invariant.context = {
                    scope=context.scope;
                    i= -1; (* Not used here *)
                    lval=context.lval;
                    offset=context.offset;
                    deref_invariant=(fun _ _ _ -> Invariant.none)
                  } in
                 match Spec.D.invariant context local with
                 | Some e -> (`Lifted e)
                 | None -> `Top)
              | _ ->
                (* build a ctx for using the query system for all other queries *)
                let rec ctx =
                  { ask    = (fun (type a) (q: a Queries.t) -> Spec.query ctx q)
                  ; emit   = (fun _ -> failwith "Cannot \"emit\" in query context.")
                  ; node   = MyCFG.dummy_node (* TODO maybe ask should take a node (which could be used here) instead of a location *)
                  ; prev_node = MyCFG.dummy_node
                  ; control_context = Obj.repr (fun () -> ctx_failwith "No context in query context.")
                  ; context = (fun () -> ctx_failwith "No context in query context.")
                  ; edge    = MyCFG.Skip
                  ; local  = local
                  ; global = GHT.find gh
                  ; presub = (fun _ -> raise Not_found)
                  ; postsub= (fun _ -> raise Not_found)
                  ; spawn  = (fun v d    -> failwith "Cannot \"spawn\" in query context.")
                  ; split  = (fun d es   -> failwith "Cannot \"split\" in query context.")
                  ; sideg  = (fun v g    -> failwith "Cannot \"split\" in query context.")
                  }
                in
                Spec.query ctx q
          )
>>>>>>> 613fa6eb
        in
        let ask loc = { Queries.f = fun (type a) (q: a Queries.t) -> ask loc q } in
        List.iter (fun name -> Transform.run name ask file) active_transformations
      );

      lh, gh
    in

    Generic.write_cfgs := CfgTools.dead_code_cfg file (module Cfg:CfgBidir);

    (* Use "normal" constraint solving *)
    let timeout_reached () =
      M.error "Timeout reached!";
      (* let module S = Generic.SolverStats (EQSys) (LHT) in *)
      (* Can't call Generic.SolverStats...print_stats :(
         print_stats is triggered by dbg.solver-signal, so we send that signal to ourself in maingoblint before re-raising Timeout.
         The alternative would be to catch the below Timeout, print_stats and re-raise in each solver (or include it in some functor above them). *)
      raise GU.Timeout
    in
    let timeout = get_string "dbg.timeout" |> Goblintutil.seconds_of_duration_string in
    let lh, gh = Goblintutil.timeout solve_and_postprocess () (float_of_int timeout) timeout_reached in
    let local_xml = solver2source_result lh in

    let liveness =
      if get_bool "dbg.print_dead_code" then
        print_dead_code local_xml !uncalled_dead
      else
        fun _ -> true (* TODO: warn about conflicting options *)
    in

    if get_bool "exp.cfgdot" then
      CfgTools.dead_code_cfg file (module Cfg : CfgBidir) liveness;

    let warn_global g v =
      (* ignore (Pretty.printf "warn_global %a %a\n" EQSys.GVar.pretty_trace g EQSys.G.pretty v); *)
      (* build a ctx for using the query system *)
      let rec ctx =
        { ask    = (fun (type a) (q: a Queries.t) -> Spec.query ctx q)
        ; emit   = (fun _ -> failwith "Cannot \"emit\" in query context.")
        ; node   = MyCFG.dummy_node (* TODO maybe ask should take a node (which could be used here) instead of a location *)
        ; prev_node = MyCFG.dummy_node
        ; control_context = Obj.repr (fun () -> ctx_failwith "No context in query context.")
        ; context = (fun () -> ctx_failwith "No context in query context.")
        ; edge    = MyCFG.Skip
        ; local  = snd (List.hd startvars) (* bot and top both silently raise and catch Deadcode in DeadcodeLifter *)
        ; global = (fun v -> EQSys.G.spec (try GHT.find gh (EQSys.GVar.spec v) with Not_found -> EQSys.G.bot ()))
        ; presub = (fun _ -> raise Not_found)
        ; postsub= (fun _ -> raise Not_found)
        ; spawn  = (fun v d    -> failwith "Cannot \"spawn\" in query context.")
        ; split  = (fun d es   -> failwith "Cannot \"split\" in query context.")
        ; sideg  = (fun v g    -> failwith "Cannot \"split\" in query context.")
        }
      in
      match g with
      | `Left g -> (* Spec global *)
        Spec.query ctx (WarnGlobal (Obj.repr g))
      | `Right _ -> (* contexts global *)
        ()
    in
    Stats.time "warn_global" (GHT.iter warn_global) gh;

    if get_bool "ana.sv-comp.enabled" then
      WResult.write lh gh entrystates;

    let marshal = Spec.finalize () in
    (* copied from solve_and_postprocess *)
    let gobview = get_bool "gobview" in
    let save_run = let o = get_string "save_run" in if o = "" then (if gobview then "run" else "") else o in
    if save_run <> "" then (
      Serialize.marshal marshal (Filename.concat save_run "spec_marshal")
    );
    if get_bool "incremental.save" then (
      Serialize.store_data marshal Serialize.AnalysisData;
      Serialize.move_tmp_results_to_results ()
    );
    if get_bool "dbg.verbose" && get_string "result" <> "none" then print_endline ("Generating output: " ^ get_string "result");
    Result.output (lazy local_xml) gh make_global_fast_xml file
end

(* This function was originally a part of the [AnalyzeCFG] module, but
   now that [AnalyzeCFG] takes [Spec] as a functor parameter,
   [analyze_loop] cannot reside in it anymore since each invocation of
   [get_spec] in the loop might/should return a different module, and we
   cannot swap the functor parameter from inside [AnalyzeCFG]. *)
let rec analyze_loop (module CFG : CfgBidir) file fs change_info =
  try
    let (module Spec) = get_spec () in
    let module A = AnalyzeCFG (CFG) (Spec) (struct let increment = change_info end) in
    A.analyze file fs
  with Refinement.RestartAnalysis ->
    (* Tail-recursively restart the analysis again, when requested.
        All solving starts from scratch.
        Whoever raised the exception should've modified some global state
        to do a more precise analysis next time. *)
    (* TODO: do some more incremental refinement and reuse parts of solution *)
    analyze_loop (module CFG) file fs change_info

let compute_cfg file =
  let cfgF, cfgB = CfgTools.getCFG file in
  let cfgB' = function
    | MyCFG.Statement s as n -> ([Cilfacade.get_stmtLoc s,MyCFG.SelfLoop], n) :: cfgB n
    | n -> cfgB n
  in
  let cfgB = if (get_bool "ana.osek.intrpts") then cfgB' else cfgB in
  (module struct let prev = cfgB let next = cfgF end : CfgBidir)

(** The main function to perform the selected analyses. *)
let analyze change_info (file: file) fs =
  if (get_bool "dbg.verbose") then print_endline "Generating the control flow graph.";
  let (module CFG) = compute_cfg file in
  analyze_loop (module CFG) file fs change_info<|MERGE_RESOLUTION|>--- conflicted
+++ resolved
@@ -552,28 +552,6 @@
             Hashtbl.replace h k v') e;
           h
         in
-<<<<<<< HEAD
-        let ask loc =
-          (* build a ctx for using the query system *)
-          let rec ctx =
-            { ask    = (fun (type a) (q: a Queries.t) -> Spec.query ctx q)
-            ; emit   = (fun _ -> failwith "Cannot \"emit\" in query context.")
-            ; node   = MyCFG.dummy_node (* TODO maybe ask should take a node (which could be used here) instead of a location *)
-            ; prev_node = MyCFG.dummy_node
-            ; control_context = Obj.repr (fun () -> ctx_failwith "No context in query context.")
-            ; context = (fun () -> ctx_failwith "No context in query context.")
-            ; edge    = MyCFG.Skip
-            ; local  = Hashtbl.find joined loc
-            ; global = (fun g -> EQSys.G.spec (GHT.find gh (EQSys.GVar.spec g)))
-            ; presub = (fun _ -> raise Not_found)
-            ; postsub= (fun _ -> raise Not_found)
-            ; spawn  = (fun v d    -> failwith "Cannot \"spawn\" in query context.")
-            ; split  = (fun d es   -> failwith "Cannot \"split\" in query context.")
-            ; sideg  = (fun v g    -> failwith "Cannot \"split\" in query context.")
-            }
-          in
-          Spec.query ctx
-=======
         let ask loc = (fun (type a) (q: a Queries.t) ->
             let local = Hashtbl.find_option joined loc in
             match local with
@@ -603,7 +581,7 @@
                   ; context = (fun () -> ctx_failwith "No context in query context.")
                   ; edge    = MyCFG.Skip
                   ; local  = local
-                  ; global = GHT.find gh
+                  ; global = (fun g -> EQSys.G.spec (GHT.find gh (EQSys.GVar.spec g)))
                   ; presub = (fun _ -> raise Not_found)
                   ; postsub= (fun _ -> raise Not_found)
                   ; spawn  = (fun v d    -> failwith "Cannot \"spawn\" in query context.")
@@ -613,7 +591,6 @@
                 in
                 Spec.query ctx q
           )
->>>>>>> 613fa6eb
         in
         let ask loc = { Queries.f = fun (type a) (q: a Queries.t) -> ask loc q } in
         List.iter (fun name -> Transform.run name ask file) active_transformations
