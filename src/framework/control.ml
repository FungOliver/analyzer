--- conflicted
+++ resolved
@@ -75,8 +75,8 @@
       let live_lines = ref StringMap.empty in
       let dead_lines = ref StringMap.empty in
       let add_one n v =
-        let l = Tracing.getLoc n in
-        let f = MyCFG.getFun n in
+        let l = UpdateCil.getLoc n in
+        let f = Node.find_fundec n in
         let add_fun  = BatISet.add l.line in
         let add_file = StringMap.modify_def BatISet.empty f.svar.vname add_fun in
         let is_dead = LT.for_all (fun (_,x,f) -> Spec.D.is_bot x) v in
@@ -160,13 +160,8 @@
            See: https://github.com/goblint/analyzer/issues/290#issuecomment-881258091. *)
         let loc = UpdateCil.getLoc n in
         if loc <> locUnknown then try
-<<<<<<< HEAD
-            let (_,_, fundec) as p = loc, n, Node.find_fundec n in
-            if Result.mem res p then
-=======
-            let fundec = MyCFG.getFun n in
+            let fundec = Node.find_fundec n in
             if Result.mem res n then
->>>>>>> d6ece2f9
               (* If this source location has been added before, we look it up
                * and add another node to it information to it. *)
               let prev = Result.find res n in
@@ -245,13 +240,8 @@
       if (get_bool "dbg.verbose") then print_endline ("Executing "^string_of_int (List.length edges)^" assigns.");
       let funs = ref [] in
       (*let count = ref 0 in*)
-<<<<<<< HEAD
       let transfer_func (st : Spec.D.t) (loc, edge) : Spec.D.t =
-        if M.tracing then M.trace "con" "Initializer %a\n" d_loc loc;
-=======
-      let transfer_func (st : Spec.D.t) (edge, loc) : Spec.D.t =
         if M.tracing then M.trace "con" "Initializer %a\n" CilType.Location.pretty loc;
->>>>>>> d6ece2f9
         (*incr count;
           if (get_bool "dbg.verbose")&& (!count mod 1000 = 0)  then Printf.printf "%d %!" !count;    *)
         Tracing.current_loc := loc;
