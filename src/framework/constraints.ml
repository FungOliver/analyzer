(** How to generate constraints for a solver using specifications described in [Analyses]. *)

open Prelude
open Cil
open MyCFG
open Pretty
open Analyses
open GobConfig

module M = Messages

(** Lifts a [Spec] so that the domain and the context are [Hashcons]d and that C offers a relift function for incremental to re-hashcons loaded values. *)
module HashconsLifter (S:Spec)
  : SpecHC with module D = Lattice.HConsed (S.D)
          and module G = S.G
          and module C = Printable.HC (S.C)
=
struct
  module D = Lattice.HConsed (S.D)
  module G = S.G
  module C = Printable.HC (S.C)

  let name () = S.name () ^" hashconsed"

  let init = S.init
  let finalize = S.finalize

  let should_join x y = S.should_join (D.unlift x) (D.unlift y)

  let startstate v = D.lift (S.startstate v)
  let exitstate  v = D.lift (S.exitstate  v)
  let otherstate v = D.lift (S.otherstate v)
  let morphstate v d = D.lift (S.morphstate v (D.unlift d))

  let val_of = D.lift % S.val_of
  let context = S.context % D.unlift
  let call_descr = S.call_descr

  let conv ctx =
    { ctx with local = D.unlift ctx.local
             ; spawn = (fun v -> ctx.spawn v % D.lift )
             ; split = (fun d e tv -> ctx.split (D.lift d) e tv )
    }

  let sync ctx =
    let d, diff = S.sync (conv ctx) in
    D.lift d, diff

  let query ctx q =
    S.query (conv ctx) q

  let assign ctx lv e =
    D.lift @@ S.assign (conv ctx) lv e

  let vdecl ctx v =
    D.lift @@ S.vdecl (conv ctx) v

  let branch ctx e tv =
    D.lift @@ S.branch (conv ctx) e tv

  let body ctx f =
    D.lift @@ S.body (conv ctx) f

  let return ctx r f =
    D.lift @@ S.return (conv ctx) r f

  let intrpt ctx =
    D.lift @@ S.intrpt (conv ctx)

  let asm ctx =
    D.lift @@ S.asm (conv ctx)

  let skip ctx =
    D.lift @@ S.skip (conv ctx)

  let enter ctx r f args =
    List.map (fun (x,y) -> D.lift x, D.lift y) @@ S.enter (conv ctx) r f args

  let special ctx r f args =
    D.lift @@ S.special (conv ctx) r f args

  let combine ctx r fe f args es =
    D.lift @@ S.combine (conv ctx) r fe f args (D.unlift es)

  let part_access _ _ _ _ =
    (Access.LSSSet.singleton (Access.LSSet.empty ()), Access.LSSet.empty ())
end

(** Lifts a [Spec] so that the context is [Hashcons]d. *)
module HashconsContextLifter (S:Spec)
  : Spec with module D = S.D
          and module G = S.G
          and module C = Printable.HConsed (S.C)
=
struct
  module D = S.D
  module G = S.G
  module C = Printable.HConsed (S.C)

  let name () = S.name () ^" context hashconsed"

  let init = S.init
  let finalize = S.finalize

  let should_join = S.should_join

  let startstate = S.startstate
  let exitstate  = S.exitstate
  let otherstate = S.otherstate
  let morphstate = S.morphstate

  let val_of = S.val_of % C.unlift
  let context = C.lift % S.context
  let call_descr f = S.call_descr f % C.unlift

  let conv ctx =
    { ctx with context2 = (fun () -> C.unlift (ctx.context2 ())) }

  let sync ctx =
    let d, diff = S.sync (conv ctx) in
    d, diff

  let query ctx q =
    match q with
    | Queries.IterPrevVars f ->
      let g (n, c) e = f (n, Obj.repr (C.lift (Obj.obj c))) e in
      S.query (conv ctx) (Queries.IterPrevVars g)
    | _ -> S.query (conv ctx) q

  let assign ctx lv e =
    S.assign (conv ctx) lv e

  let vdecl ctx v =
    S.vdecl (conv ctx) v

  let branch ctx e tv =
    S.branch (conv ctx) e tv

  let body ctx f =
    S.body (conv ctx) f

  let return ctx r f =
    S.return (conv ctx) r f

  let intrpt ctx =
    S.intrpt (conv ctx)

  let asm ctx =
    S.asm (conv ctx)

  let skip ctx =
    S.skip (conv ctx)

  let enter ctx r f args =
    S.enter (conv ctx) r f args

  let special ctx r f args =
    S.special (conv ctx) r f args

  let combine ctx r fe f args es =
    S.combine (conv ctx) r fe f args es

  let part_access _ _ _ _ =
    (Access.LSSSet.singleton (Access.LSSet.empty ()), Access.LSSet.empty ())
end

module NoHashconsLifter (S: Spec) = struct
  module C = Printable.HC (S.C)
  include (S : Spec with module C := C)
end

(* see option ana.opt.equal *)
module OptEqual (S: Spec) = struct
  module D = struct include S.D let equal x y = x == y || equal x y end
  module G = struct include S.G let equal x y = x == y || equal x y end
  module C = struct include S.C let equal x y = x == y || equal x y end
  include (S : Spec with module D := D and module G := G and module C := C)
end

(** If dbg.slice.on, stops entering functions after dbg.slice.n levels. *)
module LevelSliceLifter (S:Spec)
  : Spec with module D = Lattice.Prod (S.D) (Lattice.Reverse (IntDomain.Lifted))
          and module G = S.G
          and module C = S.C
=
struct
  module D = Lattice.Prod (S.D) (Lattice.Reverse (IntDomain.Lifted))
  module G = S.G
  module C = S.C

  let name () = S.name ()^" level sliced"

  let start_level = ref (`Top)
  let error_level = ref (`Lifted  0L)

  let init () =
    if get_bool "dbg.slice.on" then
      start_level := `Lifted (Int64.of_int (get_int "dbg.slice.n"));
    S.init ()

  let finalize = S.finalize

  let should_join (x,_) (y,_) = S.should_join x y

  let startstate v = (S.startstate v, !start_level)
  let exitstate  v = (S.exitstate  v, !start_level)
  let otherstate v = (S.otherstate v, !start_level)
  let morphstate v (d,l) = (S.morphstate v d, l)

  let val_of d = (S.val_of d, !error_level)
  let context (d,_) = S.context d
  let call_descr f = S.call_descr f

  let conv ctx =
    { ctx with local = fst ctx.local
             ; spawn = (fun v d -> ctx.spawn v (d, snd ctx.local) )
             ; split = (fun d e tv -> ctx.split (d, snd ctx.local) e tv )
    }

  let lift_fun ctx f g h =
    f @@ h (g (conv ctx))

  let sync ctx =
    let liftpair (x, y) = (x, snd ctx.local), y in
    lift_fun ctx liftpair S.sync identity

  let enter' ctx r f args =
    let liftmap = List.map (fun (x,y) -> (x, snd ctx.local), (y, snd ctx.local)) in
    lift_fun ctx liftmap S.enter ((|>) args % (|>) f % (|>) r)

  let lift ctx d = (d, snd ctx.local)

  let query' ctx q    = lift_fun ctx identity   S.query  ((|>) q)
  let assign ctx lv e = lift_fun ctx (lift ctx) S.assign ((|>) e % (|>) lv)
  let vdecl ctx v     = lift_fun ctx (lift ctx) S.vdecl  ((|>) v)
  let branch ctx e tv = lift_fun ctx (lift ctx) S.branch ((|>) tv % (|>) e)
  let body ctx f      = lift_fun ctx (lift ctx) S.body   ((|>) f)
  let return ctx r f  = lift_fun ctx (lift ctx) S.return ((|>) f % (|>) r)
  let intrpt ctx      = lift_fun ctx (lift ctx) S.intrpt identity
  let asm ctx         = lift_fun ctx (lift ctx) S.asm    identity
  let skip ctx        = lift_fun ctx (lift ctx) S.skip   identity
  let special ctx r f args        = lift_fun ctx (lift ctx) S.special ((|>) args % (|>) f % (|>) r)
  let combine' ctx r fe f args es = lift_fun ctx (lift ctx) S.combine (fun p -> p r fe f args (fst es))

  let leq0 = function
    | `Top -> false
    | `Lifted x -> x <= 0L
    | `Bot -> true

  let sub1 = function
    | `Lifted x -> `Lifted (Int64.sub x 1L)
    | x -> x

  let add1 = function
    | `Lifted x -> `Lifted (Int64.add x 1L)
    | x -> x

  let enter ctx r f args =
    let (d,l) = ctx.local in
    if leq0 l then
      [ctx.local, D.bot ()]
    else
      enter' {ctx with local=(d, sub1 l)} r f args

  let combine ctx r fe f args es =
    let (d,l) = ctx.local in
    let l = add1 l in
    if leq0 l then
      (d, l)
    else
      let d',_ = combine' ctx r fe f args es in
      (d', l)

  let query ctx = function
    | Queries.EvalFunvar e ->
      let (d,l) = ctx.local in
      if leq0 l then
        `LvalSet (Queries.LS.empty ())
      else
        query' ctx (Queries.EvalFunvar e)
    | q -> query' ctx q

  let part_access _ _ _ _ =
    (Access.LSSSet.singleton (Access.LSSet.empty ()), Access.LSSet.empty ())
end


(** Limits the number of widenings per node. *)
module LimitLifter (S:Spec) =
struct
  include (S : module type of S with module D := S.D)

  let name () = S.name ()^" limited"

  let limit = ref 0

  let init () =
    limit := get_int "dbg.limit.widen";
    S.init ()

  module H = MyCFG.H
  let h = H.create 13
  let incr k =
    H.modify_def 1 k (fun v ->
        if v >= !limit then failwith ("LimitLifter: Reached limit ("^string_of_int !limit^") for node "^Ana.sprint MyCFG.pretty_short_node (Option.get !MyCFG.current_node));
        v+1
      ) h;
  module D = struct
    include S.D
    let widen x y = Option.may incr !MyCFG.current_node; widen x y (* when is this None? *)
  end
end


(* widening on contexts, keeps contexts for calls in context *)
module WidenContextLifter (S:Spec)
=
struct
  module M = MapDomain.MapBot (Basetype.Variables) (S.D) (* should be CilFun -> S.C, but CilFun is not Groupable, and S.C is no Lattice *)
  module D = struct
    include Lattice.Prod (S.D) (M)
    let printXml f (d,m) = BatPrintf.fprintf f "\n%a<analysis name=\"widen-context\">\n%a\n</analysis>" S.D.printXml d M.printXml m
  end
  module G = S.G
  module C = Printable.Prod (S.C) (M)

  let name () = S.name ()^" with widened contexts"

  let init = S.init
  let finalize = S.finalize

  let should_join (x,_) (y,_) = S.should_join x y

  let inj f x = f x, M.bot ()

  let startstate = inj S.startstate
  let exitstate  = inj S.exitstate
  let otherstate = inj S.otherstate
  let morphstate v (d,m) = S.morphstate v d, m

  let val_of (c,m) =
    Messages.(if tracing then tracel "widen-context" "val_of with context %a\n" S.C.pretty c);
    S.val_of c, m
  let context (d,m) =
    Messages.(if tracing then tracel "widen-context" "context with child domain %a\nand map %a\n" S.D.pretty d M.pretty m);
    S.context d, m
  let call_descr f (c,m) = S.call_descr f c

  let conv ctx =
    { ctx with context2 = (fun () -> fst (ctx.context2 ()))
             ; local = fst ctx.local
             ; spawn = (fun v d -> ctx.spawn v (d, snd ctx.local) )
             ; split = (fun d e tv -> ctx.split (d, snd ctx.local) e tv )
    }
  let lift_fun ctx f g = g (f (conv ctx)), snd ctx.local

  let sync ctx        = let d, ds = S.sync (conv ctx) in (d, snd ctx.local), ds
  let query ctx       = S.query (conv ctx)
  let assign ctx lv e = lift_fun ctx S.assign ((|>) e % (|>) lv)
  let vdecl ctx v     = lift_fun ctx S.vdecl  ((|>) v)
  let branch ctx e tv = lift_fun ctx S.branch ((|>) tv % (|>) e)
  let body ctx f      = lift_fun ctx S.body   ((|>) f)
  let return ctx r f  = lift_fun ctx S.return ((|>) f % (|>) r)
  let intrpt ctx      = lift_fun ctx S.intrpt identity
  let asm ctx         = lift_fun ctx S.asm    identity
  let skip ctx        = lift_fun ctx S.skip   identity
  let special ctx r f args       = lift_fun ctx S.special ((|>) args % (|>) f % (|>) r)

  let enter ctx r f args =
    let m = snd ctx.local in
    let d' v_cur =
      let v_old = M.find f m in
      let v_new = S.D.widen v_old (S.D.join v_old v_cur) in
      Messages.(if tracing && not (S.D.equal v_old v_new) then tracel "widen-context" "enter results in new context for function %s\n" f.vname);
      v_new, M.add f v_new m
    in
    S.enter (conv ctx) r f args |> List.map (fun (c,v) -> (c,m), d' v)

  let combine ctx r fe f args es = lift_fun ctx S.combine (fun p -> p r fe f args (fst es))

  let part_access _ _ _ _ =
    (Access.LSSSet.singleton (Access.LSSet.empty ()), Access.LSSet.empty ())
end


(* widening on contexts, keeps contexts for calls only in D (needs exp.full-context to be false to work) *)
module WidenContextLifterSide (S:Spec)
=
struct
  module B = WidenContextLifter (S)
  include (B : module type of B with module C := B.C)
  (* same as WidenContextLifter, but with a different C *)
  module C = S.C

  let val_of = inj S.val_of (* empty map when generating value from context *)
  let context (d,m) = S.context d (* just the child analysis' context *)
  let call_descr = S.call_descr

  (* copied from WidenContextLifter... *)
  let conv ctx =
    { ctx with local = fst ctx.local
             ; spawn = (fun v d -> ctx.spawn v (d, snd ctx.local) )
             ; split = (fun d e tv -> ctx.split (d, snd ctx.local) e tv )
    }
  let lift_fun ctx f g = g (f (conv ctx)), snd ctx.local

  let sync ctx        = let d, ds = S.sync (conv ctx) in (d, snd ctx.local), ds
  let query ctx       = S.query (conv ctx)
  let assign ctx lv e = lift_fun ctx S.assign ((|>) e % (|>) lv)
  let vdecl ctx v     = lift_fun ctx S.vdecl  ((|>) v)
  let branch ctx e tv = lift_fun ctx S.branch ((|>) tv % (|>) e)
  let body ctx f      = lift_fun ctx S.body   ((|>) f)
  let return ctx r f  = lift_fun ctx S.return ((|>) f % (|>) r)
  let intrpt ctx      = lift_fun ctx S.intrpt identity
  let asm ctx         = lift_fun ctx S.asm    identity
  let skip ctx        = lift_fun ctx S.skip   identity
  let special ctx r f args       = lift_fun ctx S.special ((|>) args % (|>) f % (|>) r)

  let enter ctx r f args =
    let m = snd ctx.local in
    let d' v_cur =
      let v_old = M.find f m in
      let v_new = S.D.widen v_old (S.D.join v_old v_cur) in
      Messages.(if tracing && not (S.D.equal v_old v_new) then tracel "widen-context" "enter results in new context for function %s\n" f.vname);
      v_new, M.add f v_new m
    in
    S.enter (conv ctx) r f args |> List.map (fun (c,v) -> (c,m), d' v)

  let combine ctx r fe f args es = lift_fun ctx S.combine (fun p -> p r fe f args (fst es))
end


(** Lifts a [Spec] with a special bottom element that represent unreachable code. *)
module DeadCodeLifter (S:Spec)
  : Spec with module D = Dom (S.D)
          and module G = S.G
          and module C = S.C
=
struct
  module D = Dom (S.D)
  module G = S.G
  module C = S.C

  let name () = S.name ()^" lifted"

  let init = S.init
  let finalize = S.finalize

  let should_join x y =
    match x, y with
    | `Lifted a, `Lifted b -> S.should_join a b
    | _ -> true

  let startstate v = `Lifted (S.startstate v)
  let exitstate  v = `Lifted (S.exitstate  v)
  let otherstate v = `Lifted (S.otherstate v)
  let morphstate v d = try `Lifted (S.morphstate v (D.unlift d)) with Deadcode -> d

  let val_of = D.lift % S.val_of
  let context = S.context % D.unlift
  let call_descr f = S.call_descr f

  let conv ctx =
    { ctx with local = D.unlift ctx.local
             ; spawn = (fun v -> ctx.spawn v % D.lift )
             ; split = (fun d e tv -> ctx.split (D.lift d) e tv )
    }

  let lift_fun ctx f g h b =
    try f @@ h (g (conv ctx))
    with Deadcode -> b

  let sync ctx =
    let liftpair (x,y) = D.lift x, y in
    lift_fun ctx liftpair S.sync identity (`Bot, [])

  let enter ctx r f args =
    let liftmap = List.map (fun (x,y) -> D.lift x, D.lift y) in
    lift_fun ctx liftmap S.enter ((|>) args % (|>) f % (|>) r) []

  let query ctx q     = lift_fun ctx identity S.query  ((|>) q)            `Bot
  let assign ctx lv e = lift_fun ctx D.lift   S.assign ((|>) e % (|>) lv) `Bot
  let vdecl ctx v     = lift_fun ctx D.lift   S.vdecl  ((|>) v)            `Bot
  let branch ctx e tv = lift_fun ctx D.lift   S.branch ((|>) tv % (|>) e) `Bot
  let body ctx f      = lift_fun ctx D.lift   S.body   ((|>) f)            `Bot
  let return ctx r f  = lift_fun ctx D.lift   S.return ((|>) f % (|>) r)  `Bot
  let intrpt ctx      = lift_fun ctx D.lift   S.intrpt identity            `Bot
  let asm ctx         = lift_fun ctx D.lift   S.asm    identity           `Bot
  let skip ctx        = lift_fun ctx D.lift   S.skip   identity           `Bot
  let special ctx r f args       = lift_fun ctx D.lift S.special ((|>) args % (|>) f % (|>) r)        `Bot
  let combine ctx r fe f args es = lift_fun ctx D.lift S.combine (fun p -> p r fe f args (D.unlift es)) `Bot

  let part_access _ _ _ _ =
    (Access.LSSSet.singleton (Access.LSSet.empty ()), Access.LSSet.empty ())
end

module type Increment =
sig
  val increment: increment_data
end

(** The main point of this file---generating a [GlobConstrSys] from a [Spec]. *)
module FromSpec (S:SpecHC) (Cfg:CfgBackward) (I: Increment)
  : sig
    include GlobConstrSys with module LVar = VarF (S.C)
                           and module GVar = Basetype.Variables
                           and module D = S.D
                           and module G = S.G
    val tf : MyCFG.node * S.C.t -> (Cil.location * MyCFG.edge) list * MyCFG.node -> ((MyCFG.node * S.C.t) -> S.D.t) -> (MyCFG.node * S.C.t -> S.D.t -> unit) -> (Cil.varinfo -> G.t) -> (Cil.varinfo -> G.t -> unit) -> D.t
  end
=
struct
  type lv = MyCFG.node * S.C.t
  type gv = varinfo
  type ld = S.D.t
  type gd = S.G.t
  module LVar = VarF (S.C)
  module GVar = Basetype.Variables
  module D = S.D
  module G = S.G

  let full_context = get_bool "exp.full-context"
  (* Dummy module. No incremental analysis supported here*)
  let increment = I.increment
  let common_ctx var edge prev_node pval (getl:lv -> ld) sidel getg sideg : (D.t, G.t, S.C.t) ctx * D.t list ref =
    let r = ref [] in
    if !Messages.worldStopped then raise M.StopTheWorld;
    (* now watch this ... *)
    let rec ctx =
      { ask     = query
      ; node    = fst var
      ; prev_node = prev_node
      ; context = snd var
      ; context2 = snd var |> Obj.obj
      ; edge    = edge
      ; local   = pval
      ; global  = getg
      ; presub  = []
      ; postsub = []
      ; spawn   = (fun f d -> let c = S.context d in
                    if not full_context then sidel (FunctionEntry f, c) d;
                    ignore (getl (Function f, c)))
      ; split   = (fun (d:D.t) _ _ -> r := d::!r)
      ; sideg   = sideg
      ; assign = (fun ?name _    -> failwith "Cannot \"assign\" in common context.")
      }
    and query x = S.query ctx x in
    (* ... nice, right! *)
    let pval, diff = S.sync ctx in
    let _ = List.iter (uncurry sideg) diff in
    { ctx with local = pval }, r

  let rec bigsqcup = function
    | []    -> D.bot ()
    | [x]   -> x
    | x::xs -> D.join x (bigsqcup xs)

  let tf_loop var edge prev_node getl sidel getg sideg d =
    let ctx, r = common_ctx var edge prev_node d getl sidel getg sideg in
    bigsqcup ((S.intrpt ctx)::!r)

  let tf_assign var edge prev_node lv e getl sidel getg sideg d =
    let ctx, r = common_ctx var edge prev_node d getl sidel getg sideg in
    bigsqcup ((S.assign ctx lv e)::!r)

  let tf_vdecl var edge v getl sidel getg sideg d =
    let ctx, r = common_ctx var edge d getl sidel getg sideg in
    bigsqcup ((S.vdecl ctx v)::!r)

  let normal_return r fd ctx sideg =
    let spawning_return = S.return ctx r fd in
    let nval, ndiff = S.sync { ctx with local = spawning_return } in
    List.iter (fun (x,y) -> sideg x y) ndiff;
    nval

  let toplevel_kernel_return r fd ctx sideg =
    let st = if fd.svar.vname = MyCFG.dummy_func.svar.vname then ctx.local else S.return ctx r fd in
    let spawning_return = S.return {ctx with local = st} None MyCFG.dummy_func in
    let nval, ndiff = S.sync { ctx with local = spawning_return } in
    List.iter (fun (x,y) -> sideg x y) ndiff;
    nval

  let tf_ret var edge prev_node ret fd getl sidel getg sideg d =
    let ctx, r = common_ctx var edge prev_node d getl sidel getg sideg in
    let d =
      if (fd.svar.vid = MyCFG.dummy_func.svar.vid ||
          List.mem fd.svar.vname (List.map Json.string (get_list "mainfun"))) &&
         (get_bool "kernel" || get_string "ana.osek.oil" <> "")
      then toplevel_kernel_return ret fd ctx sideg
      else normal_return ret fd ctx sideg
    in
    bigsqcup (d::!r)

  let tf_entry var edge prev_node fd getl sidel getg sideg d =
    let ctx, r = common_ctx var edge prev_node d getl sidel getg sideg in
    bigsqcup ((S.body ctx fd)::!r)

  let tf_test var edge prev_node e tv getl sidel getg sideg d =
    let ctx, r = common_ctx var edge prev_node d getl sidel getg sideg in
    bigsqcup ((S.branch ctx e tv)::!r)

  let tf_normal_call ctx lv e f args  getl sidel getg sideg =
    let combine (cd, fd) = S.combine {ctx with local = cd} lv e f args fd in
    let paths = S.enter ctx lv f args in
    let _     = if not full_context then List.iter (fun (c,v) -> if not (S.D.is_bot v) then sidel (FunctionEntry f, S.context v) v) paths in
    let paths = List.map (fun (c,v) -> (c, if S.D.is_bot v then v else getl (Function f, S.context v))) paths in
    let paths = List.filter (fun (c,v) -> not (D.is_bot v)) paths in
    let paths = List.map combine paths in
    List.fold_left D.join (D.bot ()) paths

  let tf_special_call ctx lv f args = S.special ctx lv f args

  let tf_proc var edge prev_node lv e args getl sidel getg sideg d =
    let ctx, r = common_ctx var edge prev_node d getl sidel getg sideg in
    let functions =
      match ctx.ask (Queries.EvalFunvar e) with
      | `LvalSet ls -> Queries.LS.fold (fun ((x,_)) xs -> x::xs) ls []
      | `Bot -> []
      | _ -> Messages.bailwith ("ProcCall: Failed to evaluate function expression "^(sprint 80 (d_exp () e)))
    in
    let one_function f =
      let has_dec = try ignore (Cilfacade.getdec f); true with Not_found -> false in
      if has_dec && not (LibraryFunctions.use_special f.vname)
      then tf_normal_call ctx lv e f args getl sidel getg sideg
      else tf_special_call ctx lv f args
    in
    if [] = functions then
      d (* because LevelSliceLifter *)
    else
      let funs = List.map one_function functions in
      bigsqcup (funs @ !r)

  let tf_asm var edge prev_node getl sidel getg sideg d =
    let ctx, r = common_ctx var edge prev_node d getl sidel getg sideg in
    bigsqcup ((S.asm ctx)::!r)

  let tf_skip var edge prev_node getl sidel getg sideg d =
    let ctx, r = common_ctx var edge prev_node d getl sidel getg sideg in
    bigsqcup ((S.skip ctx)::!r)

  let tf var getl sidel getg sideg prev_node edge d =
    begin match edge with
<<<<<<< HEAD
      | Assign (lv,rv) -> tf_assign var edge lv rv
      | VDecl (v)      -> tf_vdecl var edge v
      | Proc (r,f,ars) -> tf_proc var edge r f ars
      | Entry f        -> tf_entry var edge f
      | Ret (r,fd)     -> tf_ret var edge r fd
      | Test (p,b)     -> tf_test var edge p b
      | ASM (_, _, _)  -> tf_asm var edge (* TODO: use ASM fields for something? *)
      | Skip           -> fun _ _ _ _ d -> d
      | SelfLoop       -> tf_loop var edge
=======
      | Assign (lv,rv) -> tf_assign var edge prev_node lv rv
      | Proc (r,f,ars) -> tf_proc var edge prev_node r f ars
      | Entry f        -> tf_entry var edge prev_node f
      | Ret (r,fd)     -> tf_ret var edge prev_node r fd
      | Test (p,b)     -> tf_test var edge prev_node p b
      | ASM (_, _, _)  -> tf_asm var edge prev_node (* TODO: use ASM fields for something? *)
      | Skip           -> tf_skip var edge prev_node
      | SelfLoop       -> tf_loop var edge prev_node
>>>>>>> 3b778810
    end getl sidel getg sideg d

  let tf var getl sidel getg sideg prev_node (_,edge) d (f,t) =
    let old_loc  = !Tracing.current_loc in
    let old_loc2 = !Tracing.next_loc in
    let _       = Tracing.current_loc := f in
    let _       = Tracing.next_loc := t in
    let d       = tf var getl sidel getg sideg prev_node edge d in
    let _       = Tracing.current_loc := old_loc in
    let _       = Tracing.next_loc := old_loc2 in
    d

  let tf (v,c) (edges, u) getl sidel getg sideg =
    let pval = getl (u,c) in
    let _, locs = List.fold_right (fun (f,e) (t,xs) -> f, (f,t)::xs) edges (getLoc v,[]) in
    List.fold_left2 (|>) pval (List.map (tf (v,Obj.repr (fun () -> c)) getl sidel getg sideg u) edges) locs

  let tf (v,c) (e,u) getl sidel getg sideg =
    let old_node = !current_node in
    let _       = current_node := Some u in
    let d       = try tf (v,c) (e,u) getl sidel getg sideg
      with M.StopTheWorld -> D.bot ()
         | M.Bailure s -> Messages.warn_each s; (getl (u,c))  in
    let _       = current_node := old_node in
    d

  let system (v,c) =
    match v with
    | FunctionEntry _ when full_context ->
      [fun _ _ _ _ -> S.val_of c]
    | _ -> List.map (tf (v,c)) (Cfg.prev v)
end

(** Combined variables so that we can also use the more common [IneqConstrSys], and [EqConstrSys]
    that use only one kind of a variable. *)
module Var2 (LV:VarType) (GV:VarType)
  : VarType
    with type t = [ `L of LV.t  | `G of GV.t ]
=
struct
  type t = [ `L of LV.t  | `G of GV.t ]
  let relift = function
    | `L x -> `L (LV.relift x)
    | `G x -> `G (GV.relift x)

  let equal x y =
    match x, y with
    | `L a, `L b -> LV.equal a b
    | `G a, `G b -> GV.equal a b
    | _ -> false

  let hash = function
    | `L a -> LV.hash a
    | `G a -> 113 * GV.hash a

  let compare x y =
    match x, y with
    | `L a, `L b -> LV.compare a b
    | `G a, `G b -> GV.compare a b
    | `L a, _ -> -1 | _ -> 1

  let category = function
    | `L a -> LV.category a
    | `G _ -> -1

  let pretty_trace () = function
    | `L a -> LV.pretty_trace () a
    | `G a -> GV.pretty_trace () a

  let printXml f = function
    | `L a -> LV.printXml f a
    | `G a -> GV.printXml f a

  let var_id = function
    | `L a -> LV.var_id a
    | `G a -> GV.var_id a

  let line_nr = function
    | `L a -> LV.line_nr a
    | `G a -> GV.line_nr a

  let file_name = function
    | `L a -> LV.file_name a
    | `G a -> GV.file_name a

  let node = function
    | `L a -> LV.node a
    | `G a -> GV.node a
end

(** Translate a [GlobConstrSys] into a [IneqConstrSys] *)
module IneqConstrSysFromGlobConstrSys (S:GlobConstrSys)
  : IneqConstrSys with type v = Var2(S.LVar)(S.GVar).t
                   and type d = Lattice.Either(S.G)(S.D).t
                   and module Var = Var2(S.LVar)(S.GVar)
                   and module Dom = Lattice.Either(S.G)(S.D)
=
struct
  module Var = Var2(S.LVar)(S.GVar)
  module Dom =
  struct
    include Lattice.Either(S.G)(S.D)
    let printXml f = function
      | `Left  a -> S.G.printXml f a
      | `Right a -> S.D.printXml f a
  end
  let increment = S.increment
  type v = Var.t
  type d = Dom.t

  let box f x y = if Dom.leq y x then Dom.narrow x y else Dom.widen x (Dom.join x y)

  let getR = function
    | `Left x -> x
    | `Right _ -> S.G.bot ()
    | _ -> failwith "IneqConstrSysFromGlobConstrSys broken: Right!"

  let getL = function
    | `Right x -> x
    | `Left _ -> S.D.top ()
    | _ -> failwith "IneqConstrSysFromGlobConstrSys broken: Left!"

  let l, g = (fun x -> `L x), (fun x -> `G x)
  let le, ri = (fun x -> `Right x), (fun x -> `Left x)

  let conv f get set =
    f (getL % get % l) (fun x v -> set (l x) (le v))
      (getR % get % g) (fun x v -> set (g x) (ri v))
    |> le

  let system = function
    | `G _ -> []
    | `L x -> List.map conv (S.system x)
end


(** Transforms a [GenericEqBoxSolver] into a [GenericGlobSolver]. *)
module GlobSolverFromEqSolver (Sol:GenericEqBoxSolver)
  : GenericGlobSolver
  = functor (S:GlobConstrSys) ->
    functor (LH:Hash.H with type key=S.LVar.t) ->
    functor (GH:Hash.H with type key=S.GVar.t) ->
    struct
      module IneqSys = IneqConstrSysFromGlobConstrSys (S)
      module EqSys = Generic.NormalSysConverter (IneqSys)

      module VH : Hash.H with type key=EqSys.v = Hashtbl.Make(EqSys.Var)
      module Sol' = Sol (EqSys) (VH)

      let getR v = function
        | `Left x -> x
        | `Right x ->
          ignore @@ Pretty.printf "GVar %a has local value %a\n" S.GVar.pretty_trace v S.D.pretty x;
          undefined ()

      let getL v = function
        | `Right x -> x
        | `Left x ->
          ignore @@ Pretty.printf "LVar %a has global value %a\n" S.LVar.pretty_trace v S.G.pretty x;
          undefined ()

      let solve ls gs l =
        let vs = List.map (fun (x,v) -> EqSys.conv (`L x), `Right v) ls
                 @ List.map (fun (x,v) -> EqSys.conv (`G x), `Left  v) gs in
        let sv = List.map (fun x -> EqSys.conv (`L x)) l in
        let hm = Sol'.solve EqSys.box vs sv in
        let l' = LH.create 113 in
        let g' = GH.create 113 in
        let split_vars = function
          | (`L x,_) -> fun y -> LH.replace l' x (getL x y)
          | (`G x,_) -> fun y -> GH.replace g' x (getR x y)
        in
        VH.iter split_vars hm;
        (l', g')
    end

(** Transforms a [GenericIneqBoxSolver] into a [GenericGlobSolver]. *)
module GlobSolverFromIneqSolver (Sol:GenericIneqBoxSolver)
  : GenericGlobSolver
  = functor (S:GlobConstrSys) ->
    functor (LH:Hash.H with type key=S.LVar.t) ->
    functor (GH:Hash.H with type key=S.GVar.t) ->
    struct
      module IneqSys = IneqConstrSysFromGlobConstrSys (S)

      module VH : Hash.H with type key=IneqSys.v = Hashtbl.Make(IneqSys.Var)
      module Sol' = Sol (IneqSys) (VH)

      let getG v = function
        | `Left x -> x
        | `Right x ->
          ignore @@ Pretty.printf "GVar %a has local value %a\n" S.GVar.pretty_trace v S.D.pretty x;
          (* undefined () *) (* TODO this only happens for test 17/02 arinc/unique_proc *)
          S.G.bot ()

      let getL v = function
        | `Right x -> x
        | `Left x ->
          ignore @@ Pretty.printf "LVar %a has global value %a\n" S.LVar.pretty_trace v S.G.pretty x;
          undefined ()

      let solve ls gs l =
        let vs = List.map (fun (x,v) -> `L x, `Right v) ls
                 @ List.map (fun (x,v) -> `G x, `Left v) gs in
        let sv = List.map (fun x -> `L x) l in
        let hm = Sol'.solve IneqSys.box vs sv in
        let l' = LH.create 113 in
        let g' = GH.create 113 in
        let split_vars = function
          | `L x -> fun y -> LH.replace l' x (getL x y)
          | `G x -> fun y -> GH.replace g' x (getG x y)
        in
        VH.iter split_vars hm;
        (l', g')
    end

module N = struct let topname = "Top" end
(** Add path sensitivity to a analysis *)
module PathSensitive2 (Spec:Spec)
  : Spec
    with type D.t = SetDomain.Hoare(Spec.D)(N).t
     and module G = Spec.G
     and module C = Spec.C
=
struct
  module D =
  struct
    include SetDomain.Hoare (Spec.D) (N) (* TODO is it really worth it to check every time instead of just using sets and joining later? *)
    let name () = "PathSensitive (" ^ name () ^ ")"

    let pretty_diff () ((s1:t),(s2:t)): Pretty.doc =
      if leq s1 s2 then dprintf "%s (%d and %d paths): These are fine!" (name ()) (cardinal s1) (cardinal s2) else begin
        try
          let p t = not (mem t s2) in
          let evil = choose (filter p s1) in
          let other = choose s2 in
          (* dprintf "%s has a problem with %a not leq %a because %a" (name ())
             Spec.D.pretty evil Spec.D.pretty other
             Spec.D.pretty_diff (evil,other) *)
          Spec.D.pretty_diff () (evil,other)
        with _ ->
          dprintf "choose failed b/c of empty set s1: %d s2: %d"
          (cardinal s1)
          (cardinal s2)
      end

    let printXml f x =
      let print_one x =
        BatPrintf.fprintf f "\n<path>%a</path>" Spec.D.printXml x
      in
      iter print_one x

    (* join elements in the same partition (specified by should_join) *)
    let join_reduce a =
      let rec loop js = function
        | [] -> js
        | x::xs -> let (j,r) = List.fold_left (fun (j,r) x ->
            if Spec.should_join x j then Spec.D.join x j, r else j, x::r
          ) (x,[]) xs in
          loop (j::js) r
      in
      apply_list (loop []) a

    let leq a b =
      leq a b || leq (join_reduce a) (join_reduce b)

    let binop op a b = op a b |> join_reduce

    let join = binop join
    let meet = binop meet
    let widen = binop widen
    let narrow = binop narrow

    let invariant c s = fold (fun x a ->
        Invariant.(a || Spec.D.invariant c x) (* TODO: || correct? *)
      ) s Invariant.none
  end

  module G = Spec.G
  module C = Spec.C

  let name () = "PathSensitive2("^Spec.name ()^")"

  let init = Spec.init
  let finalize = Spec.finalize

  let should_join x y = true

  let otherstate v = D.singleton (Spec.otherstate v)
  let exitstate  v = D.singleton (Spec.exitstate  v)
  let startstate v = D.singleton (Spec.startstate v)
  let morphstate v d = D.map (Spec.morphstate v) d

  let call_descr = Spec.call_descr

  let val_of = D.singleton % Spec.val_of
  let context l =
    if D.cardinal l <> 1 then
      failwith "PathSensitive2.context must be called with a singleton set."
    else
      Spec.context @@ D.choose l

  let conv ctx x =
    let rec ctx' = { ctx with ask   = query
                            ; local = x
                            ; spawn = (fun v -> ctx.spawn v % D.singleton )
                            ; split = (ctx.split % D.singleton) }
    and query x = Spec.query ctx' x in
    ctx'

  let map ctx f g =
    let h x xs =
      try D.add (g (f (conv ctx x))) xs
      with Deadcode -> xs
    in
    let d = D.fold h ctx.local (D.empty ()) in
    if D.is_bot d then raise Deadcode else d

  let assign ctx l e    = map ctx Spec.assign  (fun h -> h l e )
  let vdecl ctx v       = map ctx Spec.vdecl   (fun h -> h v)
  let body   ctx f      = map ctx Spec.body    (fun h -> h f   )
  let return ctx e f    = map ctx Spec.return  (fun h -> h e f )
  let branch ctx e tv   = map ctx Spec.branch  (fun h -> h e tv)
  let intrpt ctx        = map ctx Spec.intrpt  identity
  let asm ctx           = map ctx Spec.asm     identity
  let skip ctx          = map ctx Spec.skip    identity
  let special ctx l f a = map ctx Spec.special (fun h -> h l f a)

  let fold ctx f g h a =
    let k x a =
      try h a @@ g @@ f @@ conv ctx x
      with Deadcode -> a
    in
    let d = D.fold k ctx.local a in
    if D.is_bot d then raise Deadcode else d

  let fold' ctx f g h a =
    let k x a =
      try h a @@ g @@ f @@ conv ctx x
      with Deadcode -> a
    in
    D.fold k ctx.local a

  let sync ctx =
    fold' ctx Spec.sync identity (fun (a,b) (a',b') -> D.add a' a, b'@b) (D.empty (), [])

  let query ctx q =
    fold' ctx Spec.query identity (fun x f -> Queries.Result.meet x (f q)) `Top

  let enter ctx l f a =
    let g xs ys = (List.map (fun (x,y) -> D.singleton x, D.singleton y) ys) @ xs in
    fold' ctx Spec.enter (fun h -> h l f a) g []

  let combine ctx l fe f a d =
    assert (D.cardinal ctx.local = 1);
    let cd = D.choose ctx.local in
    let k x y =
      try D.add (Spec.combine (conv ctx cd) l fe f a x) y
      with Deadcode -> y
    in
    let d = D.fold k d (D.bot ()) in
    if D.is_bot d then raise Deadcode else d

  let part_access _ _ _ _ =
    (Access.LSSSet.singleton (Access.LSSet.empty ()), Access.LSSet.empty ())
end

module Compare
    (S:SpecHC)
    (Sys:GlobConstrSys with module LVar = VarF (S.C)
                        and module GVar = Basetype.Variables
                        and module D = S.D
                        and module G = S.G)
    (LH:Hash.H with type key=Sys.LVar.t)
    (GH:Hash.H with type key=Sys.GVar.t)
=
struct
  open S

  module PP = Hashtbl.Make (MyCFG.Node)

  let compare_locals h1 h2 =
    let eq, le, gr, uk = ref 0, ref 0, ref 0, ref 0 in
    let f k v1 =
      if not (PP.mem h2 k) then () else
        let v2 = PP.find h2 k in
        let b1 = D.leq v1 v2 in
        let b2 = D.leq v2 v1 in
        if b1 && b2 then
          incr eq
        else if b1 then begin
          if get_bool "solverdiffs" then
            ignore (Pretty.printf "%a @@ %a is more precise using %s:\n%a\n" pretty_node k d_loc (getLoc k) (get_string "solver") D.pretty_diff (v1,v2));
          incr le
        end else if b2 then begin
          if get_bool "solverdiffs" then
            ignore (Pretty.printf "%a @@ %a is more precise using %s:\n%a\n" pretty_node k d_loc (getLoc k) (get_string "comparesolver") D.pretty_diff (v1,v2));
          incr gr
        end else
          incr uk
    in
    PP.iter f h1;
    let k1 = Set.of_enum @@ PP.keys h1 in
    let k2 = Set.of_enum @@ PP.keys h2 in
    let o1 = Set.cardinal @@ Set.diff k1 k2 in
    let o2 = Set.cardinal @@ Set.diff k2 k1 in
    Printf.printf "locals:  eq=%d\t%s=%d[%d]\t%s=%d[%d]\tuk=%d\n" !eq (get_string "solver") !le o1 (get_string "comparesolver") !gr o2 !uk

  let compare_globals g1 g2 =
    let eq, le, gr, uk = ref 0, ref 0, ref 0, ref 0 in
    let f_eq () = incr eq in
    let f_le () = incr le in
    let f_gr () = incr gr in
    let f_uk () = incr uk in
    let f k v1 =
      let v2 = try GH.find g2 k with Not_found -> G.bot () in
      let b1 = G.leq v1 v2 in
      let b2 = G.leq v2 v1 in
      if b1 && b2 then
        f_eq ()
      else if b1 then begin
        if get_bool "solverdiffs" then
          ignore (Pretty.printf "Global %a is more precise using %s:\n%a\n" Sys.GVar.pretty_trace k (get_string "solver") G.pretty_diff (v1,v2));
        f_le ()
      end else if b2 then begin
        if get_bool "solverdiffs" then
          ignore (Pretty.printf "Global %a is more precise using %s:\n%a\n" Sys.GVar.pretty_trace k (get_string "comparesolver") G.pretty_diff (v1,v2));
        f_gr ()
      end else
        f_uk ()
    in
    GH.iter f g1;
    Printf.printf "globals: eq=%d\t%s=%d\t%s=%d\tuk=%d\n" !eq (get_string "solver") !le (get_string "comparesolver") !gr !uk

  let compare_locals_ctx h1 h2 =
    let eq, le, gr, uk, n2 = ref 0, ref 0, ref 0, ref 0, ref 0 in
    let f_eq () = incr eq in
    let f_le () = incr le in
    let f_gr () = incr gr in
    let f_uk () = incr uk in
    let f k v1 =
      if not (LH.mem h2 k) then incr n2 else
        let v2 = LH.find h2 k in
        let b1 = D.leq v1 v2 in
        let b2 = D.leq v2 v1 in
        if b1 && b2 then
          f_eq ()
        else if b1 then begin
          (* if get_bool "solverdiffs" then *)
          (*   ignore (Pretty.printf "%a @@ %a is more precise using %s:\n%a\n" pretty_node k d_loc (getLoc k) (get_string "solver") D.pretty_diff (v1,v2)); *)
          f_le ()
        end else if b2 then begin
          (* if get_bool "solverdiffs" then *)
          (*   ignore (Pretty.printf "%a @@ %a is more precise using %s:\n%a\n" pretty_node k d_loc (getLoc k) (get_string "comparesolver") D.pretty_diff (v1,v2)); *)
          f_gr ()
        end else
          f_uk ()
    in
    LH.iter f h1;
    (* let k1 = Set.of_enum @@ PP.keys h1 in *)
    (* let k2 = Set.of_enum @@ PP.keys h2 in *)
    (* let o1 = Set.cardinal @@ Set.diff k1 k2 in *)
    (* let o2 = Set.cardinal @@ Set.diff k2 k1 in *)
    Printf.printf "locals_ctx:  eq=%d\t%s=%d\t\t%s=%d\tuk=%d\tn2=%d\n" !eq (get_string "solver") !le (get_string "comparesolver") !gr !uk !n2

  let compare (l1,g1) (l2,g2) =
    let one_ctx (n,_) v h =
      PP.replace h n (try D.join v (PP.find h n) with Not_found -> v);
      h
    in
    let h1 = PP.create 113 in
    let h2 = PP.create 113 in
    let _  = LH.fold one_ctx l1 h1 in
    let _  = LH.fold one_ctx l2 h2 in
    compare_locals h1 h2;
    compare_globals g1 g2;
    compare_locals_ctx l1 l2

end

(** Verify if the hashmap pair is really a (partial) solution. *)
module Verify2
    (S:GlobConstrSys)
    (LH:Hash.H with type key=S.LVar.t)
    (GH:Hash.H with type key=S.GVar.t)
=
struct
  open S

  let verify (sigma:D.t LH.t) (theta:G.t GH.t) =
    Goblintutil.in_verifying_stage := true;
    Goblintutil.verified := Some true;
    let complain_l (v:LVar.t) lhs rhs =
      Goblintutil.verified := Some false;
      ignore (Pretty.printf "Fixpoint not reached at %a (%s:%d)\n @[Solver computed:\n%a\nRight-Hand-Side:\n%a\nDifference: %a\n@]"
                LVar.pretty_trace v (LVar.file_name v) (LVar.line_nr v) D.pretty lhs D.pretty rhs D.pretty_diff (rhs,lhs))
    in
    let complain_sidel v1 (v2:LVar.t) lhs rhs =
      Goblintutil.verified := Some false;
      ignore (Pretty.printf "Fixpoint not reached at %a (%s:%d)\nOrigin: %a (%s:%d)\n @[Solver computed:\n%a\nSide-effect:\n%a\nDifference: %a\n@]"
      LVar.pretty_trace v2 (LVar.file_name v2) (LVar.line_nr v2)
      LVar.pretty_trace v1 (LVar.file_name v1) (LVar.line_nr v1)
      D.pretty lhs D.pretty rhs D.pretty_diff (rhs,lhs))
    in
    let complain_sideg v (g:GVar.t) lhs rhs =
      Goblintutil.verified := Some false;
      ignore (Pretty.printf "Fixpoint not reached. Unsatisfied constraint for global %a at variable %a (%s:%d)\n  @[Variable:\n%a\nRight-Hand-Side:\n%a\n@]"
                GVar.pretty_trace g LVar.pretty_trace v (LVar.file_name v) (LVar.line_nr v) G.pretty lhs G.pretty rhs)
    in
    (* For each variable v which has been assigned value d', would like to check
     * that d' satisfied all constraints. *)
    let verify_var v d' =
      let verify_constraint rhs =
        let sigma' x = try LH.find sigma x with Not_found -> D.bot () in
        let theta' x = try GH.find theta x with Not_found -> G.bot () in
        (* First check that each (global) delta is included in the (global)
         * invariant. *)
        let check_local l lv =
          let lv' = sigma' l in
          if not (D.leq lv lv') then
            complain_sidel v l lv' lv
        in
        let check_glob g gv =
          let gv' = theta' g in
          if not (G.leq gv gv') then
            complain_sideg v g gv' gv
        in
        let d = rhs sigma' check_local theta' check_glob in
        (* Then we check that the local state satisfies this constraint. *)
        if not (D.leq d d') then
          complain_l v d' d
      in
      let rhs = system v in
      List.iter verify_constraint rhs
    in
    LH.iter verify_var sigma;
    Goblintutil.in_verifying_stage := false
end

module Reachability
    (EQSys:GlobConstrSys)
    (LH:Hashtbl.S with type key=EQSys.LVar.t)
    (GH:Hashtbl.S with type key=EQSys.GVar.t)
=
struct
  open EQSys

  let prune (lh:D.t LH.t) (gh:G.t GH.t) (lvs:LVar.t list): unit =
    let reachablel = LH.create (LH.length lh) in

    let rec one_lvar x =
      if not (LH.mem reachablel x) then begin
        LH.replace reachablel x ();
        List.iter one_constraint (system x)
      end
    and one_constraint rhs =
      let getl y =
        one_lvar y;
        try LH.find lh y with Not_found -> D.bot ()
      in
      let getg y = try GH.find gh y with Not_found -> G.bot () in
      let setl y yd = one_lvar y in
      let setg y yd = () in
      ignore (rhs getl setl getg setg)
    in

    List.iter one_lvar lvs;
    LH.filteri_inplace (fun x _ ->
        let r = LH.mem reachablel x in
        if not r then
          ignore (Pretty.printf "Unreachable lvar %a" LVar.pretty_trace x);
        r
      ) lh
end<|MERGE_RESOLUTION|>--- conflicted
+++ resolved
@@ -640,18 +640,8 @@
 
   let tf var getl sidel getg sideg prev_node edge d =
     begin match edge with
-<<<<<<< HEAD
-      | Assign (lv,rv) -> tf_assign var edge lv rv
+      | Assign (lv,rv) -> tf_assign var edge prev_node lv rv
       | VDecl (v)      -> tf_vdecl var edge v
-      | Proc (r,f,ars) -> tf_proc var edge r f ars
-      | Entry f        -> tf_entry var edge f
-      | Ret (r,fd)     -> tf_ret var edge r fd
-      | Test (p,b)     -> tf_test var edge p b
-      | ASM (_, _, _)  -> tf_asm var edge (* TODO: use ASM fields for something? *)
-      | Skip           -> fun _ _ _ _ d -> d
-      | SelfLoop       -> tf_loop var edge
-=======
-      | Assign (lv,rv) -> tf_assign var edge prev_node lv rv
       | Proc (r,f,ars) -> tf_proc var edge prev_node r f ars
       | Entry f        -> tf_entry var edge prev_node f
       | Ret (r,fd)     -> tf_ret var edge prev_node r fd
@@ -659,7 +649,6 @@
       | ASM (_, _, _)  -> tf_asm var edge prev_node (* TODO: use ASM fields for something? *)
       | Skip           -> tf_skip var edge prev_node
       | SelfLoop       -> tf_loop var edge prev_node
->>>>>>> 3b778810
     end getl sidel getg sideg d
 
   let tf var getl sidel getg sideg prev_node (_,edge) d (f,t) =
