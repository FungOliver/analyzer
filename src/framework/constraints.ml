--- conflicted
+++ resolved
@@ -1768,14 +1768,9 @@
     match q with
     | WarnGlobal v ->
       (* check result of loop analysis *)
-<<<<<<< HEAD
-      if not ret then
+      if not (ctx.ask Queries.MustTermProg) then
         (AnalysisState.svcomp_may_not_terminate := true;
         let msgs = 
-=======
-      if not (ctx.ask Queries.MustTermProg) then
-       (let msgs = 
->>>>>>> 5b0d72ff
         [
           (Pretty.dprintf "The program might not terminate! (Loop analysis)\n", Some (M.Location.CilLocation locUnknown));
         ] in
