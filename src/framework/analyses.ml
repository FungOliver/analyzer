(** {{!Spec} Analysis specification} and {{!MonSystem} constraint system} signatures. *)

open Batteries
open GoblintCil
open Pretty
open GobConfig

module M  = Messages

(** Analysis starts from lists of functions: start functions, exit functions, and
  * other functions. *)
type fundecs = fundec list * fundec list * fundec list

module type SysVar =
sig
  type t
  val is_write_only: t -> bool
end

module type VarType =
sig
  include Hashtbl.HashedType
  include SysVar with type t := t
  val pretty_trace: unit -> t -> doc
  val compare : t -> t -> int

  val printXml : 'a BatInnerIO.output -> t -> unit
  val var_id   : t -> string
  val node      : t -> MyCFG.node
  val relift    : t -> t (* needed only for incremental+hashcons to re-hashcons contexts after loading *)
end

module Var =
struct
  type t = Node.t [@@deriving eq, ord, hash]
  let relift = Node.relift

  let printXml f n =
    let l = Node.location n in
    BatPrintf.fprintf f "<call id=\"%s\" file=\"%s\" fun=\"%s\" line=\"%d\" order=\"%d\" column=\"%d\">\n" (Node.show_id n) l.file (Node.find_fundec n).svar.vname l.line l.byte l.column

  let var_id = Node.show_id
end


module VarF (LD: Printable.S) =
struct
  type t = Node.t * LD.t [@@deriving eq, ord, hash]
  let relift (n,x) = n, LD.relift x

  let getLocation (n,d) = Node.location n

  let pretty_trace () ((n,c) as x) =
    if get_bool "dbg.trace.context" then dprintf "(%a, %a) on %a \n" Node.pretty_trace n LD.pretty c CilType.Location.pretty (getLocation x)
    (* if get_bool "dbg.trace.context" then dprintf "(%a, %d) on %a" Node.pretty_trace n (LD.tag c) CilType.Location.pretty (getLocation x) *)
    else dprintf "%a on %a" Node.pretty_trace n CilType.Location.pretty (getLocation x)

  let printXml f (n,c) =
    Var.printXml f n;
    BatPrintf.fprintf f "<context>\n";
    LD.printXml f c;
    BatPrintf.fprintf f "</context>\n"

  let var_id (n,_) = Var.var_id n
  let node (n,_) = n
  let is_write_only _ = false
end

module type SpecSysVar =
sig
  include Printable.S
  include SysVar with type t := t
end

module GVarF (V: SpecSysVar) =
struct
  include Printable.Either (V) (CilType.Fundec)
  let spec x = `Left x
  let contexts x = `Right x

  (* from Basetype.Variables *)
  let var_id = show
  let node _ = MyCFG.Function Cil.dummyFunDec
  let pretty_trace = pretty
  let is_write_only = function
    | `Left x -> V.is_write_only x
    | `Right _ -> true
end

module GVarG (G: Lattice.S) (C: Printable.S) =
struct
  module CSet =
  struct
    include SetDomain.Make (
      struct
        include C
        let printXml f c = BatPrintf.fprintf f "<value>%a</value>" printXml c (* wrap in <value> for HTML printing *)
      end
      )
    let name () = "contexts"
  end

  include Lattice.Lift2 (G) (CSet) (Printable.DefaultNames)

  let spec = function
    | `Bot -> G.bot ()
    | `Lifted1 x -> x
    | _ -> failwith "GVarG.spec"
  let contexts = function
    | `Bot -> CSet.bot ()
    | `Lifted2 x -> x
    | _ -> failwith "GVarG.contexts"
  let create_spec spec = `Lifted1 spec
  let create_contexts contexts = `Lifted2 contexts

  let printXml f = function
    | `Lifted1 x -> G.printXml f x
    | `Lifted2 x -> BatPrintf.fprintf f "<analysis name=\"fromspec-contexts\">%a</analysis>" CSet.printXml x
    | x -> BatPrintf.fprintf f "<analysis name=\"fromspec\">%a</analysis>" printXml x
end

<<<<<<< HEAD
=======

module GMapG (G: Lattice.S) (C: Printable.S) =
struct
  module CVal =
  struct
    include Printable.Std (* To make it Groupable *)
    include SetDomain.Make (
      struct
        include C
        let printXml f c = BatPrintf.fprintf f "<value>%a</value>" printXml c (* wrap in <value> for HTML printing *)
      end
      )
    let name () = "contextsMap"
  end

  module RangeVal =
  struct
    include SetDomain.Make (
      struct
        include C (*TODO: sollte hier iwi ein tupel sein*)
        let printXml f c = BatPrintf.fprintf f "<value>%a</value>" printXml c (* wrap in <value> for HTML printing *)
      end
      )
    let name () = "contextsMap"
  end

  module CMap =
  struct
    include MapDomain.MapBot (CVal) (RangeVal)
    let name () = "contextsMap"
  end
  include Lattice.Lift2 (G) (CMap) (Printable.DefaultNames)

  let is_bot () = false
  let is_top () = false

  (*let spec = function
    | `Bot -> G.bot ()
    | `Lifted1 x -> x
    | _ -> failwith "GVarG.spec"
  let contexts = function
    | `Bot -> CSet.bot ()
    | `Lifted2 x -> x
    | _ -> failwith "GVarG.contexts"
  let create_spec spec = `Lifted1 spec
  let create_contexts contexts = `Lifted2 contexts

  let printXml f = function
    | `Lifted1 x -> G.printXml f x
    | `Lifted2 x -> BatPrintf.fprintf f "<analysis name=\"fromspec-contexts\">%a</analysis>" CSet.printXml x
    | x -> BatPrintf.fprintf f "<analysis name=\"fromspec\">%a</analysis>" printXml x
*)
end

>>>>>>> 552199dc
exception Deadcode

(** [Dom (D)] produces D lifted where bottom means dead-code *)
module Dom (LD: Lattice.S) =
struct
  include Lattice.Lift (LD) (struct
      let bot_name = "Dead code"
      let top_name = "Totally unknown and messed up"
    end)

  let lift (x:LD.t) : t = `Lifted x

  let unlift x =
    match x with
    | `Lifted x -> x
    | _ -> raise Deadcode

  let printXml f = function
    | `Top -> BatPrintf.fprintf f "<value>%s</value>" (XmlUtil.escape top_name)
    | `Bot -> ()
    | `Lifted x -> LD.printXml f x
end


module ResultNode: Printable.S with type t = MyCFG.node =
struct
  include Printable.Std

  include Node

  let name () = "resultnode"

  let show a =
    (* Not using Node.location here to have updated locations in incremental analysis.
       See: https://github.com/goblint/analyzer/issues/290#issuecomment-881258091. *)
    let x = UpdateCil.getLoc a in
    let f = Node.find_fundec a in
    CilType.Location.show x ^ "(" ^ f.svar.vname ^ ")"

  include Printable.SimpleShow (
    struct
      type nonrec t = t
      let show = show
    end
    )
end

module type ResultConf =
sig
  val result_name: string
end

module Result (Range: Printable.S) (C: ResultConf) =
struct
  include Hashtbl.Make (ResultNode)
  type nonrec t = Range.t t (* specialize polymorphic type for Range values *)

  let pretty () mapping =
    let f key st dok =
      dok ++ dprintf "%a ->@?  @[%a@]\n" ResultNode.pretty key Range.pretty st
    in
    let content () = fold f mapping nil in
    let defline () = dprintf "OTHERS -> Not available\n" in
    dprintf "@[Mapping {\n  @[%t%t@]}@]" content defline

  include C

  let printXml f xs =
    let print_one n v =
      (* Not using Node.location here to have updated locations in incremental analysis.
         See: https://github.com/goblint/analyzer/issues/290#issuecomment-881258091. *)
      let loc = UpdateCil.getLoc n in
      BatPrintf.fprintf f "<call id=\"%s\" file=\"%s\" line=\"%d\" order=\"%d\" column=\"%d\">\n" (Node.show_id n) loc.file loc.line loc.byte loc.column;
      BatPrintf.fprintf f "%a</call>\n" Range.printXml v
    in
    iter print_one xs

  let printJson f xs =
    let print_one n v =
      (* Not using Node.location here to have updated locations in incremental analysis.
         See: https://github.com/goblint/analyzer/issues/290#issuecomment-881258091. *)
      let loc = UpdateCil.getLoc n in
      BatPrintf.fprintf f "{\n\"id\": \"%s\", \"file\": \"%s\", \"line\": \"%d\", \"byte\": \"%d\", \"column\": \"%d\", \"states\": %s\n},\n" (Node.show_id n) loc.file loc.line loc.byte loc.column (Yojson.Safe.to_string (Range.to_yojson v))
    in
    iter print_one xs

  let printXmlWarning f () =
    let one_text f Messages.Piece.{loc; text = m; _} =
      match loc with
      | Some loc ->
        let l = Messages.Location.to_cil loc in
        BatPrintf.fprintf f "\n<text file=\"%s\" line=\"%d\" column=\"%d\">%s</text>" l.file l.line l.column (XmlUtil.escape m)
      | None ->
        () (* TODO: not outputting warning without location *)
    in
    let one_w f (m: Messages.Message.t) = match m.multipiece with
      | Single piece  -> one_text f piece
      | Group {group_text = n; pieces = e} ->
        BatPrintf.fprintf f "<group name=\"%s\">%a</group>\n" n (BatList.print ~first:"" ~last:"" ~sep:"" one_text) e
    in
    let one_w f x = BatPrintf.fprintf f "\n<warning>%a</warning>" one_w x in
    List.iter (one_w f) !Messages.Table.messages_list

  let output table gtable gtfxml (file: file) =
    let out = Messages.get_out result_name !Messages.out in
    match get_string "result" with
    | "pretty" -> ignore (fprintf out "%a\n" pretty (Lazy.force table))
    | "fast_xml" ->
      let module SH = BatHashtbl.Make (Basetype.RawStrings) in
      let file2funs = SH.create 100 in
      let funs2node = SH.create 100 in
      iter (fun n _ -> SH.add funs2node (Node.find_fundec n).svar.vname n) (Lazy.force table);
      iterGlobals file (function
          | GFun (fd,loc) -> SH.add file2funs loc.file fd.svar.vname
          | _ -> ()
        );
      let p_node f n = BatPrintf.fprintf f "%s" (Node.show_id n) in
      let p_nodes f xs =
        List.iter (BatPrintf.fprintf f "<node name=\"%a\"/>\n" p_node) xs
      in
      let p_funs f xs =
        let one_fun n =
          BatPrintf.fprintf f "<function name=\"%s\">\n%a</function>\n" n p_nodes (SH.find_all funs2node n)
        in
        List.iter one_fun xs
      in
      let write_file f fn =
        Messages.xml_file_name := fn;
        BatPrintf.printf "Writing xml to temp. file: %s\n%!" fn;
        BatPrintf.fprintf f "<run>";
        BatPrintf.fprintf f "<parameters>%s</parameters>" GobSys.command_line;
        BatPrintf.fprintf f "<statistics>";
        let timing_ppf = BatFormat.formatter_of_out_channel f in
        Timing.Default.print timing_ppf;
        Format.pp_print_flush timing_ppf ();
        BatPrintf.fprintf f "</statistics>";
        BatPrintf.fprintf f "<result>\n";
        BatEnum.iter (fun b -> BatPrintf.fprintf f "<file name=\"%s\" path=\"%s\">\n%a</file>\n" (Filename.basename b) b p_funs (SH.find_all file2funs b)) (BatEnum.uniq @@ SH.keys file2funs);
        BatPrintf.fprintf f "%a" printXml (Lazy.force table);
        gtfxml f gtable;
        printXmlWarning f ();
        BatPrintf.fprintf f "</result></run>\n";
        BatPrintf.fprintf f "%!"
      in
      if get_bool "g2html" then
        BatFile.with_temporary_out ~mode:[`create;`text;`delete_on_exit] write_file
      else
        let f = BatIO.output_channel out in
        write_file f (get_string "outfile")
    | "json" ->
      let open BatPrintf in
      let module SH = BatHashtbl.Make (Basetype.RawStrings) in
      let file2funs = SH.create 100 in
      let funs2node = SH.create 100 in
      iter (fun n _ -> SH.add funs2node (Node.find_fundec n).svar.vname n) (Lazy.force table);
      iterGlobals file (function
          | GFun (fd,loc) -> SH.add file2funs loc.file fd.svar.vname
          | _ -> ()
        );
      let p_enum p f xs = BatEnum.print ~first:"[\n  " ~last:"\n]" ~sep:",\n  " p f xs in
      let p_list p f xs = BatList.print ~first:"[\n  " ~last:"\n]" ~sep:",\n  " p f xs in
      (*let p_kv f (k,p,v) = fprintf f "\"%s\": %a" k p v in*)
      (*let p_obj f xs = BatList.print ~first:"{\n  " ~last:"\n}" ~sep:",\n  " p_kv xs in*)
      let p_node f n = BatPrintf.fprintf f "\"%s\"" (Node.show_id n) in
      let p_fun f x = fprintf f "{\n  \"name\": \"%s\",\n  \"nodes\": %a\n}" x (p_list p_node) (SH.find_all funs2node x) in
      (*let p_fun f x = p_obj f [ "name", BatString.print, x; "nodes", p_list p_node, SH.find_all funs2node x ] in*)
      let p_file f x = fprintf f "{\n  \"name\": \"%s\",\n  \"path\": \"%s\",\n  \"functions\": %a\n}" (Filename.basename x) x (p_list p_fun) (SH.find_all file2funs x) in
      let write_file f fn =
        printf "Writing json to temp. file: %s\n%!" fn;
        fprintf f "{\n  \"parameters\": \"%s\",\n  " GobSys.command_line;
        fprintf f "\"files\": %a,\n  " (p_enum p_file) (SH.keys file2funs);
        fprintf f "\"results\": [\n  %a\n]\n" printJson (Lazy.force table);
        (*gtfxml f gtable;*)
        (*printXmlWarning f ();*)
        fprintf f "}\n";
      in
      if get_bool "g2html" then
        BatFile.with_temporary_out ~mode:[`create;`text;`delete_on_exit] write_file
      else
        let f = BatIO.output_channel out in
        write_file f (get_string "outfile")
    | "sarif" ->
      let open BatPrintf in
      printf "Writing Sarif to file: %s\n%!" (get_string "outfile");
      Yojson.Safe.to_channel ~std:true out (Sarif.to_yojson (List.rev !Messages.Table.messages_list));
    | "json-messages" ->
      let json = `Assoc [
          ("files", Preprocessor.dependencies_to_yojson ());
          ("messages", Messages.Table.to_yojson ());
        ]
      in
      Yojson.Safe.to_channel ~std:true out json
    | "none" -> ()
    | s -> failwith @@ "Unsupported value for option `result`: "^s
end


(* Experiment to reduce the number of arguments on transfer functions and allow
   sub-analyses. The list sub contains the current local states of analyses in
   the same order as written in the dependencies list (in MCP).

   The foreign states when calling special_fn or enter are joined if the foreign
   analysis tries to be path-sensitive in these functions. First try to only
   depend on simple analyses.

   It is not clear if we need pre-states, post-states or both on foreign analyses.
*)
type ('d,'g,'c,'v) ctx =
  { ask      : 'a. 'a Queries.t -> 'a Queries.result (* Inlined Queries.ask *)
  ; emit     : Events.t -> unit
  ; node     : MyCFG.node
  ; prev_node: MyCFG.node
  ; control_context : unit -> ControlSpecC.t (** top-level Control Spec context, raises [Ctx_failure] if missing *)
  ; context  : unit -> 'c (** current Spec context, raises [Ctx_failure] if missing *)
  ; edge     : MyCFG.edge
  ; local    : 'd
  ; global   : 'v -> 'g
  ; spawn    : lval option -> varinfo -> exp list -> unit
  ; split    : 'd -> Events.t list -> unit
  ; sideg    : 'v -> 'g -> unit
  }

exception Ctx_failure of string
(** Failure from ctx, e.g. global initializer *)

let ctx_failwith s = raise (Ctx_failure s) (* TODO: use everywhere in ctx *)

(** Convert [ctx] to [Queries.ask]. *)
let ask_of_ctx ctx: Queries.ask = { Queries.f = fun (type a) (q: a Queries.t) -> ctx.ask q }


module type Spec =
sig
  module D : Lattice.S
  module G : Lattice.S
  module C : Printable.S
  module V: SpecSysVar (** Global constraint variables. *)
  module P: DisjointDomain.Representative with type elt := D.t (** Path-representative. *)

  val name : unit -> string

  (** Auxiliary data (outside of solution domains) that needs to be marshaled and unmarshaled.
      This includes:
      * hashtables,
      * varinfos (create_var),
      * RichVarinfos. *)
  type marshal

  (** Initialize using unmarshaled auxiliary data (if present). *)
  val init : marshal option -> unit

  (** Finalize and return auxiliary data to be marshaled. *)
  val finalize : unit -> marshal
  (* val finalize : G.t -> unit *)

  val startstate : varinfo -> D.t
  val morphstate : varinfo -> D.t -> D.t
  val exitstate  : varinfo -> D.t

  val context : fundec -> D.t -> C.t

  val sync  : (D.t, G.t, C.t, V.t) ctx -> [`Normal | `Join | `Return] -> D.t
  val query : (D.t, G.t, C.t, V.t) ctx -> 'a Queries.t -> 'a Queries.result

  (** A transfer function which handles the assignment of a rval to a lval, i.e.,
      it handles program points of the form "lval = rval;" *)
  val assign: (D.t, G.t, C.t, V.t) ctx -> lval -> exp -> D.t

  (** A transfer function used for declaring local variables.
      By default only for variable-length arrays (VLAs). *)
  val vdecl : (D.t, G.t, C.t, V.t) ctx -> varinfo -> D.t

  (** A transfer function which handles conditional branching yielding the
      truth value passed as a boolean argument *)
  val branch: (D.t, G.t, C.t, V.t) ctx -> exp -> bool -> D.t

  (** A transfer function which handles going from the start node of a function (fundec) into
      its function body. Meant to handle, e.g., initialization of local variables *)
  val body  : (D.t, G.t, C.t, V.t) ctx -> fundec -> D.t

  (** A transfer function which handles the return statement, i.e.,
      "return exp" or "return" in the passed function (fundec) *)
  val return: (D.t, G.t, C.t, V.t) ctx -> exp option  -> fundec -> D.t

  (** A transfer function meant to handle inline assembler program points *)
  val asm   : (D.t, G.t, C.t, V.t) ctx -> D.t

  (** A transfer function which works as the identity function, i.e., it skips and does nothing.
      Used for empty loops. *)
  val skip  : (D.t, G.t, C.t, V.t) ctx -> D.t

  (** A transfer function which, for a call to a {e special} function f "lval = f(args)" or "f(args)",
      computes the caller state after the function call *)
  val special : (D.t, G.t, C.t, V.t) ctx -> lval option -> varinfo -> exp list -> D.t

  (** For a function call "lval = f(args)" or "f(args)",
      [enter] returns a caller state, and the initial state of the callee.
      In [enter], the caller state can usually be returned unchanged, as [combine_env] and [combine_assign] (below)
      will compute the caller state after the function call, given the return state of the callee *)
  val enter   : (D.t, G.t, C.t, V.t) ctx -> lval option -> fundec -> exp list -> (D.t * D.t) list

  (* Combine is split into two steps: *)

  (** Combine environment (global variables, mutexes, etc)
      between local state (first component from enter) and function return.

      This shouldn't yet assign to the lval. *)
  val combine_env : (D.t, G.t, C.t, V.t) ctx -> lval option -> exp -> fundec -> exp list -> C.t option -> D.t -> Queries.ask -> D.t

  (** Combine return value assignment
      to local state (result from combine_env) and function return.

      This should only assign to the lval. *)
  val combine_assign : (D.t, G.t, C.t, V.t) ctx -> lval option -> exp -> fundec -> exp list -> C.t option -> D.t -> Queries.ask -> D.t

  (* Paths as sets: I know this is ugly! *)
  val paths_as_set : (D.t, G.t, C.t, V.t) ctx -> D.t list

  (** Returns initial state for created thread. *)
  val threadenter : (D.t, G.t, C.t, V.t) ctx -> lval option -> varinfo -> exp list -> D.t list

  (** Updates the local state of the creator thread using initial state of created thread. *)
  val threadspawn : (D.t, G.t, C.t, V.t) ctx -> lval option -> varinfo -> exp list -> (D.t, G.t, C.t, V.t) ctx -> D.t

  val event : (D.t, G.t, C.t, V.t) ctx -> Events.t -> (D.t, G.t, C.t, V.t) ctx -> D.t
end

module type MCPA =
sig
  include Printable.S
  val may_race: t -> t -> bool
  val should_print: t -> bool (** Whether value should be printed in race output. *)
end

module type MCPSpec =
sig
  include Spec

  module A: MCPA
  val access: (D.t, G.t, C.t, V.t) ctx -> Queries.access -> A.t
end

type increment_data = {
  server: bool;

  solver_data: Obj.t;
  changes: CompareCIL.change_info;

  (* Globals for which the constraint
     system unknowns should be restarted *)
  restarting: VarQuery.t list;
}

(** Abstract incremental change to constraint system.
    @param 'v constrain system variable type *)
type 'v sys_change_info = {
  obsolete: 'v list; (** Variables to destabilize. *)
  delete: 'v list; (** Variables to delete. *)
  reluctant: 'v list; (** Variables to solve reluctantly. *)
  restart: 'v list; (** Variables to restart. *)
}

(** A side-effecting system. *)
module type MonSystem =
sig
  type v    (* variables *)
  type d    (* values    *)
  type 'a m (* basically a monad carrier *)

  (** Variables must be hashable, comparable, etc.  *)
  module Var : VarType with type t = v

  (** Values must form a lattice. *)
  module Dom : Lattice.S with type t = d

  (** The system in functional form. *)
  val system : v -> ((v -> d) -> (v -> d -> unit) -> d) m

  val sys_change: (v -> d) -> v sys_change_info
  (** Compute incremental constraint system change from old solution. *)
end

(** Any system of side-effecting equations over lattices. *)
module type EqConstrSys = MonSystem with type 'a m := 'a option

(** A side-effecting system with globals. *)
module type GlobConstrSys =
sig
  module LVar : VarType
  module GVar : VarType

  module D : Lattice.S
  module G : Lattice.S
  val system : LVar.t -> ((LVar.t -> D.t) -> (LVar.t -> D.t -> unit) -> (GVar.t -> G.t) -> (GVar.t -> G.t -> unit) -> D.t) option
  val iter_vars: (LVar.t -> D.t) -> (GVar.t -> G.t) -> VarQuery.t -> LVar.t VarQuery.f -> GVar.t VarQuery.f -> unit
  val sys_change: (LVar.t -> D.t) -> (GVar.t -> G.t) -> [`L of LVar.t | `G of GVar.t] sys_change_info
end

(** A solver is something that can translate a system into a solution (hash-table).
    Incremental solver has data to be marshaled. *)
module type GenericEqIncrSolverBase =
  functor (S:EqConstrSys) ->
  functor (H:Hashtbl.S with type key=S.v) ->
  sig
    type marshal

    val copy_marshal: marshal -> marshal
    val relift_marshal: marshal -> marshal

    (** The hash-map that is the first component of [solve xs vs] is a local solution for interesting variables [vs],
        reached from starting values [xs].
        As a second component the solver returns data structures for incremental serialization. *)
    val solve : (S.v*S.d) list -> S.v list -> marshal option -> S.d H.t * marshal
  end

(** (Incremental) solver argument, indicating which postsolving should be performed by the solver. *)
module type IncrSolverArg =
sig
  val should_prune: bool
  val should_verify: bool
  val should_warn: bool
  val should_save_run: bool
end

(** An incremental solver takes the argument about postsolving. *)
module type GenericEqIncrSolver =
  functor (Arg: IncrSolverArg) ->
    GenericEqIncrSolverBase

(** A solver is something that can translate a system into a solution (hash-table) *)
module type GenericEqSolver =
  functor (S:EqConstrSys) ->
  functor (H:Hashtbl.S with type key=S.v) ->
  sig
    (** The hash-map that is the first component of [solve xs vs] is a local solution for interesting variables [vs],
        reached from starting values [xs]. *)
    val solve : (S.v*S.d) list -> S.v list -> S.d H.t
  end

(** A solver is something that can translate a system into a solution (hash-table) *)
module type GenericGlobSolver =
  functor (S:GlobConstrSys) ->
  functor (LH:Hashtbl.S with type key=S.LVar.t) ->
  functor (GH:Hashtbl.S with type key=S.GVar.t) ->
  sig
    type marshal

    val copy_marshal: marshal -> marshal
    val relift_marshal: marshal -> marshal

    (** The hash-map that is the first component of [solve xs vs] is a local solution for interesting variables [vs],
        reached from starting values [xs].
        As a second component the solver returns data structures for incremental serialization. *)
    val solve : (S.LVar.t*S.D.t) list -> (S.GVar.t*S.G.t) list -> S.LVar.t list -> marshal option -> (S.D.t LH.t * S.G.t GH.t) * marshal
  end

module ResultType2 (S:Spec) =
struct
  open S
  include Printable.Prod3 (C) (D) (CilType.Fundec)
  let show (es,x,f:t) = D.show x
  let pretty () (_,x,_) = D.pretty () x
  let printXml f (c,d,fd) =
    BatPrintf.fprintf f "<context>\n%a</context>\n%a" C.printXml c D.printXml d
end

module StdV =
struct
  let is_write_only _ = false
end

module VarinfoV =
struct
  include CilType.Varinfo (* TODO: or Basetype.Variables? *)
  include StdV
end

module EmptyV =
struct
  include Printable.Empty
  include StdV
end

module UnitA =
struct
  include Printable.Unit
  let may_race _ _ = true
  let should_print _ = false
end

module UnitP =
struct
  include Printable.Unit
  let of_elt _ = ()
end

module IdentityP (D: Lattice.S) =
struct
  include D
  let of_elt x = x
end

(** Relatively safe default implementations of some boring Spec functions. *)
module DefaultSpec =
struct
  module G = Lattice.Unit
  module V = EmptyV
  module P = UnitP

  type marshal = unit
  let init _ = ()
  let finalize () = ()
  (* no inits nor finalize -- only analyses like Mutex, Base, ... need
     these to do postprocessing or other imperative hacks. *)

  let vdecl ctx _ = ctx.local

  let asm x =
    ignore (M.info ~category:Unsound "ASM statement ignored.");
    x.local (* Just ignore. *)

  let skip x = x.local (* Just ignore. *)

  let query _ (type a) (q: a Queries.t) = Queries.Result.top q
  (* Don't know anything --- most will want to redefine this. *)

  let event ctx _ _ = ctx.local

  let morphstate v d = d
  (* Only for those who track thread IDs. *)

  let sync ctx _ = ctx.local
  (* Most domains do not have a global part. *)

  let context fd x = x
  (* Everything is context sensitive --- override in MCP and maybe elsewhere*)

  let paths_as_set ctx = [ctx.local]

  module A = UnitA
  let access _ _ = ()
end

(* Even more default implementations. Most transfer functions acting as identity functions. *)
module IdentitySpec =
struct
  include DefaultSpec
  let assign ctx (lval:lval) (rval:exp) =
    ctx.local

  let branch ctx (exp:exp) (tv:bool) =
    ctx.local

  let body ctx (f:fundec) =
    ctx.local

  let return ctx (exp:exp option) (f:fundec) =
    ctx.local

  let enter ctx (lval: lval option) (f:fundec) (args:exp list) =
    [ctx.local, ctx.local]

  let combine_env ctx (lval:lval option) fexp (f:fundec) (args:exp list) fc au (f_ask: Queries.ask) =
    au

  let combine_assign ctx (lval:lval option) fexp (f:fundec) (args:exp list) fc au (f_ask: Queries.ask) =
    ctx.local

  let special ctx (lval: lval option) (f:varinfo) (arglist:exp list) =
    ctx.local

  let threadenter ctx lval f args = [ctx.local]
  let threadspawn ctx lval f args fctx = ctx.local
end


module type SpecSys =
sig
  module Spec: Spec
  module EQSys: GlobConstrSys with module LVar = VarF (Spec.C)
                               and module GVar = GVarF (Spec.V)
                               and module D = Spec.D
                               and module G = GVarG (Spec.G) (Spec.C)
  module LHT: BatHashtbl.S with type key = EQSys.LVar.t
  module GHT: BatHashtbl.S with type key = EQSys.GVar.t
end

module type SpecSysSol =
sig
  module SpecSys: SpecSys
  open SpecSys

  val gh: EQSys.G.t GHT.t
  val lh: SpecSys.Spec.D.t LHT.t (* explicit SpecSys to avoid spurious module cycle *)
end<|MERGE_RESOLUTION|>--- conflicted
+++ resolved
@@ -119,8 +119,6 @@
     | x -> BatPrintf.fprintf f "<analysis name=\"fromspec\">%a</analysis>" printXml x
 end
 
-<<<<<<< HEAD
-=======
 
 module GMapG (G: Lattice.S) (C: Printable.S) =
 struct
@@ -175,7 +173,6 @@
 *)
 end
 
->>>>>>> 552199dc
 exception Deadcode
 
 (** [Dom (D)] produces D lifted where bottom means dead-code *)
