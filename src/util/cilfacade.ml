(** Helpful functions for dealing with [Cil]. *)

open GobConfig
open Json
open Cil
module E = Errormsg
module GU = Goblintutil


let get_labelLoc = function
  | Label (_, loc, _) -> loc
  | Case (_, loc) -> loc
  | CaseRange (_, _, loc) -> loc
  | Default loc -> loc

let rec get_labelsLoc = function
  | [] -> Cil.locUnknown
  | label :: labels ->
    let loc = get_labelLoc label in
    if CilType.Location.equal loc Cil.locUnknown then
      get_labelsLoc labels (* maybe another label has known location *)
    else
      loc

let get_stmtkindLoc = Cil.get_stmtLoc (* CIL has a confusing name for this function *)

let get_stmtLoc stmt =
  match stmt.skind with
  (* Cil.get_stmtLoc returns Cil.locUnknown in these cases, so try labels instead *)
  | Instr []
  | Block {bstmts = []; _} ->
    get_labelsLoc stmt.labels
  | _ -> get_stmtkindLoc stmt.skind


let init () =
  initCIL ();
  lowerConstants := GobConfig.get_bool "exp.lower-constants";
  Mergecil.ignore_merge_conflicts := true;
  (* lineDirectiveStyle := None; *)
  Rmtmps.keepUnused := true;
  print_CIL_Input := true

let current_statement = ref dummyStmt
let current_file = ref dummyFile
let showtemps = ref false

let parse fileName =
  Frontc.parse fileName ()

let print_to_file (fileName: string) (fileAST: file) =
  let oc = Stdlib.open_out fileName in
  dumpFile defaultCilPrinter oc fileName fileAST

let print (fileAST: file) =
  dumpFile defaultCilPrinter stdout "stdout" fileAST

let printDebug fileAST =
  dumpFile Printer.debugCilPrinter stdout "stdout" fileAST

let rmTemps fileAST =
  Rmtmps.removeUnusedTemps fileAST

class allBBVisitor = object (* puts every instruction into its own basic block *)
  inherit nopCilVisitor
  method! vstmt s =
    match s.skind with
    | Instr(il) ->
      let list_of_stmts =
        List.map (fun one_inst -> mkStmtOneInstr one_inst) il in
      let block = mkBlock list_of_stmts in
      ChangeDoChildrenPost(s, (fun _ -> s.skind <- Block(block); s))
    | _ -> DoChildren

  method! vvdec _ = SkipChildren
  method! vexpr _ = SkipChildren
  method! vlval _ = SkipChildren
  method! vtype _ = SkipChildren
end

let end_basic_blocks f =
  let thisVisitor = new allBBVisitor in
  visitCilFileSameGlobals thisVisitor f

let visitors = ref []
let register_preprocess name visitor_fun =
  visitors := !visitors @ [name, visitor_fun]

let do_preprocess ast =
  let f fd (name, visitor_fun) =
    (* this has to be done here, since the settings aren't available when register_preprocess is called *)
    if List.mem name (List.map Json.string @@ get_list "ana.activated") then
      ignore @@ visitCilFunction (visitor_fun fd) fd
  in
  iterGlobals ast (function GFun (fd,_) -> List.iter (f fd) !visitors | _ -> ())

let createCFG (fileAST: file) =
  (* The analyzer keeps values only for blocks. So if you want a value for every program point, each instruction      *)
  (* needs to be in its own block. end_basic_blocks does that.                                                        *)
  (* After adding support for VLAs, there are new VarDecl instructions at the point where a variable was declared and *)
  (* its declaration is no longer printed at the beginning of the function. Putting these VarDecl into their own      *)
  (* BB causes the output CIL file to no longer compile.                                                              *)
  (* Since we want the output of justcil to compile, we do not run allBB visitor if justcil is enable, regardless of  *)
  (* exp.basic-blocks. This does not matter, as we will not run any analysis anyway, when justcil is enabled.         *)
  if not (get_bool "exp.basic-blocks") && not (get_bool "justcil") then end_basic_blocks fileAST;

  (* We used to renumber vids but CIL already generates them fresh, so no need.
   * Renumbering is problematic for using [Cabs2cil.environment], e.g. in witness invariant generation to use original variable names.
   * See https://github.com/goblint/cil/issues/31#issuecomment-824939793. *)

  iterGlobals fileAST (fun glob ->
      match glob with
      | GFun(fd,_) ->
        prepareCFG fd;
        computeCFGInfo fd true
      | _ -> ()
    );
  do_preprocess fileAST

let getAST fileName =
  let fileAST = parse fileName in
  (*  rmTemps fileAST; *)
  fileAST

(* a visitor that puts calls to constructors at the starting points to main *)
class addConstructors cons = object
  inherit nopCilVisitor
  val mutable cons1 = cons
  method! vfunc fd =
    if List.mem fd.svar.vname (List.map string (get_list "mainfun")) then begin
      if get_bool "dbg.verbose" then ignore (Pretty.printf "Adding constructors to: %s\n" fd.svar.vname);
      let loc = match fd.sbody.bstmts with
        | s :: _ -> get_stmtLoc s
        | [] -> locUnknown
      in
      let f fd = mkStmt (Instr [Call (None,Lval (Var fd.svar, NoOffset),[],loc)]) in
      let call_cons = List.map f cons1 in
      let body = mkBlock (call_cons @ fd.sbody.bstmts) in
      fd.sbody <- body;
      ChangeTo fd
    end else SkipChildren

  method! vstmt _ = SkipChildren
  method! vvdec _ = SkipChildren
  method! vexpr _ = SkipChildren
  method! vlval _ = SkipChildren
  method! vtype _ = SkipChildren
end

let getMergedAST fileASTs =
  let merged = Mergecil.merge fileASTs "stdout" in
  if !E.hadErrors then
    E.s (E.error "There were errors during merging\n");
  merged

(* call constructors at start of main functions *)
let callConstructors ast =
  let constructors =
    let cons = ref [] in
    iterGlobals ast (fun glob ->
        match glob with
        | GFun({svar={vattr=attr; _}; _} as def, _) when hasAttribute "constructor" attr ->
          cons := def::!cons
        | _ -> ()
      );
    !cons
  in
  let d_fundec () fd = Pretty.text fd.svar.vname in
  if get_bool "dbg.verbose" then ignore (Pretty.printf "Constructors: %a\n" (Pretty.d_list ", " d_fundec) constructors);
  visitCilFileSameGlobals (new addConstructors constructors) ast;
  ast

let in_section check attr_list =
  let f attr = match attr with
    | Attr ("section", [AStr str]) -> check str
    | _ -> false
  in List.exists f attr_list

let is_init = in_section (fun s -> s = ".init.text")
let is_initptr = in_section (fun s -> s = ".initcall6.init")
let is_exit = in_section (fun s -> s = ".exit.text")

let rec get_varinfo exp: varinfo =
  (* ignore (Pretty.printf "expression: %a\n" (printExp plainCilPrinter) exp); *)
  match exp with
  | AddrOf (Var v, _) -> v
  | CastE (_,e) -> get_varinfo e
  | _ -> failwith "Unimplemented: searching for variable in more complicated expression"

exception MyException of varinfo
let find_module_init funs fileAST =
  try iterGlobals fileAST (
      function
      | GVar ({vattr=attr; _}, {init=Some (SingleInit exp) }, _) when is_initptr attr ->
        raise (MyException (get_varinfo exp))
      | _ -> ()
    );
    (funs, [])
  with MyException var ->
    let f (s:fundec) = s.svar.vname = var.vname in
    List.partition f funs

type startfuns = fundec list * fundec list * fundec list

let getFuns fileAST : startfuns =
  let add_main f (m,e,o) = (f::m,e,o) in
  let add_exit f (m,e,o) = (m,f::e,o) in
  let add_other f (m,e,o) = (m,e,f::o) in
  let f acc glob =
    match glob with
    | GFun({svar={vname=mn; _}; _} as def,_) when List.mem mn (List.map string (get_list "mainfun")) -> add_main def acc
    | GFun({svar={vname=mn; _}; _} as def,_) when mn="StartupHook" && !OilUtil.startuphook -> add_main def acc
    | GFun({svar={vname=mn; _}; _} as def,_) when List.mem mn (List.map string (get_list "exitfun")) -> add_exit def acc
    | GFun({svar={vname=mn; _}; _} as def,_) when List.mem mn (List.map string (get_list "otherfun")) -> add_other def acc
    | GFun({svar={vname=mn; vattr=attr; _}; _} as def, _) when get_bool "kernel" && is_init attr ->
      Printf.printf "Start function: %s\n" mn; set_string "mainfun[+]" mn; add_main def acc
    | GFun({svar={vname=mn; vattr=attr; _}; _} as def, _) when get_bool "kernel" && is_exit attr ->
      Printf.printf "Cleanup function: %s\n" mn; set_string "exitfun[+]" mn; add_exit def acc
    | GFun ({svar={vstorage=NoStorage; _}; _} as def, _) when (get_bool "nonstatic") -> add_other def acc
    | GFun (def, _) when ((get_bool "allfuns")) ->  add_other def  acc
    | GFun (def, _) when get_string "ana.osek.oil" <> "" && OilUtil.is_starting def.svar.vname -> add_other def acc
    | _ -> acc
  in
  foldGlobals fileAST f ([],[],[])


let getFirstStmt fd = List.hd fd.sbody.bstmts

let pstmt stmt = dumpStmt defaultCilPrinter stdout 0 stmt; print_newline ()

let p_expr exp = Pretty.printf "%a\n" (printExp defaultCilPrinter) exp
let d_expr exp = Pretty.printf "%a\n" (printExp plainCilPrinter) exp

(* Returns the ikind of a TInt(_) and TEnum(_). Unrolls typedefs. Warns if a a different type is put in and return IInt *)
let rec get_ikind t =
  (* important to unroll the type here, otherwise problems with typedefs *)
  match Cil.unrollType t with
  | TInt (ik,_)
  | TEnum ({ekind = ik; _},_) -> ik
  | TPtr _ -> get_ikind !Cil.upointType
  | _ ->
    Messages.warn_each "Something that we expected to be an integer type has a different type, assuming it is an IInt";
    Cil.IInt

let ptrdiff_ikind () = get_ikind !ptrdiffType


(** Cil.typeOf, etc reimplemented to raise sensible exceptions
    instead of printing all errors directly... *)

type typeOfError =
  | RealImag_NonNumerical (** unexpected non-numerical type for argument to __real__/__imag__ *)
  | StartOf_NonArray (** typeOf: StartOf on a non-array *)
  | Mem_NonPointer of exp (** typeOfLval: Mem on a non-pointer (exp) *)
  | Index_NonArray (** typeOffset: Index on a non-array *)
  | Field_NonCompound (** typeOffset: Field on a non-compound *)

exception TypeOfError of typeOfError

let () = Printexc.register_printer (function
    | TypeOfError error ->
      let msg = match error with
        | RealImag_NonNumerical -> "unexpected non-numerical type for argument to __real__/__imag__"
        | StartOf_NonArray -> "typeOf: StartOf on a non-array"
        | Mem_NonPointer exp -> Printf.sprintf "typeOfLval: Mem on a non-pointer (%s)" (CilType.Exp.show exp)
        | Index_NonArray -> "typeOffset: Index on a non-array"
        | Field_NonCompound -> "typeOffset: Field on a non-compound"
      in
      Some (Printf.sprintf "Cilfacade.TypeOfError(%s)" msg)
    | _ -> None (* for other exceptions *)
  )

(* Cil doesn't expose this *)
let stringLiteralType = ref charPtrType

let typeOfRealAndImagComponents t =
  match unrollType t with
  | TInt _ -> t
  | TFloat (fkind, attrs) ->
    let newfkind = function
      | FFloat -> FFloat      (* [float] *)
      | FDouble -> FDouble     (* [double] *)
      | FLongDouble -> FLongDouble (* [long double] *)
      | FComplexFloat -> FFloat
      | FComplexDouble -> FDouble
      | FComplexLongDouble -> FLongDouble
    in
    TFloat (newfkind fkind, attrs)
  | _ -> raise (TypeOfError RealImag_NonNumerical)

let rec typeOf (e: exp) : typ =
  match e with
  | Const(CInt64 (_, ik, _)) -> TInt(ik, [])

  (* Character constants have type int.  ISO/IEC 9899:1999 (E),
   * section 6.4.4.4 [Character constants], paragraph 10, if you
   * don't believe me. *)
  | Const(CChr _) -> intType

  (* The type of a string is a pointer to characters ! The only case when
   * you would want it to be an array is as an argument to sizeof, but we
   * have SizeOfStr for that *)
  | Const(CStr s) -> !stringLiteralType

  | Const(CWStr s) -> TPtr(!wcharType,[])

  | Const(CReal (_, fk, _)) -> TFloat(fk, [])

  | Const(CEnum(tag, _, ei)) -> typeOf tag
  | Real e -> typeOfRealAndImagComponents @@ typeOf e
  | Imag e -> typeOfRealAndImagComponents @@ typeOf e
  | Lval(lv) -> typeOfLval lv
  | SizeOf _ | SizeOfE _ | SizeOfStr _ -> !typeOfSizeOf
  | AlignOf _ | AlignOfE _ -> !typeOfSizeOf
  | UnOp (_, _, t)
  | BinOp (_, _, _, t)
  | Question (_, _, _, t)
  | CastE (t, _) -> t
  | AddrOf (lv) -> TPtr(typeOfLval lv, [])
  | AddrOfLabel (lv) -> voidPtrType
  | StartOf (lv) -> begin
      match unrollType (typeOfLval lv) with
        TArray (t,_, a) -> TPtr(t, a)
      | _ -> raise (TypeOfError StartOf_NonArray)
    end

and typeOfInit (i: init) : typ =
  match i with
    SingleInit e -> typeOf e
  | CompoundInit (t, _) -> t

and typeOfLval = function
    Var vi, off -> typeOffset vi.vtype off
  | Mem addr, off -> begin
      match unrollType (typeOf addr) with
        TPtr (t, _) -> typeOffset t off
      | _ -> raise (TypeOfError (Mem_NonPointer addr))
    end

and typeOffset basetyp =
  let blendAttributes baseAttrs =
    let (_, _, contageous) =
      partitionAttributes ~default:(AttrName false) baseAttrs in
    typeAddAttributes contageous
  in
  function
    NoOffset -> basetyp
  | Index (_, o) -> begin
      match unrollType basetyp with
        TArray (t, _, baseAttrs) ->
        let elementType = typeOffset t o in
        blendAttributes baseAttrs elementType
      | t -> raise (TypeOfError Index_NonArray)
    end
  | Field (fi, o) ->
    match unrollType basetyp with
      TComp (_, baseAttrs) ->
      let fieldType = typeOffset fi.ftype o in
      blendAttributes baseAttrs fieldType
    | _ -> raise (TypeOfError Field_NonCompound)


let get_ikind_exp e = get_ikind (typeOf e)


(** HashSet of line numbers *)
let locs = Hashtbl.create 200

(** Visitor to count locs appearing inside a fundec. *)
class countFnVisitor = object
    inherit nopCilVisitor
    method! vstmt s =
      match s.skind with
      | Return (_, loc)
      | Goto (_, loc)
      | ComputedGoto (_, loc)
      | Break loc
      | Continue loc
      | If (_,_,_,loc)
      | Switch (_,_,_,loc)
      | Loop (_,loc,_,_)
      | TryFinally (_,_,loc)
      | TryExcept (_,_,_,loc)
        -> Hashtbl.replace locs loc.line (); DoChildren
      | _ ->
        DoChildren

    method! vinst = function
      | Set (_,_,loc)
      | Call (_,_,_,loc)
      | Asm (_,_,_,_,_,loc)
        -> Hashtbl.replace locs loc.line (); SkipChildren
      | _ -> SkipChildren

    method! vvdec _ = SkipChildren
    method! vexpr _ = SkipChildren
    method! vlval _ = SkipChildren
    method! vtype _ = SkipChildren
end

let fnvis = new countFnVisitor

(** Count the number of unique locations appearing in fundec [fn].
    Uses {!Cilfacade.locs} hashtable for intermediate computations
*)
let countLoc fn =
  let _ = visitCilFunction fnvis fn in
  let res = Hashtbl.length locs in
  Hashtbl.clear locs;
  res


<<<<<<< HEAD
let fundec_return_type f =
  match f.svar.vtype with
  | TFun (return_type, _, _, _) -> return_type
  | _ -> failwith "fundec_return_type: not TFun"
=======

module StmtH = Hashtbl.Make (CilType.Stmt)

let stmt_fundecs: fundec StmtH.t Lazy.t =
  lazy (
    let h = StmtH.create 113 in
    iterGlobals !current_file (function
        | GFun (fd, _) ->
          List.iter (fun stmt ->
              StmtH.replace h stmt fd
            ) fd.sallstmts
        | _ -> ()
      );
    h
  )

(** Find [fundec] which the [stmt] is in. *)
let find_stmt_fundec stmt = StmtH.find (Lazy.force stmt_fundecs) stmt (* stmt argument must be explicit, otherwise force happens immediately *)


module VarinfoH = Hashtbl.Make (CilType.Varinfo)

let varinfo_fundecs: fundec VarinfoH.t Lazy.t =
  lazy (
    let h = VarinfoH.create 111 in
    iterGlobals !current_file (function
        | GFun (fd, _) ->
          VarinfoH.replace h fd.svar fd
        | _ -> ()
      );
    h
  )

(** Find [fundec] by the function's [varinfo] (has the function name and type). *)
let find_varinfo_fundec vi = VarinfoH.find (Lazy.force varinfo_fundecs) vi (* vi argument must be explicit, otherwise force happens immediately *)


module StringH = Hashtbl.Make (Printable.Strings)

let name_fundecs: fundec StringH.t Lazy.t =
  lazy (
    let h = StringH.create 111 in
    iterGlobals !current_file (function
        | GFun (fd, _) ->
          StringH.replace h fd.svar.vname fd
        | _ -> ()
      );
    h
  )

(** Find [fundec] by the function's name. *)
let find_name_fundec name = StringH.find (Lazy.force name_fundecs) name (* name argument must be explicit, otherwise force happens immediately *)


type varinfo_role =
  | Formal of fundec
  | Local of fundec
  | Function
  | Global

let varinfo_roles: varinfo_role VarinfoH.t Lazy.t =
  lazy (
    let h = VarinfoH.create 113 in
    iterGlobals !current_file (function
        | GFun (fd, _) ->
          VarinfoH.replace h fd.svar Function; (* function itself can be used as a variable (function pointer) *)
          List.iter (fun vi -> VarinfoH.replace h vi (Formal fd)) fd.sformals;
          List.iter (fun vi -> VarinfoH.replace h vi (Local fd)) fd.slocals
        | GVar (vi, _, _)
        | GVarDecl (vi, _) ->
          VarinfoH.replace h vi Global
        | _ -> ()
      );
    h
  )

(** Find the role of the [varinfo]. *)
let find_varinfo_role vi = VarinfoH.find (Lazy.force varinfo_roles) vi (* vi argument must be explicit, otherwise force happens immediately *)

let is_varinfo_formal vi =
  match find_varinfo_role vi with
  | Formal _ -> true
  | _ -> false


(** Find the scope of the [varinfo].
    If [varinfo] is a local or a formal argument of [fundec], then returns [Some fundec].
    If [varinfo] is a global or a function itself, then returns [None]. *)
let find_scope_fundec vi =
  match find_varinfo_role vi with
  | Formal fd
  | Local fd ->
    Some fd
  | Function
  | Global ->
    None


let original_names: string VarinfoH.t Lazy.t =
  (* only invert environment map when necessary (e.g. witnesses) *)
  lazy (
    let h = VarinfoH.create 113 in
    Hashtbl.iter (fun original_name (envdata, _) ->
        match envdata with
        | Cabs2cil.EnvVar vi when vi.vname <> "" -> (* TODO: fix temporary variables with empty names being in here *)
          VarinfoH.replace h vi original_name
        | _ -> ()
      ) Cabs2cil.environment;
    h
  )

(** Find the original name (in input source code) of the [varinfo].
    If it was renamed by CIL, then returns the original name before renaming.
    If it wasn't renamed by CIL, then returns the same name.
    If it was inserted by CIL (or Goblint), then returns [None]. *)
let find_original_name vi = VarinfoH.find_opt (Lazy.force original_names) vi (* vi argument must be explicit, otherwise force happens immediately *)


let stmt_pretty_short () x =
  match x.skind with
  | Instr (y::ys) -> dn_instr () y
  | If (exp,_,_,_) -> dn_exp () exp
  | _ -> dn_stmt () x
>>>>>>> 8f300a6a
<|MERGE_RESOLUTION|>--- conflicted
+++ resolved
@@ -410,12 +410,11 @@
   res
 
 
-<<<<<<< HEAD
 let fundec_return_type f =
   match f.svar.vtype with
   | TFun (return_type, _, _, _) -> return_type
   | _ -> failwith "fundec_return_type: not TFun"
-=======
+
 
 module StmtH = Hashtbl.Make (CilType.Stmt)
 
@@ -538,5 +537,4 @@
   match x.skind with
   | Instr (y::ys) -> dn_instr () y
   | If (exp,_,_,_) -> dn_exp () exp
-  | _ -> dn_stmt () x
->>>>>>> 8f300a6a
+  | _ -> dn_stmt () x