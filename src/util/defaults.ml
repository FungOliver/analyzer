--- conflicted
+++ resolved
@@ -151,14 +151,10 @@
 (* {4 category [Experimental]} *)
 let _ = ()
       ; reg Experimental "exp.lower-constants"   "true"  "Use Cil.lowerConstants to simplify some constant? (assumes wrap-around for signed int)"
-<<<<<<< HEAD
-      ; reg Experimental "exp.privatization"     "'old'" "Which privatization to use? none/old/mutex-oplus/mutex-meet/global/global-vesal"
-=======
       (* TODO: priv subobject *)
       ; reg Experimental "exp.privatization"     "'protection-read'" "Which privatization to use? none/protection-old/mutex-oplus/mutex-meet/protection/protection-read/protection-vesal/mine/mine-nothread/mine-W/mine-W-noinit/lock/write/write+lock"
       ; reg Experimental "exp.priv-prec-dump"    "''"    "File to dump privatization precision data to."
       ; reg Experimental "exp.priv-distr-init"   "false"  "Distribute global initializations to all global invariants for more consistent widening dynamics."
->>>>>>> 4feae9f9
       ; reg Experimental "exp.cfgdot"            "false" "Output CFG to dot files"
       ; reg Experimental "exp.mincfg"            "false" "Try to minimize the number of CFG nodes."
       ; reg Experimental "exp.earlyglobs"        "false" "Side-effecting of globals right after initialization."
