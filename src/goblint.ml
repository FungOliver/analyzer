--- conflicted
+++ resolved
@@ -18,13 +18,6 @@
       print_endline (localtime ());
       print_endline Goblintutil.command_line;
     );
-<<<<<<< HEAD
-    let file = Fun.protect ~finally:GoblintDir.finalize preprocess_and_merge in
-    if get_bool "ana.autotune.enabled" then AutoTune.chooseConfig file;
-    if get_bool "server.enabled" then Server.start file else (
-      let changeInfo = if GobConfig.get_bool "incremental.load" || GobConfig.get_bool "incremental.save" then diff_and_rename file else Analyses.empty_increment_data () in
-      file|> do_analyze changeInfo;
-=======
     let file = lazy (Fun.protect ~finally:GoblintDir.finalize preprocess_parse_merge) in
     if get_bool "server.enabled" then (
       let file =
@@ -43,8 +36,8 @@
         else
           Analyses.empty_increment_data ()
       in
+      if get_bool "ana.autotune.enabled" && not (get_bool "incremental.load") then AutoTune.chooseConfig file;
       file |> do_analyze changeInfo;
->>>>>>> fdedebad
       do_stats ();
       do_html_output ();
       do_gobview ();
