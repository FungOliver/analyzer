--- conflicted
+++ resolved
@@ -8,11 +8,7 @@
   (public_name goblint.lib)
   (wrapped false)
   (modules :standard \ goblint mainarinc maindomaintest mainspec privPrecCompare apronPrecCompare)
-<<<<<<< HEAD
-  (libraries goblint.sites goblint-cil.all-features batteries.unthreaded zarith_stubs_js qcheck-core.runner
-=======
-  (libraries goblint-cil.all-features batteries.unthreaded zarith_stubs_js qcheck-core.runner dune-site sha
->>>>>>> 6e888bef
+  (libraries goblint.sites goblint-cil.all-features batteries.unthreaded zarith_stubs_js qcheck-core.runner sha
     ; Conditionally compile based on whether apron optional dependency is installed or not.
     ; Alternative dependencies seem like the only way to optionally depend on optional dependencies.
     ; See: https://dune.readthedocs.io/en/stable/concepts.html#alternative-dependencies.
