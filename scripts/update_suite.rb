#!/usr/bin/env ruby

# gobopt environment variable can be used to override goblint defaults and PARAMs

require 'find'
require 'fileutils'
require 'timeout'
require 'pathname'
def relpath(file)
  return Pathname(file).relative_path_from Pathname(Dir.getwd) # Pathname for arg required for ruby 2.5, 2.6 accepts string as well
end
require 'set'
$timeout = 20 # seconds

def puts(o) # puts is not atomic and messes up linebreaks with multiple threads
  print(o+"\n")
end
# colors
class String
  def indent(n=2); " "*n + self end
  # colors
  def colorize(color_code); "\e[#{color_code}m#{self}\e[0m" end
  def black; colorize(30) end
  def red; colorize(31) end
  def green; colorize(32) end
  def yellow; colorize(33) end
  def blue; colorize(34) end
  def pink; colorize(35) end
  def cyan; colorize(36) end
  def white; colorize(37) end
  def bg_black; colorize(40) end # gray for me
  def gray; colorize("38;5;240") end
end
class Array
  def itemize(n=2); self.map {|x| "- #{x}".indent(n)}.join() end
end
# clear the current line
def clearline
  print "\r\e[K"
end

$goblint = File.join(Dir.getwd,"goblint")
goblintbyte = File.join(Dir.getwd,"goblint.byte")
if File.exists?(goblintbyte) then
  puts "Running the byte-code version! Continue? (y/n)"
  exit unless $stdin.gets()[0] == 'y'
  $goblint = goblintbyte
elsif not File.exist?($goblint) then
  fail "Goblint not present in working directory. Please run script from goblint dir!"
end
$vrsn = `#{$goblint} --version`

if not File.exists? "linux-headers" then
  puts "Missing linux-headers, will download now!"
  `make headers`
end
has_linux_headers = File.exists? "linux-headers" # skip kernel tests if make headers failed (e.g. on opam-repository opam-ci where network is forbidden)

#Command line parameters
#Either only run a single test, or
#"future" will also run tests we normally skip
$dump = ARGV.last == "-d" && ARGV.pop
sequential = ARGV.last == "-s" && ARGV.pop
marshal = ARGV.last == "-m" && ARGV.pop
<<<<<<< HEAD
witness = ARGV.last == "-w" && ARGV.pop
incremental = ARGV.last == "-i" && ARGV.pop
=======
cfg = ARGV.last == "-c" && ARGV.pop
incremental = (ARGV.last == "-i" && ARGV.pop) || cfg
>>>>>>> 33775dbc
report = ARGV.last == "-r" && ARGV.pop
only = ARGV[0] unless ARGV[0].nil?
if marshal || witness || incremental then
  sequential = true
end
if marshal && incremental then
  fail "Marshal (-m) and Incremental (-i) tests can not be activated at the same time!"
end
if only == "future" then
  future = true
  only = nil
elsif only == "group" then
  thegroup = ARGV[1]
  future = thegroup.start_with?"-"
  future = !future # why does negation above fail?
  only = nil
else
  future = false
end

$testresults = File.expand_path("tests/suite_result")
testfiles    = if incremental then
                 File.expand_path("tests/incremental")
               else
                 File.expand_path("tests/regression")
               end

$alliswell = true
$failed    = [] # failed tests
$timedout  = [] # timed out tests

$highlighter = lambda {|f,o| "cp #{f} #{o}"}
if report then
  cmds = {"code2html" => lambda {|f,o| "code2html -l c -n #{f} 2> /dev/null 1> #{o}"},
          "source-highlight" => lambda {|f,o| "source-highlight -n -i #{f} -o #{o}"},
          "pygmentize" => lambda {|f,o| "pygmentize -O full,linenos=1 -o #{o} #{f}"}
        }
  cmds.each do |name, cmd|
    # if `which #{cmd} 2> /dev/null`.empty? then
    if ENV['PATH'].split(':').map {|f| File.executable? "#{f}/#{name}"}.include?(true) then
      $highlighter = cmd
      break
    end
  end
  if $highlighter.nil? then
    puts "Warning: No syntax highlighter installed (code2html, source-highlight, pygmentize)."
  end
end

class Tests
  attr_reader :tests, :tests_line, :todo
  attr_accessor :p, :warnfile, :statsfile, :orgfile, :cilfile, :ok, :correct, :ignored, :ferr, :warnings, :vars, :evals
  def initialize(project, tests, tests_line, todo)
    @p = project
    @tests = tests
    @tests_line = tests_line
    @todo = todo
    @ok = true
    @correct = 0
    @ignored = 0
    @ferr = nil
    @vars = 0
    @evals = 0
    @warnings = Hash.new
  end

  def report
    filename = File.basename(p.path)
    system($highlighter.call(filename, orgfile))
    `#{$goblint} #{filename} --set justcil true #{p.params} >#{cilfile} 2> /dev/null`
    p.size = `wc -l #{cilfile}`.split[0]
  end

  def collect_warnings
    warnings[-1] = "term"
    lines = IO.readlines(warnfile, :encoding => "UTF-8")
    lines.each do |l|
      if l =~ /Function 'main' does not return/ then warnings[-1] = "noterm" end
      if l =~ /vars = (\d*).*evals = (\d+)/ then
        @vars = $1
        @evals = $2
      end
      next unless l =~ /(.*)\(.*?\:(\d+)(?:\:\d+)?(?:-(?:\d+)(?:\:\d+)?)?\)/
      obj,i = $1,$2.to_i

      ranking = ["other", "warn", "race", "norace", "deadlock", "nodeadlock", "success", "fail", "unknown", "term", "noterm"]
      thiswarn =  case obj
                    when /\(conf\. \d+\)/            then "race"
                    when /Deadlock/                  then "deadlock"
                    when /lock (before|after):/      then "deadlock"
                    when /Assertion .* will fail/    then "fail"
                    when /Assertion .* will succeed/ then "success"
                    when /Assertion .* is unknown/   then "unknown"
                    when /invariant confirmed/       then "success"
                    when /invariant unconfirmed/     then "unknown"
                    when /invariant refuted/         then "fail"
                    when /^\[Warning\]/              then "warn"
                    when /^\[Error\]/                then "warn"
                    when /^\[Info\]/                 then "warn"
                    when /^\[Success\]/              then "success"
                    when /\[Debug\]/                 then next # debug "warnings" shouldn't count as other warnings (against NOWARN)
                    when /^  on line \d+ $/          then next # dead line warnings shouldn't count (used for unreachability with NOWARN)
                    when /^  on lines \d+..\d+ $/    then next # dead line warnings shouldn't count (used for unreachability with NOWARN)
                    else "other"
                  end
      oldwarn = warnings[i]
      if oldwarn.nil? then
        warnings[i] = thiswarn
      else
        warnings[i] = ranking[[ranking.index(thiswarn), ranking.index(oldwarn)].max]
      end
    end
  end

  def compare_warnings
    tests.each_pair do |idx, type|
      check = lambda {|cond|
        if cond then
          @correct += 1
          # full p.path is too long and p.name does not allow click to open in terminal
          if todo.include? idx then puts "Excellent: ignored check on #{relpath(p.path).to_s.cyan}:#{idx.to_s.blue} is now passing!" end
        else
          if todo.include? idx then @ignored += 1 else
            puts "Expected #{type.yellow}, but registered #{(warnings[idx] or "nothing").yellow} on #{p.name.cyan}:#{idx.to_s.blue}"
            puts tests_line[idx].rstrip.gray
            ferr = idx if ferr.nil? or idx < ferr
          end
        end
      }
      case type
      when "deadlock", "race", "fail", "noterm", "unknown", "term", "warn"
        check.call warnings[idx] == type
      when "nowarn"
        check.call warnings[idx].nil?
      when "assert", "success"
        check.call warnings[idx] == "success"
      when "norace"
        check.call warnings[idx] != "race"
      when "nodeadlock"
        check.call warnings[idx] != "deadlock"
      end
    end
  end

  def time_to_html
    lines = IO.readlines(statsfile, :encoding => "UTF-8")
    res = lines.grep(/^TOTAL\s*(.*) s.*$/) { $1 }
    errors = lines.grep(/Error:/)
    if res == [] or not errors == [] then
      ok = false
      "<td><a href=\"#{statsfile}\">failure</a></td>"
    else
      "<td><a href=\"#{statsfile}\">#{"%.3f" % res} s</a></td>"
    end
  end

  def problems_to_html
    id = "#{p.id} #{p.group}/#{p.name}"
    lines = IO.readlines(statsfile, :encoding => "UTF-8")
    if correct + ignored == tests.size && ok then
      "<td style =\"color: green\">NONE</td>"
    else
      $alliswell = false
      if not $timedout.include? id then
        $failed.push "#{p.id} #{p.name}"
        exc = if lines[0] =~ /exception/ then " (see exception above)" else "" end
        puts "#{p.id}" + " failed#{exc}!".red
        puts ""
        if $dump then
          puts "============== WARNINGS ==============="
          puts File.read(warnfile)
          puts "================ STATS ================"
          puts File.read(statsfile)
          puts "======================================="
        end
      end
      if not ok or ferr.nil? then
        "<td style =\"color: red\">FAILED</td>"
      else
        whataglorifiedmess = File.join(p.group, p.name + ".c.html")
        "<td><a href=\"#{whataglorifiedmess}#line#{ferr}\" style =\"color: red\">LINE #{ferr}</a></td>"
      end
    end
  end

  def to_html
    "<td><a href=\"#{orgfile}\">#{p.name}</a></td>\n" +
    "<td><a href=\"#{cilfile}\">#{p.size} lines</a></td>\n" +
    "<td><a href=\"#{warnfile}\">#{correct} of #{tests.size}</a></td>" +
    time_to_html +
    "<td>#{vars} / #{evals}</a></td>" +
    problems_to_html
  end
end

class Project
  attr_reader :id, :name, :group, :path, :params, :testset, :html_heading
  attr_accessor :size, :testset
  def initialize(id, name, group, path, params)
    @id       = id
    @name     = name
    @size     = 0
    @group    = group
    @path     = path
    @params   = params
    @html_heading = ["ID", "Name", "Size (CIL)", "Checks", "Time", "Vars / Eval", "Problems"]
  end

  def parse_tests (lines)
    tests = Hash.new
    todo = Set.new
    tests_line = Hash.new
    i = 0
    lines.each do |obj|
      i = i + 1
      if obj =~ /#line ([0-9]+).*$/ then
        i = $1.to_i - 1
      end
      next if obj =~ /^\s*\/\// || obj =~ /^\s*\/\*([^*]|\*+[^*\/])*\*\/$/
      todo << i if obj =~ /TODO|SKIP/
      tests_line[i] = obj
      if obj =~ /RACE/ then
        tests[i] = if obj =~ /NORACE/ then "norace" else "race" end
      elsif obj =~ /DEADLOCK/ then
        tests[i] = if obj =~ /NODEADLOCK/ then "nodeadlock" else "deadlock" end
      elsif obj =~ /WARN/ then
        tests[i] = if obj =~ /NOWARN/ then "nowarn" else "warn" end
      elsif obj =~ /SUCCESS/ then
        tests[i] = "success"
      elsif obj =~ /FAIL/ then
        tests[i] = "fail"
      elsif obj =~ /UNKNOWN/ then
        tests[i] = "unknown"
      elsif obj =~ /(assert|__goblint_check).*\(/ then
        if obj =~ /FAIL/ then
          tests[i] = "fail"
        elsif obj =~ /UNKNOWN/ then
          tests[i] = "unknown"
        else
          tests[i] = "assert"
        end
      end
    end
    case lines[0]
    when /NON?TERM/
      tests[-1] = "noterm"
    when /TERM/
      tests[-1] = "term"
    end
    Tests.new(self, tests, tests_line, todo)
  end

  def create_test_set(lines)
    @testset = parse_tests(lines)
    @testset.warnfile = File.join($testresults, group, name + ".warn.txt")
    @testset.statsfile = File.join($testresults, group, name + ".stats.txt")
    @testset.orgfile = File.join($testresults, group, name + ".c.html")
    @testset.cilfile = File.join($testresults, group, name + ".cil.txt")
  end

  def run_testset (testset, cmd, starttime)
    strid = "#{id} #{group}/#{name}"
    pid = Process.spawn(cmd, :pgroup=>true)
    begin
      Timeout::timeout($timeout) {Process.wait pid}
    rescue Timeout::Error
      pgid = Process.getpgid(pid)
      puts "\t #{strid} reached timeout of #{$timeout}s!".red + " Killing pgid #{pgid}..."
      $timedout.push strid
      Process.kill('KILL', -1*pgid)
      testset.ok = false
      return self
    end
    endtime   = Time.now
    status = $?.exitstatus
    if status != 0 then
      reason = if status == 1 then "error" elsif status == 2 then "exception" elsif status == 3 then "verify" end
      clearline
      puts "Testing #{strid}" + "\t Status: #{status} (#{reason})".red
      stats = File.readlines testset.statsfile
      if status == 1 then
        puts stats.last(5).itemize
      elsif status == 2 then # if stats[0] =~ /exception/ then
        lastline = (File.readlines testset.warnfile).last()
        filename = File.basename(@path)
        puts lastline.strip().sub filename, relpath(@path).to_s unless lastline.nil?
        puts stats[0..9].itemize
      elsif status == 3 then
        warn = File.readlines testset.warnfile
        puts (warn.select { |x| x["Unsatisfied constraint"] || x["Fixpoint not reached"] }).uniq.itemize
      end
    end
    File.open(testset.statsfile, "a") do |f|
      f.puts "\n=== APPENDED BY BENCHMARKING SCRIPT ==="
      f.puts "Analysis began: #{starttime}"
      f.puts "Analysis ended: #{endtime}"
      f.puts "Duration: #{format("%.02f", endtime-starttime)} s"
      f.puts "Goblint params: #{cmd}"
      f.puts $vrsn
    end
    testset.ok = status == 0
  end

  def run
    filename = File.basename(@path)
    cmd = "#{$goblint} #{filename} #{@params} #{ENV['gobopt']} 1>#{@testset.warnfile} --enable dbg.timing.enabled --set goblint-dir .goblint-#{@id.sub('/','-')} 2>#{@testset.statsfile}"
    starttime = Time.now
    run_testset(@testset, cmd, starttime)
  end

  def collect_warnings
    testset.collect_warnings
  end

  def compare_warnings
    testset.compare_warnings
  end

  def report
    testset.report
  end

  def heading_to_html
    "<tr><th colspan=#{html_heading.size}>#{group}</th></tr>" +
    "<tr>" +
    (html_heading.map {|h| "<th>#{h}</th>"}).join(" ") +
    "</tr>"
  end

  def to_html
    "<td>#{@id}</td>\n" +
    testset.to_html
  end

  def to_s
    "#{@name} (#{@url})"
  end
end

class ProjectIncr < Project
  attr_reader :patch_path, :conf_path
  attr_accessor :testset_incr
  @testset_incr
  def initialize(id, name, group, path, params, patch_path, conf_path)
    super(id, name, group, path, params)
    @patch_path = patch_path
    @conf_path = conf_path
    @html_heading = html_heading + ["Config", "Patched", "Size (CIL) Incr", "Checks Incr", "Time Incr", "Vars / Eval Incr", "Problems Incr"]
  end

  def create_test_set(lines)
    super(lines)
    @testset.p = self
    `patch -p0 -b <#{patch_path}`
    status = $?.exitstatus
    lines_incr = IO.readlines(path, :encoding => "UTF-8")
    `patch -p0 -b -R <#{patch_path}`
    if status != 0
      puts "Failed to apply patch: #{patch_path}"
      exit 1
    end
    @testset_incr = parse_tests(lines_incr)
    @testset_incr.p = self
    @testset_incr.warnfile = File.join($testresults, group, name + ".incr.warn.txt")
    @testset_incr.statsfile = File.join($testresults, group, name + ".incr.stats.txt")
    @testset_incr.orgfile = File.join($testresults, group, name + ".incr.c.html")
    @testset_incr.cilfile = File.join($testresults, group, name + ".incr.cil.txt")
  end

  def run
    filename = File.basename(@path)
    cmd = "#{$goblint} #{filename} #{@params} #{ENV['gobopt']} 1>#{@testset.warnfile} --enable dbg.timing.enabled --enable incremental.save --set goblint-dir .goblint-#{@id.sub('/','-')}-incr-save 2>#{@testset.statsfile}"
    cmd_incr = "#{$goblint} #{filename} #{@params} #{ENV['gobopt']} 1>#{@testset_incr.warnfile} --enable dbg.timing.enabled --enable incremental.load --set goblint-dir .goblint-#{@id.sub('/','-')}-incr-load 2>#{@testset_incr.statsfile}"
    starttime = Time.now
    run_testset(@testset_incr, cmd, starttime)
    # apply patch
    `patch -p3 -b <#{@patch_path}`
    starttime = Time.now
    run_testset(@testset_incr, cmd_incr, starttime)
    # revert patch
    `patch -p3 -b -R <#{@patch_path}`
    FileUtils.rm_rf('incremental_data')
  end

  def report
    testset.report
    `patch -p0 -b <#{patch_path}`
    testset_incr.report
    `patch -p0 -b -R <#{patch_path}`
  end

  def collect_warnings
    testset.collect_warnings
    testset_incr.collect_warnings
  end

  def compare_warnings
    testset.compare_warnings
    testset_incr.compare_warnings
  end

  def to_html
    super +
    "<td><a href=\"#{conf_path}\">#{name}</a></td>\n" +
    testset_incr.to_html
  end
end

class ProjectMarshal < Project
  def create_test_set(lines)
    super(lines)
    @testset.p = self
  end
  def run ()
    filename = File.basename(@path)
    cmd1 = "#{$goblint} #{filename} #{@params} #{ENV['gobopt']} 1>#{@testset.warnfile} --enable dbg.timing.enabled --set save_run run --set goblint-dir .goblint-#{@id.sub('/','-')}-run-save 2>#{@testset.statsfile}"
    cmd2 = "#{$goblint} #{filename} #{@params} #{ENV['gobopt']} 1>#{@testset.warnfile} --enable dbg.timing.enabled --conf run/config.json --set save_run '' --set load_run run --set goblint-dir .goblint-#{@id.sub('/','-')}-run-load 2>#{@testset.statsfile}"
    starttime = Time.now
    run_testset(@testset, cmd1, starttime)
    run_testset(@testset, cmd2, starttime)
    FileUtils.rm_rf('run')
    end
end

class ProjectWitness < Project
  def create_test_set(lines)
    super(lines)
    @testset.p = self
  end
  def run ()
    filename = File.basename(@path)
    cmd1 = "#{$goblint} #{filename} #{@params} #{ENV['gobopt']} 1>#{@testset.warnfile}0 --enable dbg.debug --set dbg.timing.enabled true --enable witness.yaml.enabled --set goblint-dir .goblint-#{@id.sub('/','-')}-witness1 2>#{@testset.statsfile}0"
    cmd2 = "#{$goblint} #{filename} #{@params} #{ENV['gobopt']} 1>#{@testset.warnfile} --set ana.activated[+] unassume --enable dbg.debug --set dbg.timing.enabled true --set witness.yaml.unassume witness.yml --set goblint-dir .goblint-#{@id.sub('/','-')}-witness2 2>#{@testset.statsfile}"
    starttime = Time.now
    run_testset(@testset, cmd1, starttime)
    starttime = Time.now
    run_testset(@testset, cmd2, starttime)
    FileUtils.rm_f('witness.yml')
    end
end

#processing the file information
projects = []
project_ids = Set.new
regs = Dir.open(testfiles)
regs.sort.each do |d|
  next if File.basename(d)[0] == ?.
  gid = d[0..1]
  groupname = d[3..-1]
  next unless thegroup.nil? or groupname == thegroup or # group x = only group x
    (thegroup.start_with?"-" and groupname != thegroup[1..-1]) # group -x = all groups but x
  grouppath = File.expand_path(d, testfiles)
  next unless File.directory?(grouppath)
  group = Dir.open(grouppath)
  group.sort.each do |f|
    next if File.basename(f)[0] == ?.
    next if f =~ /goblin_temp/
    next unless f =~ /^[0-9]+-.*\.c$/
    id = gid + "/" + f[0..1]
    if project_ids.member?(id) then
      puts "Duplicate test ID #{id}"
      exit 1
    end
    testname = f[3..-3]
    next unless only.nil? or testname == only
    path = File.expand_path(f, grouppath)
    lines = IO.readlines(path, :encoding => "UTF-8")

    next if not future and only.nil? and lines[0] =~ /SKIP/
    next if marshal and lines[0] =~ /NOMARSHAL/
    next if not has_linux_headers and lines[0] =~ /kernel/
    if incremental then
      config_path = File.expand_path(f[0..-3] + ".json", grouppath)
      params = if cfg then "--conf #{config_path} --set incremental.compare cfg" else "--conf #{config_path}" end
    else
      lines[0] =~ /PARAM: (.*)$/
      if $1 then params = $1 else params = "" end
    end
    # always enable debugging so that the warnings would work
    params << " --set dbg.debug true"
    p = if incremental then
          patch = f[0..-3] + ".patch"
          patch_path = File.expand_path(patch, grouppath)
          conf = f[0..-3] + ".json"
          conf_path = File.expand_path(conf, grouppath)
          ProjectIncr.new(id, testname, groupname, path, params, patch_path, conf_path)
        elsif marshal then
          ProjectMarshal.new(id, testname, groupname, path, params)
        elsif witness then
          ProjectWitness.new(id, testname, groupname, path, params)
        else
          Project.new(id, testname, groupname, path, params)
        end
    p.create_test_set(lines)

    projects << p
    project_ids << id
  end
end


#analysing the files
startdir = Dir.pwd
doproject = lambda do |p|
  Dir.chdir(startdir)
  filepath = p.path
  dirname = File.dirname(filepath)
  filename = File.basename(filepath)
  Dir.chdir(dirname)
  clearline
  id = "#{p.id} #{p.group}/#{p.name}"
  print "Testing #{id}"
  begin
    Dir.mkdir(File.join($testresults, p.group)) unless Dir.exist?(File.join($testresults, p.group))
  rescue
    # if we run into this, the directory was created in the time between exist? and mkdir => we can just continue
  end
  if report then
    p.report
  end
  p.run
  p
end
if sequential then
  projects = projects.map(&doproject)
else
  begin
    require 'parallel'
    # globals are protected from change when running processes instead of threads
    projects = Parallel.map(projects, &doproject)
  rescue LoadError => e
    puts "Missing parallel gem (install with: gem install parallel), falling back to sequential"
    projects = projects.map(&doproject)
  end
end
$alliswell = projects.map{|p| p.testset.ok}.all?
clearline

#Outputting
header = <<END
<head>
  <title>Tests (#{`uname -n`.chomp})</title>
  <style type="text/css">
    A:link {text-decoration: none}
    A:visited {text-decoration: none}
    A:active {text-decoration: none}
    A:hover {text-decoration: underline}
</style>
</head>
END
theresultfile = File.join($testresults, "index.html")
File.open(theresultfile, "w") do |f|
  f.puts "<html>"
  f.puts header
  f.puts "<body>"
  f.puts "<table border=2 cellpadding=4>"
  gname = ""
  projects.each do |p|
    if p.group != gname then
      gname = p.group
      f.puts p.heading_to_html
    end


    p.collect_warnings
    p.compare_warnings

    f.puts "<tr>" + p.to_html + "</tr>"

  end
  f.puts "</table>"
  f.print "<p style=\"font-size: 90%; white-space: pre-line\">"
  f.puts "Last updated: #{Time.now.strftime("%Y-%m-%d %H:%M:%S %z")}"
  f.puts "#{$vrsn}"
  f.puts "</p>"
  f.puts "</body>"
  f.puts "</html>"
end

if report then
  puts "Usage examples for high-tech script parameters: "
  puts "  Single: ./scripts/update_suite.rb simple_rc"
  puts "  Groups: ./scripts/update_suite.rb group mutex"
  puts "  Exclude group: ./scripts/update_suite.rb group -mutex"
  puts "  Future: ./scripts/update_suite.rb future"
  puts "  Force sequential execution: append -s"
  puts ("Results: " + theresultfile)
end
if $alliswell then
  puts "No errors :)".green
else
  puts "#{$failed.length} test(s) failed: #{$failed}".red
end
exit $alliswell<|MERGE_RESOLUTION|>--- conflicted
+++ resolved
@@ -62,13 +62,9 @@
 $dump = ARGV.last == "-d" && ARGV.pop
 sequential = ARGV.last == "-s" && ARGV.pop
 marshal = ARGV.last == "-m" && ARGV.pop
-<<<<<<< HEAD
 witness = ARGV.last == "-w" && ARGV.pop
-incremental = ARGV.last == "-i" && ARGV.pop
-=======
 cfg = ARGV.last == "-c" && ARGV.pop
 incremental = (ARGV.last == "-i" && ARGV.pop) || cfg
->>>>>>> 33775dbc
 report = ARGV.last == "-r" && ARGV.pop
 only = ARGV[0] unless ARGV[0].nil?
 if marshal || witness || incremental then
