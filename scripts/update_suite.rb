#!/usr/bin/env ruby

# gobopt environment variable can be used to override goblint defaults and PARAMs

require 'find'
require 'fileutils'
require 'timeout'
require 'pathname'
def relpath(file)
  return Pathname(file).relative_path_from Pathname(Dir.getwd) # Pathname for arg required for ruby 2.5, 2.6 accepts string as well
end
require 'set'
$timeout = 20 # seconds

def puts(o) # puts is not atomic and messes up linebreaks with multiple threads
  print(o+"\n")
end
# colors
class String
  def indent(n=2); " "*n + self end
  # colors
  def colorize(color_code); "\e[#{color_code}m#{self}\e[0m" end
  def black; colorize(30) end
  def red; colorize(31) end
  def green; colorize(32) end
  def yellow; colorize(33) end
  def blue; colorize(34) end
  def pink; colorize(35) end
  def cyan; colorize(36) end
  def white; colorize(37) end
  def bg_black; colorize(40) end # gray for me
  def gray; colorize("38;5;240") end
end
class Array
  def itemize(n=2); self.map {|x| "- #{x}".indent(n)}.join() end
end
# clear the current line
def clearline
  print "\r\e[K"
end

$goblint = File.join(Dir.getwd,"goblint")
goblintbyte = File.join(Dir.getwd,"goblint.byte")
if File.exists?(goblintbyte) then
  puts "Running the byte-code version! Continue? (y/n)"
  exit unless $stdin.gets()[0] == 'y'
  $goblint = goblintbyte
elsif not File.exist?($goblint) then
  fail "Goblint not present in working directory. Please run script from goblint dir!"
end
$vrsn = `#{$goblint} --version`

if not File.exists? "linux-headers" then
  puts "Missing linux-headers, will download now!"
  `make headers`
end
has_linux_headers = File.exists? "linux-headers" # skip kernel tests if make headers failed (e.g. on opam-repository opam-ci where network is forbidden)

#Command line parameters
#Either only run a single test, or
#"future" will also run tests we normally skip
$dump = ARGV.last == "-d" && ARGV.pop
sequential = ARGV.last == "-s" && ARGV.pop
marshal = ARGV.last == "-m" && ARGV.pop
incremental = ARGV.last == "-i" && ARGV.pop
report = ARGV.last == "-r" && ARGV.pop
only = ARGV[0] unless ARGV[0].nil?
if marshal || incremental then
  sequential = true
end
if marshal && incremental then
  fail "Marshal (-m) and Incremental (-i) tests can not be activated at the same time!"
end
if only == "future" then
  future = true
  only = nil
elsif only == "group" then
  thegroup = ARGV[1]
  future = thegroup.start_with?"-"
  future = !future # why does negation above fail?
  only = nil
else
  future = false
end

$testresults = File.expand_path("tests/suite_result")
testfiles    = if incremental then
                 File.expand_path("tests/incremental")
               else
                 File.expand_path("tests/regression")
               end

$alliswell = true
$failed    = [] # failed tests
$timedout  = [] # timed out tests

$highlighter = lambda {|f,o| "cp #{f} #{o}"}
if report then
  cmds = {"code2html" => lambda {|f,o| "code2html -l c -n #{f} 2> /dev/null 1> #{o}"},
          "source-highlight" => lambda {|f,o| "source-highlight -n -i #{f} -o #{o}"},
          "pygmentize" => lambda {|f,o| "pygmentize -O full,linenos=1 -o #{o} #{f}"}
        }
  cmds.each do |name, cmd|
    # if `which #{cmd} 2> /dev/null`.empty? then
    if ENV['PATH'].split(':').map {|f| File.executable? "#{f}/#{name}"}.include?(true) then
      $highlighter = cmd
      break
    end
  end
  if $highlighter.nil? then
    puts "Warning: No syntax highlighter installed (code2html, source-highlight, pygmentize)."
  end
end

class Tests
  attr_reader :tests, :tests_line, :todo
  attr_accessor :p, :warnfile, :statsfile, :orgfile, :cilfile, :ok, :correct, :ignored, :ferr, :warnings, :vars, :evals
  def initialize(project, tests, tests_line, todo)
    @p = project
    @tests = tests
    @tests_line = tests_line
    @todo = todo
    @ok = true
    @correct = 0
    @ignored = 0
    @ferr = nil
    @vars = 0
    @evals = 0
    @warnings = Hash.new
  end

  def report
    filename = File.basename(p.path)
    system($highlighter.call(filename, orgfile))
    `#{$goblint} #{filename} --set justcil true #{p.params} >#{cilfile} 2> /dev/null`
    p.size = `wc -l #{cilfile}`.split[0]
  end

  def collect_warnings
    warnings[-1] = "term"
    lines = IO.readlines(warnfile)
    lines.each do |l|
      if l =~ /does not reach the end/ then warnings[-1] = "noterm" end
      if l =~ /vars = (\d*).*evals = (\d+)/ then
        @vars = $1
        @evals = $2
      end
      next unless l =~ /(.*)\(.*?\:(\d+)(?:\:\d+)?(?:-(?:\d+)(?:\:\d+)?)?\)/
      obj,i = $1,$2.to_i

      ranking = ["other", "warn", "race", "norace", "deadlock", "nodeadlock", "success", "fail", "unknown", "term", "noterm"]
      thiswarn =  case obj
                    when /\(conf\. \d+\)/            then "race"
                    when /Deadlock/                  then "deadlock"
                    when /lock (before|after):/      then "deadlock"
                    when /Assertion .* will fail/    then "fail"
                    when /Assertion .* will succeed/ then "success"
                    when /Assertion .* is unknown/   then "unknown"
                    when /invariant confirmed/       then "success"
                    when /invariant unconfirmed/     then "unknown"
                    when /invariant refuted/         then "fail"
                    when /^\[Warning\]/              then "warn"
                    when /^\[Error\]/                then "warn"
<<<<<<< HEAD
=======
                    when /^\[Info\]/                 then "warn"
>>>>>>> fdedebad
                    when /^\[Success\]/              then "success"
                    when /\[Debug\]/                 then next # debug "warnings" shouldn't count as other warnings (against NOWARN)
                    when /^  on line \d+ $/          then next # dead line warnings shouldn't count (used for unreachability with NOWARN)
                    when /^  on lines \d+..\d+ $/    then next # dead line warnings shouldn't count (used for unreachability with NOWARN)
                    else "other"
                  end
      oldwarn = warnings[i]
      if oldwarn.nil? then
        warnings[i] = thiswarn
      else
        warnings[i] = ranking[[ranking.index(thiswarn), ranking.index(oldwarn)].max]
      end
    end
  end

  def compare_warnings
    tests.each_pair do |idx, type|
      check = lambda {|cond|
        if cond then
          @correct += 1
          # full p.path is too long and p.name does not allow click to open in terminal
          if todo.include? idx then puts "Excellent: ignored check on #{relpath(p.path).to_s.cyan}:#{idx.to_s.blue} is now passing!" end
        else
          if todo.include? idx then @ignored += 1 else
            puts "Expected #{type.yellow}, but registered #{(warnings[idx] or "nothing").yellow} on #{p.name.cyan}:#{idx.to_s.blue}"
            puts tests_line[idx].rstrip.gray
            ferr = idx if ferr.nil? or idx < ferr
          end
        end
      }
      case type
      when "deadlock", "race", "fail", "noterm", "unknown", "term", "warn"
        check.call warnings[idx] == type
      when "nowarn"
        check.call warnings[idx].nil?
      when "assert", "success"
        check.call warnings[idx] == "success"
      when "norace"
        check.call warnings[idx] != "race"
      when "nodeadlock"
        check.call warnings[idx] != "deadlock"
      end
    end
  end

  def time_to_html
    lines = IO.readlines(statsfile)
    res = lines.grep(/^TOTAL\s*(.*) s.*$/) { $1 }
    errors = lines.grep(/Error:/)
    if res == [] or not errors == [] then
      ok = false
      "<td><a href=\"#{statsfile}\">failure</a></td>"
    else
      "<td><a href=\"#{statsfile}\">#{"%.3f" % res} s</a></td>"
    end
  end

  def problems_to_html
    id = "#{p.id} #{p.group}/#{p.name}"
    lines = IO.readlines(statsfile)
    if correct + ignored == tests.size && ok then
      "<td style =\"color: green\">NONE</td>"
    else
      $alliswell = false
      if not $timedout.include? id then
        $failed.push "#{p.id} #{p.name}"
        exc = if lines[0] =~ /exception/ then " (see exception above)" else "" end
        puts "#{p.id}" + " failed#{exc}!".red
        puts ""
        if $dump then
          puts "============== WARNINGS ==============="
          puts File.read(warnfile)
          puts "================ STATS ================"
          puts File.read(statsfile)
          puts "======================================="
        end
      end
      if not ok or ferr.nil? then
        "<td style =\"color: red\">FAILED</td>"
      else
        whataglorifiedmess = File.join(p.group, p.name + ".c.html")
        "<td><a href=\"#{whataglorifiedmess}#line#{ferr}\" style =\"color: red\">LINE #{ferr}</a></td>"
      end
    end
  end

  def to_html
    "<td><a href=\"#{orgfile}\">#{p.name}</a></td>\n" +
    "<td><a href=\"#{cilfile}\">#{p.size} lines</a></td>\n" +
    "<td><a href=\"#{warnfile}\">#{correct} of #{tests.size}</a></td>" +
    time_to_html +
    "<td>#{vars} / #{evals}</a></td>" +
    problems_to_html
  end
end

class Project
  attr_reader :id, :name, :group, :path, :params, :testset, :html_heading
  attr_accessor :size, :testset
  def initialize(id, name, group, path, params)
    @id       = id
    @name     = name
    @size     = 0
    @group    = group
    @path     = path
    @params   = params
    @html_heading = ["ID", "Name", "Size (CIL)", "Checks", "Time", "Vars / Eval", "Problems"]
  end

  def parse_tests (lines)
    tests = Hash.new
    todo = Set.new
    tests_line = Hash.new
    i = 0
    lines.each do |obj|
      i = i + 1
      if obj =~ /#line ([0-9]+).*$/ then
        i = $1.to_i - 1
      end
      next if obj =~ /^\s*\/\// || obj =~ /^\s*\/\*([^*]|\*+[^*\/])*\*\/$/
      todo << i if obj =~ /TODO|SKIP/
      tests_line[i] = obj
      if obj =~ /RACE/ then
        tests[i] = if obj =~ /NORACE/ then "norace" else "race" end
      elsif obj =~ /DEADLOCK/ then
        tests[i] = if obj =~ /NODEADLOCK/ then "nodeadlock" else "deadlock" end
      elsif obj =~ /WARN/ then
        tests[i] = if obj =~ /NOWARN/ then "nowarn" else "warn" end
      elsif obj =~ /SUCCESS/ then
        tests[i] = "success"
      elsif obj =~ /FAIL/ then
        tests[i] = "fail"
      elsif obj =~ /UNKNOWN/ then
        tests[i] = "unknown"
<<<<<<< HEAD
      elsif obj =~ /assert.*\(/ then
=======
      elsif obj =~ /(assert|__goblint_check).*\(/ then
>>>>>>> fdedebad
        if obj =~ /FAIL/ then
          tests[i] = "fail"
        elsif obj =~ /UNKNOWN/ then
          tests[i] = "unknown"
        else
          tests[i] = "assert"
        end
      end
    end
    case lines[0]
    when /NON?TERM/
      tests[-1] = "noterm"
    when /TERM/
      tests[-1] = "term"
    end
    Tests.new(self, tests, tests_line, todo)
  end

  def create_test_set(lines)
    @testset = parse_tests(lines)
    @testset.warnfile = File.join($testresults, group, name + ".warn.txt")
    @testset.statsfile = File.join($testresults, group, name + ".stats.txt")
    @testset.orgfile = File.join($testresults, group, name + ".c.html")
    @testset.cilfile = File.join($testresults, group, name + ".cil.txt")
  end

  def run_testset (testset, cmd, starttime)
    strid = "#{id} #{group}/#{name}"
    pid = Process.spawn(cmd, :pgroup=>true)
    begin
      Timeout::timeout($timeout) {Process.wait pid}
    rescue Timeout::Error
      pgid = Process.getpgid(pid)
      puts "\t #{strid} reached timeout of #{$timeout}s!".red + " Killing pgid #{pgid}..."
      $timedout.push strid
      Process.kill('KILL', -1*pgid)
      testset.ok = false
      return self
    end
    endtime   = Time.now
    status = $?.exitstatus
    if status != 0 then
      reason = if status == 1 then "error" elsif status == 2 then "exception" elsif status == 3 then "verify" end
      clearline
      puts "Testing #{strid}" + "\t Status: #{status} (#{reason})".red
      stats = File.readlines testset.statsfile
      if status == 1 then
        puts stats.last(5).itemize
      elsif status == 2 then # if stats[0] =~ /exception/ then
        lastline = (File.readlines testset.warnfile).last()
        filename = File.basename(@path)
        puts lastline.strip().sub filename, relpath(@path).to_s unless lastline.nil?
        puts stats[0..9].itemize
      elsif status == 3 then
        warn = File.readlines testset.warnfile
        puts (warn.select { |x| x["Unsatisfied constraint"] || x["Fixpoint not reached"] }).uniq.itemize
      end
    end
    File.open(testset.statsfile, "a") do |f|
      f.puts "\n=== APPENDED BY BENCHMARKING SCRIPT ==="
      f.puts "Analysis began: #{starttime}"
      f.puts "Analysis ended: #{endtime}"
      f.puts "Duration: #{format("%.02f", endtime-starttime)} s"
      f.puts "Goblint params: #{cmd}"
      f.puts $vrsn
    end
    testset.ok = status == 0
  end

  def run
    filename = File.basename(@path)
    cmd = "#{$goblint} #{filename} #{@params} #{ENV['gobopt']} 1>#{@testset.warnfile} --set printstats true --set goblint-dir .goblint-#{@id.sub('/','-')} 2>#{@testset.statsfile}"
    starttime = Time.now
    run_testset(@testset, cmd, starttime)
  end

  def collect_warnings
    testset.collect_warnings
  end

  def compare_warnings
    testset.compare_warnings
  end

  def report
    testset.report
  end

  def heading_to_html
    "<tr><th colspan=#{html_heading.size}>#{group}</th></tr>" +
    "<tr>" +
    (html_heading.map {|h| "<th>#{h}</th>"}).join(" ") +
    "</tr>"
  end

  def to_html
    "<td>#{@id}</td>\n" +
    testset.to_html
  end

  def to_s
    "#{@name} (#{@url})"
  end
end

class ProjectIncr < Project
  attr_reader :patch_path, :conf_path
  attr_accessor :testset_incr
  @testset_incr
  def initialize(id, name, group, path, params, patch_path, conf_path)
    super(id, name, group, path, params)
    @patch_path = patch_path
    @conf_path = conf_path
    @html_heading = html_heading + ["Config", "Patched", "Size (CIL) Incr", "Checks Incr", "Time Incr", "Vars / Eval Incr", "Problems Incr"]
  end

  def create_test_set(lines)
    super(lines)
    @testset.p = self
    `patch -p0 -b <#{patch_path}`
    status = $?.exitstatus
    lines_incr = IO.readlines(path)
    `patch -p0 -b -R <#{patch_path}`
    if status != 0
      puts "Failed to apply patch: #{patch_path}"
      exit 1
    end
    @testset_incr = parse_tests(lines_incr)
    @testset_incr.p = self
    @testset_incr.warnfile = File.join($testresults, group, name + ".incr.warn.txt")
    @testset_incr.statsfile = File.join($testresults, group, name + ".incr.stats.txt")
    @testset_incr.orgfile = File.join($testresults, group, name + ".incr.c.html")
    @testset_incr.cilfile = File.join($testresults, group, name + ".incr.cil.txt")
  end

  def run
    filename = File.basename(@path)
    cmd = "#{$goblint} #{filename} #{@params} #{ENV['gobopt']} 1>#{@testset.warnfile} --set printstats true --enable incremental.save --set goblint-dir .goblint-#{@id.sub('/','-')}-incr-save 2>#{@testset.statsfile}"
    cmd_incr = "#{$goblint} #{filename} #{@params} #{ENV['gobopt']} 1>#{@testset_incr.warnfile} --set printstats true --enable incremental.load --set goblint-dir .goblint-#{@id.sub('/','-')}-incr-load 2>#{@testset_incr.statsfile}"
    starttime = Time.now
    run_testset(@testset_incr, cmd, starttime)
    # apply patch
    `patch -p3 -b <#{@patch_path}`
    starttime = Time.now
    run_testset(@testset_incr, cmd_incr, starttime)
    # revert patch
    `patch -p3 -b -R <#{@patch_path}`
    FileUtils.rm_rf('incremental_data')
  end

  def report
    testset.report
    `patch -p0 -b <#{patch_path}`
    testset_incr.report
    `patch -p0 -b -R <#{patch_path}`
  end

  def collect_warnings
    testset.collect_warnings
    testset_incr.collect_warnings
  end

  def compare_warnings
    testset.compare_warnings
    testset_incr.compare_warnings
  end

  def to_html
    super +
    "<td><a href=\"#{conf_path}\">#{name}</a></td>\n" +
    testset_incr.to_html
  end
end

class ProjectMarshal < Project
  def create_test_set(lines)
    super(lines)
    @testset.p = self
  end
  def run ()
    filename = File.basename(@path)
    cmd1 = "#{$goblint} #{filename} #{@params} #{ENV['gobopt']} 1>#{@testset.warnfile} --set printstats true --set save_run run --set goblint-dir .goblint-#{@id.sub('/','-')}-run-save 2>#{@testset.statsfile}"
    cmd2 = "#{$goblint} #{filename} #{@params} #{ENV['gobopt']} 1>#{@testset.warnfile} --set printstats true --conf run/config.json --set save_run '' --set load_run run --set goblint-dir .goblint-#{@id.sub('/','-')}-run-load 2>#{@testset.statsfile}"
    starttime = Time.now
    run_testset(@testset, cmd1, starttime)
    run_testset(@testset, cmd2, starttime)
    FileUtils.rm_rf('run')
    end
end

#processing the file information
projects = []
project_ids = Set.new
regs = Dir.open(testfiles)
regs.sort.each do |d|
  next if File.basename(d)[0] == ?.
  gid = d[0..1]
  groupname = d[3..-1]
  next unless thegroup.nil? or groupname == thegroup or # group x = only group x
    (thegroup.start_with?"-" and groupname != thegroup[1..-1]) # group -x = all groups but x
  grouppath = File.expand_path(d, testfiles)
  next unless File.directory?(grouppath)
  group = Dir.open(grouppath)
  group.sort.each do |f|
    next if File.basename(f)[0] == ?.
    next if f =~ /goblin_temp/
    next unless f =~ /^[0-9]+-.*\.c$/
    id = gid + "/" + f[0..1]
    if project_ids.member?(id) then
      puts "Duplicate test ID #{id}"
      exit 1
    end
    testname = f[3..-3]
    next unless only.nil? or testname == only
    path = File.expand_path(f, grouppath)
    lines = IO.readlines(path)

    next if not future and only.nil? and lines[0] =~ /SKIP/
    next if marshal and lines[0] =~ /NOMARSHAL/
    next if not has_linux_headers and lines[0] =~ /kernel/
    if incremental then
      config_path = File.expand_path(f[0..-3] + ".json", grouppath)
      params = "--conf #{config_path}"
    else
      lines[0] =~ /PARAM: (.*)$/
      if $1 then params = $1 else params = "" end
    end
    # always enable debugging so that the warnings would work
    params << " --set dbg.debug true"
    p = if incremental then
          patch = f[0..-3] + ".patch"
          patch_path = File.expand_path(patch, grouppath)
          conf = f[0..-3] + ".json"
          conf_path = File.expand_path(conf, grouppath)
          ProjectIncr.new(id, testname, groupname, path, params, patch_path, conf_path)
        elsif marshal then
          ProjectMarshal.new(id, testname, groupname, path, params)
        else
          Project.new(id, testname, groupname, path, params)
        end
    p.create_test_set(lines)

    projects << p
    project_ids << id
  end
end


#analysing the files
startdir = Dir.pwd
doproject = lambda do |p|
  Dir.chdir(startdir)
  filepath = p.path
  dirname = File.dirname(filepath)
  filename = File.basename(filepath)
  Dir.chdir(dirname)
  clearline
  id = "#{p.id} #{p.group}/#{p.name}"
  print "Testing #{id}"
  begin
    Dir.mkdir(File.join($testresults, p.group)) unless Dir.exist?(File.join($testresults, p.group))
  rescue
    # if we run into this, the directory was created in the time between exist? and mkdir => we can just continue
  end
  if report then
    p.report
  end
  p.run
  p
end
if sequential then
  projects = projects.map(&doproject)
else
  begin
    require 'parallel'
    # globals are protected from change when running processes instead of threads
    projects = Parallel.map(projects, &doproject)
  rescue LoadError => e
    puts "Missing parallel gem (install with: gem install parallel), falling back to sequential"
    projects = projects.map(&doproject)
  end
end
$alliswell = projects.map{|p| p.testset.ok}.all?
clearline

#Outputting
header = <<END
<head>
  <title>Tests (#{`uname -n`.chomp})</title>
  <style type="text/css">
    A:link {text-decoration: none}
    A:visited {text-decoration: none}
    A:active {text-decoration: none}
    A:hover {text-decoration: underline}
</style>
</head>
END
theresultfile = File.join($testresults, "index.html")
File.open(theresultfile, "w") do |f|
  f.puts "<html>"
  f.puts header
  f.puts "<body>"
  f.puts "<table border=2 cellpadding=4>"
  gname = ""
  projects.each do |p|
    if p.group != gname then
      gname = p.group
      f.puts p.heading_to_html
    end


    p.collect_warnings
    p.compare_warnings

    f.puts "<tr>" + p.to_html + "</tr>"

  end
  f.puts "</table>"
  f.print "<p style=\"font-size: 90%; white-space: pre-line\">"
  f.puts "Last updated: #{Time.now.strftime("%Y-%m-%d %H:%M:%S %z")}"
  f.puts "#{$vrsn}"
  f.puts "</p>"
  f.puts "</body>"
  f.puts "</html>"
end

if report then
  puts "Usage examples for high-tech script parameters: "
  puts "  Single: ./scripts/update_suite.rb simple_rc"
  puts "  Groups: ./scripts/update_suite.rb group mutex"
  puts "  Exclude group: ./scripts/update_suite.rb group -mutex"
  puts "  Future: ./scripts/update_suite.rb future"
  puts "  Force sequential execution: append -s"
  puts ("Results: " + theresultfile)
end
if $alliswell then
  puts "No errors :)".green
else
  puts "#{$failed.length} test(s) failed: #{$failed}".red
end
exit $alliswell<|MERGE_RESOLUTION|>--- conflicted
+++ resolved
@@ -161,10 +161,7 @@
                     when /invariant refuted/         then "fail"
                     when /^\[Warning\]/              then "warn"
                     when /^\[Error\]/                then "warn"
-<<<<<<< HEAD
-=======
                     when /^\[Info\]/                 then "warn"
->>>>>>> fdedebad
                     when /^\[Success\]/              then "success"
                     when /\[Debug\]/                 then next # debug "warnings" shouldn't count as other warnings (against NOWARN)
                     when /^  on line \d+ $/          then next # dead line warnings shouldn't count (used for unreachability with NOWARN)
@@ -299,11 +296,7 @@
         tests[i] = "fail"
       elsif obj =~ /UNKNOWN/ then
         tests[i] = "unknown"
-<<<<<<< HEAD
-      elsif obj =~ /assert.*\(/ then
-=======
       elsif obj =~ /(assert|__goblint_check).*\(/ then
->>>>>>> fdedebad
         if obj =~ /FAIL/ then
           tests[i] = "fail"
         elsif obj =~ /UNKNOWN/ then
