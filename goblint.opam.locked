--- conflicted
+++ resolved
@@ -32,10 +32,6 @@
   "benchmark" {= "1.6" & with-test}
   "bigarray-compat" {= "1.1.0"}
   "bigstringaf" {= "0.8.0"}
-<<<<<<< HEAD
-  "biniou" {= "1.2.1"}
-=======
->>>>>>> fdedebad
   "bos" {= "0.2.1"}
   "camlidl" {= "1.09"}
   "cmdliner" {= "1.1.1" & with-doc}
@@ -56,22 +52,12 @@
   "dune-site" {= "3.0.3"}
   "dyn" {= "3.0.3"}
   "dune-configurator" {= "3.0.3"}
-<<<<<<< HEAD
-  "easy-format" {= "1.3.2"}
-  "fmt" {= "0.9.0"}
-  "fpath" {= "0.7.3"}
-  "goblint-cil" {= "1.8.2"}
-  "integers" {= "0.7.0"}
-  "json-data-encoding" {= "0.11"}
-  "jsonrpc" {= "1.10.3"}
-=======
   "fmt" {= "0.9.0"}
   "fpath" {= "0.7.3"}
   "goblint-cil" {= "2.0.0"}
   "integers" {= "0.7.0"}
   "json-data-encoding" {= "0.11"}
   "jsonrpc" {= "1.12.4"}
->>>>>>> fdedebad
   "logs" {= "0.7.0"}
   "mlgmpidl" {= "1.2.14"}
   "num" {= "1.4"}
@@ -99,13 +85,8 @@
   "re" {= "1.10.3" & with-doc}
   "result" {= "1.5"}
   "rresult" {= "0.7.0"}
-<<<<<<< HEAD
-  "seq" {= "base" & with-test}
-  "sexplib0" {= "v0.14.0"}
-=======
   "seq" {= "base"}
   "sexplib0" {= "v0.15.1"}
->>>>>>> fdedebad
   "sha" {= "1.15.2"}
   "stdlib-shims" {= "0.3.0"}
   "stdune" {= "3.0.3"}
@@ -116,11 +97,7 @@
   "uuidm" {= "0.9.8"}
   "uutf" {= "1.0.3" & with-doc}
   "yaml" {= "3.1.0"}
-<<<<<<< HEAD
-  "yojson" {= "1.7.0"}
-=======
   "yojson" {= "2.0.1"}
->>>>>>> fdedebad
   "zarith" {= "1.12"}
 ]
 build: [
@@ -144,13 +121,6 @@
 # TODO: manually reordered to avoid opam pin crash: https://github.com/ocaml/opam/issues/4936
 pin-depends: [
   [
-<<<<<<< HEAD
-    "goblint-cil.1.8.2"
-    "git+https://github.com/goblint/cil.git#9118601602d34edf53f73b35996abf2296c2d900"
-  ]
-  [
-=======
->>>>>>> fdedebad
     "apron.v0.9.13"
     "git+https://github.com/antoinemine/apron.git#c852ebcc89e5cf4a5a3318e7c13c73e1756abb11"
   ]
