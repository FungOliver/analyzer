--- conflicted
+++ resolved
@@ -1,16 +1,5 @@
-<<<<<<< HEAD
-  $ goblint --enable allglobs 86-distribute-fields-3.c
-  [Info][Deadcode] Logical lines of code (LLoC) summary:
-    live: 8
-    dead: 0
-    total lines: 8
-  [Success][Race] Memory location t@86-distribute-fields-3.c:15:10-15:11 (safe):
-    write with [mhp:{tid=[main]; created={[main, t_fun@86-distribute-fields-3.c:24:3-24:40#top]}}, thread:[main]] (conf. 110)  (exp: & t) (86-distribute-fields-3.c:26:3-26:9)
-  [Warning][Race] Memory location t.s.data@86-distribute-fields-3.c:15:10-15:11 (race with conf. 110):
-=======
   $ goblint --enable warn.deterministic --enable allglobs 86-distribute-fields-3.c
   [Warning][Race] Memory location t.s.data (race with conf. 110): (86-distribute-fields-3.c:15:10-15:11)
->>>>>>> b52da131
     write with [mhp:{tid=[main, t_fun@86-distribute-fields-3.c:24:3-24:40#top]}, thread:[main, t_fun@86-distribute-fields-3.c:24:3-24:40#top]] (conf. 110)  (exp: & t.s.data) (86-distribute-fields-3.c:18:3-18:15)
     write with [mhp:{tid=[main]; created={[main, t_fun@86-distribute-fields-3.c:24:3-24:40#top]}}, thread:[main]] (conf. 110)  (exp: & t) (86-distribute-fields-3.c:26:3-26:9)
   [Info][Race] Memory locations race summary:
