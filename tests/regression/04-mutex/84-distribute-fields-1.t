<<<<<<< HEAD
  $ goblint --enable allglobs 84-distribute-fields-1.c
  [Info][Deadcode] Logical lines of code (LLoC) summary:
    live: 8
    dead: 0
    total lines: 8
  [Success][Race] Memory location s@84-distribute-fields-1.c:9:10-9:11 (safe):
    write with [mhp:{tid=[main]; created={[main, t_fun@84-distribute-fields-1.c:18:3-18:40#top]}}, thread:[main]] (conf. 110)  (exp: & s) (84-distribute-fields-1.c:20:3-20:9)
  [Warning][Race] Memory location s.data@84-distribute-fields-1.c:9:10-9:11 (race with conf. 110):
=======
  $ goblint --enable warn.deterministic --enable allglobs 84-distribute-fields-1.c
  [Warning][Race] Memory location s.data (race with conf. 110): (84-distribute-fields-1.c:9:10-9:11)
>>>>>>> b52da131
    write with [mhp:{tid=[main, t_fun@84-distribute-fields-1.c:18:3-18:40#top]}, thread:[main, t_fun@84-distribute-fields-1.c:18:3-18:40#top]] (conf. 110)  (exp: & s.data) (84-distribute-fields-1.c:12:3-12:13)
    write with [mhp:{tid=[main]; created={[main, t_fun@84-distribute-fields-1.c:18:3-18:40#top]}}, thread:[main]] (conf. 110)  (exp: & s) (84-distribute-fields-1.c:20:3-20:9)
  [Info][Race] Memory locations race summary:
    safe: 1
    vulnerable: 0
    unsafe: 1
    total memory locations: 2
  [Success][Race] Memory location s (safe): (84-distribute-fields-1.c:9:10-9:11)
    write with [mhp:{tid=[main]; created={[main, t_fun@84-distribute-fields-1.c:18:3-18:40#top]}}, thread:[main]] (conf. 110)  (exp: & s) (84-distribute-fields-1.c:20:3-20:9)
  [Info][Deadcode] Logical lines of code (LLoC) summary:
    live: 8
    dead: 0
    total lines: 8<|MERGE_RESOLUTION|>--- conflicted
+++ resolved
@@ -1,16 +1,5 @@
-<<<<<<< HEAD
-  $ goblint --enable allglobs 84-distribute-fields-1.c
-  [Info][Deadcode] Logical lines of code (LLoC) summary:
-    live: 8
-    dead: 0
-    total lines: 8
-  [Success][Race] Memory location s@84-distribute-fields-1.c:9:10-9:11 (safe):
-    write with [mhp:{tid=[main]; created={[main, t_fun@84-distribute-fields-1.c:18:3-18:40#top]}}, thread:[main]] (conf. 110)  (exp: & s) (84-distribute-fields-1.c:20:3-20:9)
-  [Warning][Race] Memory location s.data@84-distribute-fields-1.c:9:10-9:11 (race with conf. 110):
-=======
   $ goblint --enable warn.deterministic --enable allglobs 84-distribute-fields-1.c
   [Warning][Race] Memory location s.data (race with conf. 110): (84-distribute-fields-1.c:9:10-9:11)
->>>>>>> b52da131
     write with [mhp:{tid=[main, t_fun@84-distribute-fields-1.c:18:3-18:40#top]}, thread:[main, t_fun@84-distribute-fields-1.c:18:3-18:40#top]] (conf. 110)  (exp: & s.data) (84-distribute-fields-1.c:12:3-12:13)
     write with [mhp:{tid=[main]; created={[main, t_fun@84-distribute-fields-1.c:18:3-18:40#top]}}, thread:[main]] (conf. 110)  (exp: & s) (84-distribute-fields-1.c:20:3-20:9)
   [Info][Race] Memory locations race summary:
