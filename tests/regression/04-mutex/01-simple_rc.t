  $ goblint 01-simple_rc.c
  [Info][Deadcode] Logical lines of code (LLoC) summary:
    live: 12
    dead: 0
    total lines: 12
  [Warning][Race] Memory location myglobal@01-simple_rc.c:4:5-4:13 (race with conf. 110):
<<<<<<< HEAD
    write with [mhp:{tid=[main, t_fun@01-simple_rc.c:17:3-17:40#top]}, lock:{mutex1}, thread:[main, t_fun@01-simple_rc.c:17:3-17:40#top]] (conf. 110) (01-simple_rc.c:10:3-10:22)
    write with [mhp:{tid=[main]; created={[main, t_fun@01-simple_rc.c:17:3-17:40#top]}}, lock:{mutex2}, thread:[main]] (conf. 110) (01-simple_rc.c:19:3-19:22)
    read with [mhp:{tid=[main, t_fun@01-simple_rc.c:17:3-17:40#top]}, lock:{mutex1}, thread:[main, t_fun@01-simple_rc.c:17:3-17:40#top]] (conf. 110) (01-simple_rc.c:10:3-10:22)
    read with [mhp:{tid=[main]; created={[main, t_fun@01-simple_rc.c:17:3-17:40#top]}}, lock:{mutex2}, thread:[main]] (conf. 110) (01-simple_rc.c:19:3-19:22)
=======
    write with [mhp:{tid=[main, t_fun@01-simple_rc.c:17:3-17:40]}, lock:{mutex1}, thread:[main, t_fun@01-simple_rc.c:17:3-17:40]] (conf. 110)  (exp: & myglobal) (01-simple_rc.c:10:3-10:22)
    write with [mhp:{tid=[main]; created={[main, t_fun@01-simple_rc.c:17:3-17:40]}}, lock:{mutex2}, thread:[main]] (conf. 110)  (exp: & myglobal) (01-simple_rc.c:19:3-19:22)
    read with [mhp:{tid=[main, t_fun@01-simple_rc.c:17:3-17:40]}, lock:{mutex1}, thread:[main, t_fun@01-simple_rc.c:17:3-17:40]] (conf. 110)  (exp: & myglobal) (01-simple_rc.c:10:3-10:22)
    read with [mhp:{tid=[main]; created={[main, t_fun@01-simple_rc.c:17:3-17:40]}}, lock:{mutex2}, thread:[main]] (conf. 110)  (exp: & myglobal) (01-simple_rc.c:19:3-19:22)
>>>>>>> e39fd46e
  [Info][Race] Memory locations race summary:
    safe: 0
    vulnerable: 0
    unsafe: 1
    total memory locations: 1<|MERGE_RESOLUTION|>--- conflicted
+++ resolved
@@ -4,17 +4,10 @@
     dead: 0
     total lines: 12
   [Warning][Race] Memory location myglobal@01-simple_rc.c:4:5-4:13 (race with conf. 110):
-<<<<<<< HEAD
-    write with [mhp:{tid=[main, t_fun@01-simple_rc.c:17:3-17:40#top]}, lock:{mutex1}, thread:[main, t_fun@01-simple_rc.c:17:3-17:40#top]] (conf. 110) (01-simple_rc.c:10:3-10:22)
-    write with [mhp:{tid=[main]; created={[main, t_fun@01-simple_rc.c:17:3-17:40#top]}}, lock:{mutex2}, thread:[main]] (conf. 110) (01-simple_rc.c:19:3-19:22)
-    read with [mhp:{tid=[main, t_fun@01-simple_rc.c:17:3-17:40#top]}, lock:{mutex1}, thread:[main, t_fun@01-simple_rc.c:17:3-17:40#top]] (conf. 110) (01-simple_rc.c:10:3-10:22)
-    read with [mhp:{tid=[main]; created={[main, t_fun@01-simple_rc.c:17:3-17:40#top]}}, lock:{mutex2}, thread:[main]] (conf. 110) (01-simple_rc.c:19:3-19:22)
-=======
-    write with [mhp:{tid=[main, t_fun@01-simple_rc.c:17:3-17:40]}, lock:{mutex1}, thread:[main, t_fun@01-simple_rc.c:17:3-17:40]] (conf. 110)  (exp: & myglobal) (01-simple_rc.c:10:3-10:22)
-    write with [mhp:{tid=[main]; created={[main, t_fun@01-simple_rc.c:17:3-17:40]}}, lock:{mutex2}, thread:[main]] (conf. 110)  (exp: & myglobal) (01-simple_rc.c:19:3-19:22)
-    read with [mhp:{tid=[main, t_fun@01-simple_rc.c:17:3-17:40]}, lock:{mutex1}, thread:[main, t_fun@01-simple_rc.c:17:3-17:40]] (conf. 110)  (exp: & myglobal) (01-simple_rc.c:10:3-10:22)
-    read with [mhp:{tid=[main]; created={[main, t_fun@01-simple_rc.c:17:3-17:40]}}, lock:{mutex2}, thread:[main]] (conf. 110)  (exp: & myglobal) (01-simple_rc.c:19:3-19:22)
->>>>>>> e39fd46e
+    write with [mhp:{tid=[main, t_fun@01-simple_rc.c:17:3-17:40#top]}, lock:{mutex1}, thread:[main, t_fun@01-simple_rc.c:17:3-17:40#top]] (conf. 110)  (exp: & myglobal) (01-simple_rc.c:10:3-10:22)
+    write with [mhp:{tid=[main]; created={[main, t_fun@01-simple_rc.c:17:3-17:40#top]}}, lock:{mutex2}, thread:[main]] (conf. 110)  (exp: & myglobal) (01-simple_rc.c:19:3-19:22)
+    read with [mhp:{tid=[main, t_fun@01-simple_rc.c:17:3-17:40#top]}, lock:{mutex1}, thread:[main, t_fun@01-simple_rc.c:17:3-17:40#top]] (conf. 110)  (exp: & myglobal) (01-simple_rc.c:10:3-10:22)
+    read with [mhp:{tid=[main]; created={[main, t_fun@01-simple_rc.c:17:3-17:40#top]}}, lock:{mutex2}, thread:[main]] (conf. 110)  (exp: & myglobal) (01-simple_rc.c:19:3-19:22)
   [Info][Race] Memory locations race summary:
     safe: 0
     vulnerable: 0
