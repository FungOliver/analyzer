  $ goblint --enable warn.deterministic --enable ana.race.direct-arithmetic --enable allglobs 49-type-invariants.c
  [Warning][Behavior > Undefined > NullPointerDereference][CWE-476] May dereference NULL pointer (49-type-invariants.c:22:3-22:21)
<<<<<<< HEAD
  [Info][Unsound] Write to unknown address: privatization is unsound. (49-type-invariants.c:22:3-22:21)
  [Info][Deadcode] Logical lines of code (LLoC) summary:
    live: 7
    dead: 0
    total lines: 7
=======
>>>>>>> eb0e1c75
  [Warning][Race] Memory location s.field@49-type-invariants.c:9:10-9:11 (race with conf. 110):
    write with [mhp:{tid=[main]; created={[main, t_fun@49-type-invariants.c:21:3-21:40#top]}}, thread:[main]] (conf. 100)  (exp: & tmp->field) (49-type-invariants.c:22:3-22:21)
    read with [mhp:{tid=[main, t_fun@49-type-invariants.c:21:3-21:40#top]}, thread:[main, t_fun@49-type-invariants.c:21:3-21:40#top]] (conf. 110)  (exp: & s.field) (49-type-invariants.c:12:3-12:23)
  [Success][Race] Memory location (struct S).field (safe):
    write with [mhp:{tid=[main]; created={[main, t_fun@49-type-invariants.c:21:3-21:40#top]}}, thread:[main]] (conf. 100)  (exp: & tmp->field) (49-type-invariants.c:22:3-22:21)
  [Info][Race] Memory locations race summary:
    safe: 1
    vulnerable: 0
    unsafe: 1
    total memory locations: 2
  [Success][Race] Memory location (struct S).field (safe):
    write with [mhp:{tid=[main]; created={[main, t_fun@49-type-invariants.c:21:3-21:40#top]}}, thread:[main]] (conf. 100)  (exp: & tmp->field) (49-type-invariants.c:22:3-22:21)
  [Info][Deadcode] Logical lines of code (LLoC) summary:
    live: 7
    dead: 0
    total lines: 7
<<<<<<< HEAD
=======
  [Info][Unsound] Unknown address in {&tmp} has escaped. (49-type-invariants.c:22:3-22:21)
  [Info][Unsound] Unknown value in {?} could be an escaped pointer address! (49-type-invariants.c:22:3-22:21)
  [Info][Unsound] Write to unknown address: privatization is unsound. (49-type-invariants.c:22:3-22:21)
  [Info][Imprecise] INVALIDATING ALL GLOBALS! (49-type-invariants.c:22:3-22:21)
  [Info][Imprecise] Invalidating expressions: AddrOf(Var(s, NoOffset)) (49-type-invariants.c:22:3-22:21)
  [Info][Imprecise] Invalidating expressions: AddrOf(Var(tmp, NoOffset)) (49-type-invariants.c:22:3-22:21)
  [Error][Imprecise][Unsound] Function definition missing for getS (49-type-invariants.c:22:3-22:21)

  $ goblint --enable warn.deterministic --disable ana.race.direct-arithmetic --enable allglobs 49-type-invariants.c
  [Warning][Behavior > Undefined > NullPointerDereference][CWE-476] May dereference NULL pointer (49-type-invariants.c:22:3-22:21)
>>>>>>> eb0e1c75
  [Warning][Race] Memory location s.field@49-type-invariants.c:9:10-9:11 (race with conf. 110):
    write with [mhp:{tid=[main]; created={[main, t_fun@49-type-invariants.c:21:3-21:40#top]}}, thread:[main]] (conf. 100)  (exp: & tmp->field) (49-type-invariants.c:22:3-22:21)
    read with [mhp:{tid=[main, t_fun@49-type-invariants.c:21:3-21:40#top]}, thread:[main, t_fun@49-type-invariants.c:21:3-21:40#top]] (conf. 110)  (exp: & s.field) (49-type-invariants.c:12:3-12:23)
  [Success][Race] Memory location (struct S).field (safe):
    write with [mhp:{tid=[main]; created={[main, t_fun@49-type-invariants.c:21:3-21:40#top]}}, thread:[main]] (conf. 100)  (exp: & tmp->field) (49-type-invariants.c:22:3-22:21)
  [Info][Race] Memory locations race summary:
    safe: 1
    vulnerable: 0
    unsafe: 1
    total memory locations: 2
  [Success][Race] Memory location (struct S).field (safe):
    write with [mhp:{tid=[main]; created={[main, t_fun@49-type-invariants.c:21:3-21:40#top]}}, thread:[main]] (conf. 100)  (exp: & tmp->field) (49-type-invariants.c:22:3-22:21)
  [Info][Deadcode] Logical lines of code (LLoC) summary:
    live: 7
    dead: 0
    total lines: 7
  [Info][Unsound] Unknown address in {&tmp} has escaped. (49-type-invariants.c:22:3-22:21)
  [Info][Unsound] Unknown value in {?} could be an escaped pointer address! (49-type-invariants.c:22:3-22:21)
  [Info][Unsound] Write to unknown address: privatization is unsound. (49-type-invariants.c:22:3-22:21)
  [Info][Imprecise] INVALIDATING ALL GLOBALS! (49-type-invariants.c:22:3-22:21)
  [Info][Imprecise] Invalidating expressions: AddrOf(Var(s, NoOffset)) (49-type-invariants.c:22:3-22:21)
  [Info][Imprecise] Invalidating expressions: AddrOf(Var(tmp, NoOffset)) (49-type-invariants.c:22:3-22:21)
  [Error][Imprecise][Unsound] Function definition missing for getS (49-type-invariants.c:22:3-22:21)<|MERGE_RESOLUTION|>--- conflicted
+++ resolved
@@ -1,18 +1,8 @@
   $ goblint --enable warn.deterministic --enable ana.race.direct-arithmetic --enable allglobs 49-type-invariants.c
   [Warning][Behavior > Undefined > NullPointerDereference][CWE-476] May dereference NULL pointer (49-type-invariants.c:22:3-22:21)
-<<<<<<< HEAD
-  [Info][Unsound] Write to unknown address: privatization is unsound. (49-type-invariants.c:22:3-22:21)
-  [Info][Deadcode] Logical lines of code (LLoC) summary:
-    live: 7
-    dead: 0
-    total lines: 7
-=======
->>>>>>> eb0e1c75
   [Warning][Race] Memory location s.field@49-type-invariants.c:9:10-9:11 (race with conf. 110):
     write with [mhp:{tid=[main]; created={[main, t_fun@49-type-invariants.c:21:3-21:40#top]}}, thread:[main]] (conf. 100)  (exp: & tmp->field) (49-type-invariants.c:22:3-22:21)
     read with [mhp:{tid=[main, t_fun@49-type-invariants.c:21:3-21:40#top]}, thread:[main, t_fun@49-type-invariants.c:21:3-21:40#top]] (conf. 110)  (exp: & s.field) (49-type-invariants.c:12:3-12:23)
-  [Success][Race] Memory location (struct S).field (safe):
-    write with [mhp:{tid=[main]; created={[main, t_fun@49-type-invariants.c:21:3-21:40#top]}}, thread:[main]] (conf. 100)  (exp: & tmp->field) (49-type-invariants.c:22:3-22:21)
   [Info][Race] Memory locations race summary:
     safe: 1
     vulnerable: 0
@@ -24,8 +14,6 @@
     live: 7
     dead: 0
     total lines: 7
-<<<<<<< HEAD
-=======
   [Info][Unsound] Unknown address in {&tmp} has escaped. (49-type-invariants.c:22:3-22:21)
   [Info][Unsound] Unknown value in {?} could be an escaped pointer address! (49-type-invariants.c:22:3-22:21)
   [Info][Unsound] Write to unknown address: privatization is unsound. (49-type-invariants.c:22:3-22:21)
@@ -36,12 +24,9 @@
 
   $ goblint --enable warn.deterministic --disable ana.race.direct-arithmetic --enable allglobs 49-type-invariants.c
   [Warning][Behavior > Undefined > NullPointerDereference][CWE-476] May dereference NULL pointer (49-type-invariants.c:22:3-22:21)
->>>>>>> eb0e1c75
   [Warning][Race] Memory location s.field@49-type-invariants.c:9:10-9:11 (race with conf. 110):
     write with [mhp:{tid=[main]; created={[main, t_fun@49-type-invariants.c:21:3-21:40#top]}}, thread:[main]] (conf. 100)  (exp: & tmp->field) (49-type-invariants.c:22:3-22:21)
     read with [mhp:{tid=[main, t_fun@49-type-invariants.c:21:3-21:40#top]}, thread:[main, t_fun@49-type-invariants.c:21:3-21:40#top]] (conf. 110)  (exp: & s.field) (49-type-invariants.c:12:3-12:23)
-  [Success][Race] Memory location (struct S).field (safe):
-    write with [mhp:{tid=[main]; created={[main, t_fun@49-type-invariants.c:21:3-21:40#top]}}, thread:[main]] (conf. 100)  (exp: & tmp->field) (49-type-invariants.c:22:3-22:21)
   [Info][Race] Memory locations race summary:
     safe: 1
     vulnerable: 0
