<<<<<<< HEAD
// PARAM: --set exp.earlyglobs true --set exp.precious_globs[+] "'g'"
#include <assert.h>
=======
// PARAM: --set exp.earlyglobs true --set exp.exclude_from_earlyglobs[+] "'g'"
>>>>>>> 07f5b323

int g = 10;
int main(void){
  g = 100;
  assert(g==100);
  return 0;
}<|MERGE_RESOLUTION|>--- conflicted
+++ resolved
@@ -1,9 +1,5 @@
-<<<<<<< HEAD
-// PARAM: --set exp.earlyglobs true --set exp.precious_globs[+] "'g'"
+// PARAM: --set exp.earlyglobs true --set exp.exclude_from_earlyglobs[+] "'g'"
 #include <assert.h>
-=======
-// PARAM: --set exp.earlyglobs true --set exp.exclude_from_earlyglobs[+] "'g'"
->>>>>>> 07f5b323
 
 int g = 10;
 int main(void){
