--- conflicted
+++ resolved
@@ -16,11 +16,7 @@
 
   unknown(&i);
   assert(i==8); // UNKNOWN
-<<<<<<< HEAD
   assert(i==8); // TODO: SUCCESS (refine with assert)
-=======
-  assert(i==8); // SUCCESS
->>>>>>> 07f5b323
 
   j=3;
   check(j==3); // assert
@@ -34,15 +30,9 @@
   check(k==4);  // assert SUCCESS
 
   unknown(&k);
-<<<<<<< HEAD
-  commit(k+1==n); // FAIL
-
-  commit(n==5);  // NOWARN
-=======
   commit(k+1==n); // TODO? FAIL
 
   commit(n==5);  // TODO? NOWARN
->>>>>>> 07f5b323
   assert(0);     // NOWARN
 
   return 0;
