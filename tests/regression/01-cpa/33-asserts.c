extern void __goblint_check(int); // NOWARN
extern void __goblint_assume(int);
extern void __goblint_assert(int);      // NOWARN
extern void __goblint_unknown(void*);

#define check(x)   __goblint_check(x) // NOWARN
#define assume(x)  __goblint_assume(x)
#define assert(x)  __goblint_assert(x)  // NOWARN
#define unknown(x) __goblint_unknown(x)

int main(){
  int i, j, k, n;

  n=0;
  assert(n==0); // SUCCESS

  unknown(&i);
<<<<<<< HEAD
  assert(i==8); // UNKNOWN
=======
  assert(i==8); // UNKNOWN (refines)
>>>>>>> fdedebad
  assert(i==8); // SUCCESS

  j=3;
  check(j==3); // assert

  unknown(&j);
  check(j==6); // assert UNKNOWN
  check(j==6); // assert UNKNOWN

  unknown(&k);
<<<<<<< HEAD
  commit(k==4); // TODO? assert SUCCESS
  check(k==4);  // assert SUCCESS

  unknown(&k);
  commit(k+1==n); // TODO? FAIL

  commit(n==5);  // TODO? NOWARN
=======
  assume(k==4); // TODO? assert SUCCESS
  check(k==4);  // assert SUCCESS

  unknown(&k);
  assume(k+1==n); // TODO? FAIL

  assume(n==5);  // TODO? NOWARN
>>>>>>> fdedebad
  assert(0);     // NOWARN

  return 0;
}<|MERGE_RESOLUTION|>--- conflicted
+++ resolved
@@ -15,11 +15,7 @@
   assert(n==0); // SUCCESS
 
   unknown(&i);
-<<<<<<< HEAD
-  assert(i==8); // UNKNOWN
-=======
   assert(i==8); // UNKNOWN (refines)
->>>>>>> fdedebad
   assert(i==8); // SUCCESS
 
   j=3;
@@ -30,15 +26,6 @@
   check(j==6); // assert UNKNOWN
 
   unknown(&k);
-<<<<<<< HEAD
-  commit(k==4); // TODO? assert SUCCESS
-  check(k==4);  // assert SUCCESS
-
-  unknown(&k);
-  commit(k+1==n); // TODO? FAIL
-
-  commit(n==5);  // TODO? NOWARN
-=======
   assume(k==4); // TODO? assert SUCCESS
   check(k==4);  // assert SUCCESS
 
@@ -46,7 +33,6 @@
   assume(k+1==n); // TODO? FAIL
 
   assume(n==5);  // TODO? NOWARN
->>>>>>> fdedebad
   assert(0);     // NOWARN
 
   return 0;
