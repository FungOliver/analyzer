--- conflicted
+++ resolved
@@ -40,10 +40,6 @@
       exit(-1);
   }
 
-<<<<<<< HEAD
-=======
-  __goblint_check(0); // FAIL
->>>>>>> 95ba94f4
   *u = 40; // NOWARN
   *v = 40; // NOWARN
 
