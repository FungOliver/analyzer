--- conflicted
+++ resolved
@@ -1,10 +1,6 @@
-<<<<<<< HEAD
 // SKIP PARAM: --set ana.activated[+] apron --set ana.path_sens[+] threadflag --disable ana.int.interval
-=======
-// SKIP PARAM: --set ana.activated[+] apron --disable ana.int.interval
 extern int __VERIFIER_nondet_int();
 
->>>>>>> ee7112ff
 #include <assert.h>
 
 int g = 0;
